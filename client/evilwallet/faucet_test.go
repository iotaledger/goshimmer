--- conflicted
+++ resolved
@@ -1,60 +1,36 @@
 package evilwallet
 
-// import (
-// 	"testing"
+import (
+	"testing"
 
-// 	"github.com/stretchr/testify/require"
-// )
+	"github.com/stretchr/testify/require"
+)
 
-// func TestFaucetRequests(t *testing.T) {
-// 	evilwallet := NewEvilWallet()
+func TestFaucetRequests(t *testing.T) {
+	evilwallet := NewEvilWallet()
 
-// 	clients := evilwallet.GetClients(2)
+	clients := evilwallet.GetClients(2)
 
-<<<<<<< HEAD
-// 	_, err := evilwallet.RequestFreshFaucetWallet()
-// 	require.NoError(t, err)
+	_, err := evilwallet.RequestFreshFaucetWallet()
+	require.NoError(t, err)
 
-// 	//err = evilwallet.RequestFreshBigFaucetWallet()
-// 	//require.NoError(t, err)
-
-// 	//evilwallet.RequestFreshBigFaucetWallets(5)
-=======
 	_, err = evilwallet.RequestFreshFaucetWallet()
 	require.NoError(t, err)
 
 	for i := 0; i < 200; i++ {
-		txA, err := evilwallet.CreateTransaction("A", WithInputs("1"), WithOutputs([]string{"2"}))
+		txA, err := evilwallet.CreateTransaction(WithInputs("1"), WithOutput(&OutputOption{aliasName: "2"}))
 		require.NoError(t, err)
-		txB, err := evilwallet.CreateTransaction("B", WithInputs("1"), WithOutputs([]string{"3"}))
+		txB, err := evilwallet.CreateTransaction(WithInputs("1"), WithOutput(&OutputOption{aliasName: "3"}))
 		require.NoError(t, err)
 		_, err = clients[0].PostTransaction(txA.Bytes())
 		require.NoError(t, err)
 		_, err = clients[1].PostTransaction(txB.Bytes())
 		require.NoError(t, err)
->>>>>>> a0978d5b
+	}
 
-// 	for i := 0; i < 100; i++ {
-// 		txA, err := evilwallet.CreateTransaction(WithInputs("1"), WithOutput(&OutputOption{aliasName: "2"}))
-// 		require.NoError(t, err)
-// 		txB, err := evilwallet.CreateTransaction(WithInputs("1"), WithOutput(&OutputOption{aliasName: "3"}))
-// 		require.NoError(t, err)
-// 		_, err = clients[0].PostTransaction(txA.Bytes())
-// 		require.NoError(t, err)
-// 		_, err = clients[1].PostTransaction(txB.Bytes())
-// 		require.NoError(t, err)
-
-<<<<<<< HEAD
-// 		evilwallet.ClearAliases()
-// 	}
-
-// 	//EvilWallet.ConflictManager.AddConflict(WithConflictID("1"), WithConflictMembers("2", "3"))
-// }
-=======
 	err = evilwallet.RequestFreshBigFaucetWallet()
 	require.NoError(t, err)
 
 	evilwallet.RequestFreshBigFaucetWallets(5)
 
-}
->>>>>>> a0978d5b
+}