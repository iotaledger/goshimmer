package evilwallet

import (
	"sync"

	"github.com/iotaledger/goshimmer/client"
	"github.com/iotaledger/goshimmer/client/wallet"
	"github.com/iotaledger/goshimmer/packages/consensus/gof"
	"github.com/iotaledger/goshimmer/packages/jsonmodels"
	"github.com/iotaledger/goshimmer/packages/ledgerstate"
	"github.com/iotaledger/hive.go/identity"
)

type ServersStatus []*wallet.ServerStatus

type Clients interface {
	ServersStatuses() ServersStatus
	ServerStatus(cltIdx int) (status *wallet.ServerStatus, err error)
	Clients(...bool) []*client.GoShimmerAPI
	GetClients(numOfClt int) []*client.GoShimmerAPI
	GetClient() *client.GoShimmerAPI
	AddClient(url string, setters ...client.Option)
	RemoveClient(index int)
	PledgeID() *identity.ID

	// all API calls
	PostTransaction(tx *ledgerstate.Transaction, clt *client.GoShimmerAPI) (ledgerstate.TransactionID, error)
	GetUnspentOutputForAddress(addr ledgerstate.Address) *jsonmodels.WalletOutput
	GetTransactionGoF(txID string) gof.GradeOfFinality
<<<<<<< HEAD
	RequestFaucetFunds(addr ledgerstate.Address) string
=======
	GetOutputGoF(outputID ledgerstate.OutputID) gof.GradeOfFinality
	SendFaucetRequest(address string) error
>>>>>>> 2077c122
}

// Connector is responsible for handling connections with clients.
type Connector struct {
	clients []*client.GoShimmerAPI
	urls    []string

	// can be used in case we want all mana to be pledge to a specific node
	pledgeID *identity.ID
	// helper variable indicating which clt was recently used, useful for double, triple,... spends
	lastUsed int

	mu sync.Mutex
}

// NewConnector creates Connector from provided GoShimmerAPI urls.
func NewConnector(urls []string, setters ...client.Option) *Connector {
	clients := make([]*client.GoShimmerAPI, len(urls))
	for i, url := range urls {
		clients[i] = client.NewGoShimmerAPI(url, setters...)
	}

	return &Connector{
		clients:  clients,
		urls:     urls,
		lastUsed: -1,
	}
}

// ServersStatuses retrieves the connected server status for each client.
func (c *Connector) ServersStatuses() ServersStatus {
	status := make(ServersStatus, len(c.clients))

	for i := range c.clients {
		status[i], _ = c.ServerStatus(i)
	}
	return status
}

// ServerStatus retrieves the connected server status.
func (c *Connector) ServerStatus(cltIdx int) (status *wallet.ServerStatus, err error) {
	response, err := c.clients[cltIdx].Info()
	if err != nil {
		return nil, err
	}

	status.ID = response.IdentityID
	status.Synced = response.TangleTime.Synced
	status.Version = response.Version
	status.ManaDecay = response.ManaDecay
	status.DelegationAddress = response.ManaDelegationAddress
	return status, nil
}

// Clients returns list of all clients.
func (c *Connector) Clients(...bool) []*client.GoShimmerAPI {
	return c.clients
}

// GetClients returns the numOfClt client instances that were used the longest time ago.
func (c *Connector) GetClients(numOfClt int) []*client.GoShimmerAPI {
	c.mu.Lock()
	defer c.mu.Unlock()

	clts := make([]*client.GoShimmerAPI, numOfClt)

	for i := range clts {
		clts[i] = c.getClient()
	}
	return clts
}

// getClient returns the client instance that was used the longest time ago, not protected by mutex.
func (c *Connector) getClient() *client.GoShimmerAPI {
	if c.lastUsed == len(c.clients)-1 {
		c.lastUsed = 0
	} else {
		c.lastUsed++
	}
	return c.clients[c.lastUsed]
}

// GetClient returns the client instance that was used the longest time ago.
func (c *Connector) GetClient() *client.GoShimmerAPI {
	c.mu.Lock()
	defer c.mu.Unlock()

	return c.getClient()
}

// AddClient adds client to Connector based on provided GoShimmerAPI url.
func (c *Connector) AddClient(url string, setters ...client.Option) {
	c.mu.Lock()
	defer c.mu.Unlock()

	clt := client.NewGoShimmerAPI(url, setters...)
	c.clients = append(c.clients, clt)
}

// RemoveClient removes client with the provided index from the Connector.
func (c *Connector) RemoveClient(index int) {
	c.mu.Lock()
	defer c.mu.Unlock()

	c.clients = append(c.clients[:index], c.clients[index+1:]...)
}

// PledgeID returns the node ID that the mana will be pledging to.
func (c *Connector) PledgeID() *identity.ID {
	return c.pledgeID
}

// SetPledgeID sets the node ID that the mana will be pledging to.
func (c *Connector) SetPledgeID(id *identity.ID) {
	c.pledgeID = id
}

// SendFaucetRequest requests funds from the faucet and returns the faucet request message ID.
func (c *Connector) SendFaucetRequest(address string) (err error) {
	clt := c.GetClient()
	_, err = clt.SendFaucetRequest(address, -1)
	return
}

// PostTransaction sends a transaction to the Tangle via a given client.
func (c *Connector) PostTransaction(tx *ledgerstate.Transaction, clt *client.GoShimmerAPI) (txID ledgerstate.TransactionID, err error) {
	resp, err := clt.PostTransaction(tx.Bytes())
	if err != nil {
		return
	}
	txID, err = ledgerstate.TransactionIDFromBase58(resp.TransactionID)
	if err != nil {
		return
	}
	return
}

// GetUnspentOutputForAddress gets the first unspent outputs of a given address.
func (c *Connector) GetUnspentOutputForAddress(addr ledgerstate.Address) *jsonmodels.WalletOutput {
	clt := c.GetClient()
	resp, err := clt.PostAddressUnspentOutputs([]string{addr.Base58()})
	if err != nil {
		return nil
	}
	outputs := resp.UnspentOutputs[0].Outputs
	if len(outputs) > 0 {
		return &outputs[0]
	}
	return nil
}

// GetUnspentOutputForAddress gets the first unspent outputs of a given address.
func (c *Connector) GetOutputGoF(outputID ledgerstate.OutputID) gof.GradeOfFinality {
	clt := c.GetClient()
	res, err := clt.GetOutputMetadata(outputID.Base58())
	if err != nil {
		return gof.None
	}

	return res.GradeOfFinality
}

// GetTransactionGoF returns the GoF of a given transaction ID.
func (c *Connector) GetTransactionGoF(txID string) gof.GradeOfFinality {
	clt := c.GetClient()
	resp, err := clt.GetTransactionMetadata(txID)
	if err != nil {
		return gof.None
	}
	return resp.GradeOfFinality
}

func (c *Connector) RequestFaucetFunds(addr ledgerstate.Address) string {
	clt := c.GetClient()
	msgID, err := clt.SendFaucetRequest(addr.Base58(), -1)
	if err != nil {
		return ""
	}
	return msgID.ID
}

// endregion ///////////////////////////////////////////////////////////////////////////////////////////////////////////<|MERGE_RESOLUTION|>--- conflicted
+++ resolved
@@ -27,12 +27,8 @@
 	PostTransaction(tx *ledgerstate.Transaction, clt *client.GoShimmerAPI) (ledgerstate.TransactionID, error)
 	GetUnspentOutputForAddress(addr ledgerstate.Address) *jsonmodels.WalletOutput
 	GetTransactionGoF(txID string) gof.GradeOfFinality
-<<<<<<< HEAD
-	RequestFaucetFunds(addr ledgerstate.Address) string
-=======
 	GetOutputGoF(outputID ledgerstate.OutputID) gof.GradeOfFinality
 	SendFaucetRequest(address string) error
->>>>>>> 2077c122
 }
 
 // Connector is responsible for handling connections with clients.
@@ -184,7 +180,7 @@
 	return nil
 }
 
-// GetUnspentOutputForAddress gets the first unspent outputs of a given address.
+// GetOutputGoF gets the first unspent outputs of a given address.
 func (c *Connector) GetOutputGoF(outputID ledgerstate.OutputID) gof.GradeOfFinality {
 	clt := c.GetClient()
 	res, err := clt.GetOutputMetadata(outputID.Base58())
@@ -205,13 +201,4 @@
 	return resp.GradeOfFinality
 }
 
-func (c *Connector) RequestFaucetFunds(addr ledgerstate.Address) string {
-	clt := c.GetClient()
-	msgID, err := clt.SendFaucetRequest(addr.Base58(), -1)
-	if err != nil {
-		return ""
-	}
-	return msgID.ID
-}
-
 // endregion ///////////////////////////////////////////////////////////////////////////////////////////////////////////