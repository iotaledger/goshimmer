--- conflicted
+++ resolved
@@ -223,24 +223,18 @@
 	return response.Estimate, nil
 }
 
-<<<<<<< HEAD
+// SleepRateSetterEstimate returns a rate setter estimate.
+func (c *WebClient) SleepRateSetterEstimate() (err error) {
+	err = c.api.SleepRateSetterEstimate()
+	if err != nil {
+		return err
+	}
+	return nil
+}
+
 // BroadcastFaucetRequest requests funds from the faucet and returns the faucet request message ID.
 func (c *WebClient) BroadcastFaucetRequest(address string) (err error) {
 	_, err = c.api.BroadcastFaucetRequest(address, -1)
-=======
-// SleepRateSetterEstimate returns a rate setter estimate.
-func (c *WebClient) SleepRateSetterEstimate() (err error) {
-	err = c.api.SleepRateSetterEstimate()
-	if err != nil {
-		return err
-	}
-	return nil
-}
-
-// SendFaucetRequest requests funds from the faucet and returns the faucet request message ID.
-func (c *WebClient) SendFaucetRequest(address string) (err error) {
-	_, err = c.api.SendFaucetRequest(address, -1)
->>>>>>> bbace7bf
 	return
 }
 
