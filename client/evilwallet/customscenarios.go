package evilwallet

import (
	"strconv"
)

func SingleTransactionBatch() EvilBatch {
	return EvilBatch{{ScenarioAlias{Inputs: []string{"1"}, Outputs: []string{"2"}}}}
}

func DoubleSpendBatch(spentNum int) EvilBatch {
	conflictSlice := make(EvilBatch, 0)
	aliasCounter := 1
	// each double spend uses a different unspent output
	inputStartNum := spentNum * 2

	for i := 1; i <= spentNum; i++ {
		conflictSlice = append(conflictSlice, []ScenarioAlias{
			{Inputs: []string{strconv.Itoa(inputStartNum + i)}, Outputs: []string{strconv.Itoa(aliasCounter)}},
			{Inputs: []string{strconv.Itoa(inputStartNum + i)}, Outputs: []string{strconv.Itoa(aliasCounter + 1)}},
		})
		aliasCounter += 2
	}
<<<<<<< HEAD
	return conflictSlice
=======
	return EvilBatch{conflictSlice}
}

func Scenario1() EvilBatch {
	return []ConflictSlice{
		{
			// split funds
			[]Option{WithInputs("1"), WithOutputs([]*OutputOption{{aliasName: "2"}, {aliasName: "3"}})},
		},
		{
			[]Option{WithInputs("2"), WithOutput(&OutputOption{aliasName: "4"})},
			[]Option{WithInputs("2"), WithOutput(&OutputOption{aliasName: "5"})},
		},
		{
			[]Option{WithInputs("3"), WithOutput(&OutputOption{aliasName: "6"})},
			[]Option{WithInputs("3"), WithOutput(&OutputOption{aliasName: "7"})},
		},
		{
			// aggregated
			[]Option{WithInputs("5", "6"), WithOutput(&OutputOption{aliasName: "8", amount: 1000000})},
		},
	}
>>>>>>> 6a43d621
}<|MERGE_RESOLUTION|>--- conflicted
+++ resolved
@@ -21,30 +21,24 @@
 		})
 		aliasCounter += 2
 	}
-<<<<<<< HEAD
 	return conflictSlice
-=======
-	return EvilBatch{conflictSlice}
 }
 
 func Scenario1() EvilBatch {
-	return []ConflictSlice{
-		{
-			// split funds
-			[]Option{WithInputs("1"), WithOutputs([]*OutputOption{{aliasName: "2"}, {aliasName: "3"}})},
+	return EvilBatch{
+		[]ScenarioAlias{
+			{Inputs: []string{"1"}, Outputs: []string{"2", "3"}},
 		},
-		{
-			[]Option{WithInputs("2"), WithOutput(&OutputOption{aliasName: "4"})},
-			[]Option{WithInputs("2"), WithOutput(&OutputOption{aliasName: "5"})},
+		[]ScenarioAlias{
+			{Inputs: []string{"2"}, Outputs: []string{"4"}},
+			{Inputs: []string{"2"}, Outputs: []string{"5"}},
 		},
-		{
-			[]Option{WithInputs("3"), WithOutput(&OutputOption{aliasName: "6"})},
-			[]Option{WithInputs("3"), WithOutput(&OutputOption{aliasName: "7"})},
+		[]ScenarioAlias{
+			{Inputs: []string{"3"}, Outputs: []string{"6"}},
+			{Inputs: []string{"3"}, Outputs: []string{"7"}},
 		},
-		{
-			// aggregated
-			[]Option{WithInputs("5", "6"), WithOutput(&OutputOption{aliasName: "8", amount: 1000000})},
+		[]ScenarioAlias{
+			{Inputs: []string{"6", "5"}, Outputs: []string{"8"}},
 		},
 	}
->>>>>>> 6a43d621
 }