package evilwallet

import (
	"sync"

	"github.com/cockroachdb/errors"

	"github.com/iotaledger/goshimmer/client/wallet/packages/address"
	"github.com/iotaledger/goshimmer/client/wallet/packages/seed"
	"github.com/iotaledger/goshimmer/packages/ledgerstate"
	"github.com/iotaledger/hive.go/types"
	"go.uber.org/atomic"
)

type WalletType int8

const (
	// fresh is used for automatic Faucet Requests, outputs are returned one by one
	fresh WalletType = iota
	// custom is used for manual handling of unspent outputs
	custom
	conflicts
)

// region Wallets ///////////////////////////////////////////////////////////////////////////////////////////////////////

type Wallets struct {
	wallets map[WalletType][]*Wallet
	mu      sync.RWMutex

	lastWalletID atomic.Int64
}

func NewWallets() *Wallets {
	return &Wallets{
		wallets:      make(map[WalletType][]*Wallet),
		lastWalletID: *atomic.NewInt64(-1),
	}
}

func (w *Wallets) NewWallet(wType WalletType) *Wallet {
	wallet := NewWallet(wType)
	wallet.ID = int(w.lastWalletID.Add(1))

	w.addWallet(wallet)

	return wallet
}

func (w *Wallets) GetWallet(walletType WalletType, walletID int) *Wallet {
	if len(w.wallets[walletType]) > walletID {
		return w.wallets[walletType][walletID]
	}
	return nil
}

func (w *Wallets) GetWallets(wType WalletType, num int) (wallets []*Wallet) {
	allWallets := w.wallets[wType]
	if num > len(allWallets) {
		return allWallets
	}

	for i := 0; i < num; i++ {
		wallets = append(wallets, allWallets[i])
	}
	return wallets
}

// addWallet stores newly created wallet.
func (w *Wallets) addWallet(wallet *Wallet) {
	w.mu.Lock()
	defer w.mu.Unlock()

	w.wallets[wallet.walletType] = append(w.wallets[wallet.walletType], wallet)
}

// GetNonEmptyWallet returns first non-empty wallet.
func (w *Wallets) GetNonEmptyWallet(walletType WalletType) *Wallet {
	w.mu.RLock()
	defer w.mu.RUnlock()

	for _, wallet := range w.wallets[walletType] {
		if !wallet.IsEmpty() {
			return wallet
		}
	}
	return nil
}

// GetUnspentOutput gets first found unspent output for a given walletType
func (w *Wallets) GetUnspentOutput(walletType WalletType) *Output {
	wallet := w.GetNonEmptyWallet(walletType)
	return wallet.GetUnspentOutput()
}

// endregion ///////////////////////////////////////////////////////////////////////////////////////////////////////

// region Wallet ///////////////////////////////////////////////////////////////////////////////////////////////////////

type Wallet struct {
	ID         int
	walletType WalletType

	unspentOutputs    map[string]*Output // maps addr to its unspentOutput
	indexAddrMap      map[uint64]string
	addrIndexMap      map[string]uint64
	inputTransactions map[string]types.Empty
	seed              *seed.Seed

	lastAddrIdxUsed atomic.Int64 // used during filling in wallet with new outputs
	lastAddrSpent   atomic.Int64 // used during spamming with outputs one by one

	*sync.RWMutex
}

// NewWallet creates a wallet of a given type.
func NewWallet(wType WalletType) *Wallet {
	idxSpent := atomic.NewInt64(-1)
	addrUsed := atomic.NewInt64(-1)
	wallet := &Wallet{
		ID:                -1,
		walletType:        wType,
		seed:              seed.NewSeed(),
		unspentOutputs:    make(map[string]*Output),
		indexAddrMap:      make(map[uint64]string),
		addrIndexMap:      make(map[string]uint64),
		inputTransactions: make(map[string]types.Empty),
		lastAddrSpent:     *idxSpent,
		lastAddrIdxUsed:   *addrUsed,
		RWMutex:           &sync.RWMutex{},
	}

	return wallet
}

// Address returns a new and unused address of a given wallet.
func (w *Wallet) Address() address.Address {
	index := uint64(w.lastAddrIdxUsed.Add(1))
	addr := w.seed.Address(index)
	w.indexAddrMap[index] = addr.Base58()
	w.addrIndexMap[addr.Base58()] = index

	return addr
}

func (w *Wallet) UnspentOutput(addr string) *Output {
	w.RLock()
	defer w.RUnlock()
	return w.unspentOutputs[addr]

}

func (w *Wallet) IndexAddrMap(outIndex uint64) string {
	w.RLock()
	defer w.RUnlock()

	return w.indexAddrMap[outIndex]
}

// AddUnspentOutput adds an unspentOutput of a given wallet.
<<<<<<< HEAD
func (w *Wallet) AddUnspentOutput(addr ledgerstate.Address, addrIdx uint64, outputID ledgerstate.OutputID, balance *ledgerstate.ColoredBalances) {
=======
func (w *Wallet) AddUnspentOutput(addr ledgerstate.Address, addrIdx uint64, outputID ledgerstate.OutputID, balance uint64) *Output {
>>>>>>> afa61c43
	w.Lock()
	defer w.Unlock()

	out := &Output{
		OutputID: outputID,
		Address:  addr,
		Index:    addrIdx,
		WalletID: w.ID,
		Balance:  balance,
		Status:   pending,
	}
	w.unspentOutputs[addr.Base58()] = out
	return out
}

func (w *Wallet) UnspentOutputBalance(addr string) *ledgerstate.ColoredBalances {
	if out, ok := w.unspentOutputs[addr]; ok {
		return out.Balance
	}
	return &ledgerstate.ColoredBalances{}
}

func (w *Wallet) IsEmpty() bool {
	return w.lastAddrSpent.Load() == w.lastAddrIdxUsed.Load()
}

func (w *Wallet) GetUnspentOutput() *Output {
	if w.lastAddrSpent.Load() < w.lastAddrIdxUsed.Load() {
		idx := w.lastAddrSpent.Add(1)
		addr := w.IndexAddrMap(uint64(idx))
		return w.UnspentOutput(addr)
	}
	return nil
}

func (w *Wallet) createOutputs(nOutputs int, inputBalance *ledgerstate.ColoredBalances) (outputs []ledgerstate.Output) {
	amount, _ := inputBalance.Get(ledgerstate.ColorIOTA)
	outputBalances := SplitBalanceEqually(nOutputs, amount)
	for i := 0; i < nOutputs; i++ {
		addr := w.Address()
		output := ledgerstate.NewSigLockedSingleOutput(outputBalances[i], addr.Address())
		outputs = append(outputs, output)
		// correct ID will be updated after txn confirmation
<<<<<<< HEAD
		w.AddUnspentOutput(addr.Address(), idx, output.ID(), ledgerstate.NewColoredBalances(map[ledgerstate.Color]uint64{
			ledgerstate.ColorIOTA: outputBalances[i],
		}))
=======
		w.AddUnspentOutput(addr.Address(), addr.Index, output.ID(), outputBalances[i])
>>>>>>> afa61c43
	}
	return
}

func (w *Wallet) sign(addr ledgerstate.Address, txEssence *ledgerstate.TransactionEssence) *ledgerstate.ED25519Signature {
	index := w.addrIndexMap[addr.Base58()]
	kp := w.seed.KeyPair(index)
	return ledgerstate.NewED25519Signature(kp.PublicKey, kp.PrivateKey.Sign(txEssence.Bytes()))
}

func (w *Wallet) UpdateUnspentOutputID(addr string, outputID ledgerstate.OutputID) error {
	w.RLock()
	walletOutput, ok := w.unspentOutputs[addr]
	w.RUnlock()
	if !ok {
		return errors.Newf("could not find unspent output under provided address in the wallet, outIdx:%d, addr: %s", outputID, addr)
	}
	w.Lock()
	walletOutput.OutputID = outputID
	w.Unlock()
	return nil
}

func (w *Wallet) UpdateUnspentOutputStatus(addr string, status OutputStatus) error {
	w.RLock()
	walletOutput, ok := w.unspentOutputs[addr]
	w.RUnlock()
	if !ok {
		return errors.Newf("could not find unspent output under provided address in the wallet, outIdx:%d, addr: %s", addr)
	}
	w.Lock()
	walletOutput.Status = status
	w.Unlock()
	return nil
}

// endregion ///////////////////////////////////////////////////////////////////////////////////////////////////////<|MERGE_RESOLUTION|>--- conflicted
+++ resolved
@@ -158,11 +158,7 @@
 }
 
 // AddUnspentOutput adds an unspentOutput of a given wallet.
-<<<<<<< HEAD
-func (w *Wallet) AddUnspentOutput(addr ledgerstate.Address, addrIdx uint64, outputID ledgerstate.OutputID, balance *ledgerstate.ColoredBalances) {
-=======
-func (w *Wallet) AddUnspentOutput(addr ledgerstate.Address, addrIdx uint64, outputID ledgerstate.OutputID, balance uint64) *Output {
->>>>>>> afa61c43
+func (w *Wallet) AddUnspentOutput(addr ledgerstate.Address, addrIdx uint64, outputID ledgerstate.OutputID, balance *ledgerstate.ColoredBalances) *Output {
 	w.Lock()
 	defer w.Unlock()
 
@@ -206,13 +202,9 @@
 		output := ledgerstate.NewSigLockedSingleOutput(outputBalances[i], addr.Address())
 		outputs = append(outputs, output)
 		// correct ID will be updated after txn confirmation
-<<<<<<< HEAD
-		w.AddUnspentOutput(addr.Address(), idx, output.ID(), ledgerstate.NewColoredBalances(map[ledgerstate.Color]uint64{
+		w.AddUnspentOutput(addr.Address(), addr.Index, output.ID(), ledgerstate.NewColoredBalances(map[ledgerstate.Color]uint64{
 			ledgerstate.ColorIOTA: outputBalances[i],
 		}))
-=======
-		w.AddUnspentOutput(addr.Address(), addr.Index, output.ID(), outputBalances[i])
->>>>>>> afa61c43
 	}
 	return
 }
