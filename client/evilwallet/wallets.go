--- conflicted
+++ resolved
@@ -1,17 +1,13 @@
 package evilwallet
 
 import (
-<<<<<<< HEAD
-=======
 	"sync"
 
 	"github.com/iotaledger/goshimmer/client/wallet/packages/address"
->>>>>>> 2077c122
 	"github.com/iotaledger/goshimmer/client/wallet/packages/seed"
 	"github.com/iotaledger/goshimmer/packages/ledgerstate"
 	"github.com/iotaledger/hive.go/types"
 	"go.uber.org/atomic"
-	"sync"
 )
 
 type WalletType int8
@@ -36,35 +32,12 @@
 	}
 }
 
-<<<<<<< HEAD
-type Wallet struct {
-	ID         int64
-	walletType WalletType
-
-	unspentOutputs    map[string]*Output // maps addr to its unspentOutput
-	indexAddrMap      map[uint64]string
-	inputTransactions map[string]types.Empty
-	seed              *seed.Seed
-
-	lastAddrIdxUsed atomic.Int64 // used during filling in wallet with new outputs
-	lastAddrSpent   atomic.Int64 // used during spamming with outputs one by one
-	spent           bool
-	*sync.RWMutex
-}
-
-func NewWallet() *Wallet {
-	idxSpent := atomic.NewInt64(-1)
-	addrUsed := atomic.NewInt64(-1)
-	return &Wallet{
-		ID:                -1,
-=======
 func (w *Wallets) NewWallet(wType WalletType) *Wallet {
 	idxSpent := atomic.NewInt64(-1)
 	addrUsed := atomic.NewInt64(-1)
 	wallet := &Wallet{
 		ID:                int(w.lastWalletID.Load()),
 		walletType:        wType,
->>>>>>> 2077c122
 		seed:              seed.NewSeed(),
 		unspentOutputs:    make(map[string]*Output),
 		indexAddrMap:      make(map[uint64]string),
@@ -80,10 +53,7 @@
 	return wallet
 }
 
-<<<<<<< HEAD
-func (w *Wallet) SetID(id int64) {
-	w.ID = id
-=======
+
 func (w *Wallets) GetWallet(wType WalletType) (wallet *Wallet) {
 	return w.wallets[wType][0]
 }
@@ -100,38 +70,6 @@
 	return wallets
 }
 
-// CreateNFreshFaucet10kWallet creates n new wallets, each wallet is created from one faucet request.
-func (w *Wallets) CreateNFreshFaucet10kWallet(numberOf10kWallets int) {
-	// channel to block the number of concurrent goroutines
-	semaphore := make(chan bool, maxGoroutines)
-	wg := sync.WaitGroup{}
-
-	for reqNum := 0; reqNum < numberOf10kWallets; reqNum++ {
-		wg.Add(1)
-		go func(reqNum int) {
-			defer wg.Done()
-			// block and release goroutines
-			semaphore <- true
-			defer func() {
-				<-semaphore
-			}()
-			wallet, err := w.CreateFreshFaucetWallet()
-			if err != nil {
-				return
-			}
-			w.addWallet(wallet)
-		}(reqNum)
-	}
-	wg.Wait()
-	return
->>>>>>> 2077c122
-}
-
-func (w *Wallet) GenerateNextAddress() (ledgerstate.Address, uint64) {
-	newIdx := uint64(w.lastAddrIdxUsed.Add(1))
-	return w.seed.Address(newIdx).Address(), newIdx
-}
-
 func (w *Wallet) AddUnspentOutput(addr ledgerstate.Address, idx uint64, outputID ledgerstate.OutputID, balance uint64) {
 	w.Lock()
 	defer w.Unlock()
@@ -142,25 +80,13 @@
 		Balance:  balance,
 		Status:   pending,
 	}
-
-	w.indexAddrMap[idx] = addr.Base58()
 }
 
-<<<<<<< HEAD
-// AddWalletAndAssignID adds a new wallet to wallets and sets its ID with the next global numbering.
-func (e *Wallets) AddWalletAndAssignID(wallet *Wallet) {
-	e.mu.Lock()
-	defer e.mu.Unlock()
-
-	// set wallet ID
-	id := e.lastWalletID.Add(1)
-	wallet.SetID(id)
-	e.wallets[wallet.walletType] = append(e.wallets[wallet.walletType], wallet)
-=======
 // addWallet stores newly created wallet.
 func (w *Wallets) addWallet(wallet *Wallet) {
 	w.wallets[wallet.walletType] = append(w.wallets[wallet.walletType], wallet)
 }
+
 
 type Wallet struct {
 	ID         int
@@ -178,11 +104,9 @@
 }
 
 func (w *Wallet) Address() address.Address {
-	index := uint64(w.lastAddrIdxUsed.Load())
+	index := uint64(w.lastAddrIdxUsed.Add(1))
 	addr := w.seed.Address(index)
 	w.indexAddrMap[index] = addr.Base58()
-	w.lastAddrIdxUsed.Add(1)
 
 	return addr
->>>>>>> 2077c122
 }