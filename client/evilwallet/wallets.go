--- conflicted
+++ resolved
@@ -68,31 +68,16 @@
 func (w *Wallets) GetNextWallet(walletType WalletType) (*Wallet, error) {
 	w.mu.RLock()
 	defer w.mu.RUnlock()
-<<<<<<< HEAD
-	var wallet *Wallet
-=======
->>>>>>> 0f024eb3
 
 	switch walletType {
 	case fresh:
 		if !w.IsFaucetWalletAvailable() {
 			return nil, errors.New("no faucet wallets available, need to request more funds")
 		}
-		freshIndex := 0
-		for i, ID := range w.faucetWallets {
-			wallet = w.wallets[ID]
-			if wallet.IsEmpty() {
-				continue
-			}
-			freshIndex = i
-			break
+		wallet := w.wallets[w.faucetWallets[0]]
+		if wallet.IsEmpty() {
+			return nil, errors.New("wallet is empty, need to request more funds")
 		}
-
-		// remove empty wallets
-		for i := 0; i < freshIndex; i++ {
-			w.removeWallet(fresh)
-		}
-
 		return wallet, nil
 	}
 	return nil, errors.New("wallet type not supported for ordered usage, use GetWallet by ID instead")
