package evilwallet

import (
<<<<<<< HEAD
	"math"
=======
	"fmt"
	"strconv"
>>>>>>> f733a948
	"sync"
	"time"

	"github.com/mr-tron/base58"
	"go.uber.org/atomic"

	"github.com/iotaledger/goshimmer/client/wallet/packages/address"

	"github.com/cockroachdb/errors"

	"github.com/iotaledger/goshimmer/plugins/faucet"

	"github.com/iotaledger/hive.go/identity"

	"github.com/iotaledger/goshimmer/packages/ledgerstate"
)

const (
	// GoFConfirmed defines the grade of finality that is considered confirmed.
	GoFConfirmed = 3
	// FaucetRequestSplitNumber defines the number of outputs to split from a faucet request.
	FaucetRequestSplitNumber = 100

	waitForConfirmation   = 60 * time.Second
	waitForSolidification = 10 * time.Second

	awaitConfirmationSleep   = time.Second
	awaitSolidificationSleep = time.Millisecond * 500

	WaitForTxSolid = 2 * time.Second

	maxGoroutines = 5
)

var defaultClientsURLs = []string{"http://localhost:8080", "http://localhost:8090"}
var faucetBalance = ledgerstate.NewColoredBalances(map[ledgerstate.Color]uint64{
	ledgerstate.ColorIOTA: uint64(faucet.Parameters.TokensPerRequest),
})

// region EvilWallet ///////////////////////////////////////////////////////////////////////////////////////////////////////

// EvilWallet provides a user-friendly way to do complicated double spend scenarios.
type EvilWallet struct {
	wallets       *Wallets
	connector     Connector
	outputManager *OutputManager
	aliasManager  *AliasManager
}

// NewEvilWallet creates an EvilWallet instance.
func NewEvilWallet(clientsUrls ...string) *EvilWallet {
	urls := clientsUrls
	if len(urls) == 0 {
		urls = append(urls, defaultClientsURLs...)
	}

	connector := NewWebClients(urls)
	wallets := NewWallets()
	return &EvilWallet{
		wallets:       wallets,
		connector:     connector,
		outputManager: NewOutputManager(connector, wallets),
		aliasManager:  NewAliasManager(),
	}
}

// NewWallet creates a new wallet of the given wallet type.
func (e *EvilWallet) NewWallet(wType ...WalletType) *Wallet {
	walletType := Other
	if len(wType) != 0 {
		walletType = wType[0]
	}
	return e.wallets.NewWallet(walletType)
}

// GetClients returns the given number of clients.
func (e *EvilWallet) GetClients(num int) []Client {
	return e.connector.GetClients(num)
}

// Connector give access to the EvilWallet connector.
func (e *EvilWallet) Connector() Connector {
	return e.connector
}

func (e *EvilWallet) UnspentOutputsLeft(walletType WalletType) int {
	return e.wallets.UnspentOutputsLeft(walletType)
}

func (e *EvilWallet) NumOfClient() int {
	clts := e.connector.Clients()
	return len(clts)
}

func (e *EvilWallet) AddClient(clientUrl string) {
	e.connector.AddClient(clientUrl)
}

func (e *EvilWallet) RemoveClient(clientUrl string) {
	e.connector.RemoveClient(clientUrl)
}

// endregion ///////////////////////////////////////////////////////////////////////////////////////////////////////////

// region EvilWallet Faucet Requests ///////////////////////////////////////////////////////////////////////////////////

// RequestFundsFromFaucet requests funds from the faucet, then track the confirmed status of unspent output,
// also register the alias name for the unspent output if provided.
func (e *EvilWallet) RequestFundsFromFaucet(options ...FaucetRequestOption) (err error, initWallet *Wallet) {
	initWallet = e.NewWallet(Fresh)
	buildOptions := NewFaucetRequestOptions(options...)

	outputID, err := e.requestFaucetFunds(initWallet)
	if err != nil {
		return
	}

	if buildOptions.outputAliasName != "" {
		input := ledgerstate.NewUTXOInput(outputID)
		e.aliasManager.AddInputAlias(input, buildOptions.outputAliasName)
	}

	return
}

// RequestFreshBigFaucetWallets creates n new wallets, each wallet is created from one faucet request and contains 10000 outputs.
func (e *EvilWallet) RequestFreshBigFaucetWallets(numberOfWallets int) {
	// channel to block the number of concurrent goroutines
	semaphore := make(chan bool, maxGoroutines)
	wg := sync.WaitGroup{}

	for reqNum := 0; reqNum < numberOfWallets; reqNum++ {
		wg.Add(1)
		// block if full
		semaphore <- true
		go func() {
			defer wg.Done()
			defer func() {
				// release
				<-semaphore
			}()

			err := e.RequestFreshBigFaucetWallet()
			if err != nil {
				return
			}
		}()
	}
	wg.Wait()
}

// RequestFreshBigFaucetWallet creates a new wallet and fills the wallet with 10000 outputs created from funds
// requested from the Faucet.
func (e *EvilWallet) RequestFreshBigFaucetWallet() (err error) {
	initWallet := NewWallet()
	funds, err := e.requestAndSplitFaucetFunds(initWallet, FaucetRequestSplitNumber*FaucetRequestSplitNumber)
	if err != nil {
		return
	}
	e.wallets.SetWalletReady(funds)
	return
}

// RequestFreshFaucetWallet creates a new wallet and fills the wallet with 100 outputs created from funds
// requested from the Faucet.
func (e *EvilWallet) RequestFreshFaucetWallet() (err error) {
	initWallet := NewWallet()
	wallet, err := e.requestAndSplitFaucetFunds(initWallet, FaucetRequestSplitNumber)
	if err != nil {
		return
	}
	e.wallets.SetWalletReady(wallet)
	return
}

func (e *EvilWallet) requestAndSplitFaucetFunds(initWallet *Wallet, splitNum int) (wallet *Wallet, err error) {
	_, err = e.requestFaucetFunds(initWallet)
	if err != nil {
		return
	}
	//first split 1 to FaucetRequestSplitNumber outputs
	wallet = e.NewWallet(Fresh)
	err = e.splitOutputs(initWallet, wallet, splitNum)

	return
}

func (e *EvilWallet) requestFaucetFunds(wallet *Wallet) (outputID ledgerstate.OutputID, err error) {
	addr := wallet.Address()
	clt := e.connector.GetClient()
	err = clt.SendFaucetRequest(addr.Base58())
	if err != nil {
		return
	}
	output := e.outputManager.CreateOutputFromAddress(wallet, addr, faucetBalance)
	if output == nil {
		err = errors.New("could not get output from a given address")
		return
	}
	// track output in output manager and make sure it's confirmed
	ok := e.outputManager.Track([]ledgerstate.OutputID{output.OutputID})
	if !ok {
		err = errors.New("not all outputs has been confirmed")
		return
	}
	outputID = output.OutputID
	return
}

func (e *EvilWallet) splitOutputs(inputWallet, outputWallet *Wallet, splitNumber int) error {
	var txIDs []string
	wg := sync.WaitGroup{}

	if inputWallet.IsEmpty() {
		return errors.New("inputWallet is empty")
	}

	// we split 100 outputs in each round
	round := 0
	for i := splitNumber; i > 1; round++ {
		i /= FaucetRequestSplitNumber
	}

	var tmpOutWallet, tmpInWallet *Wallet
	for i := 0; i < round; i++ {
		// prepare wallet for next round, new tmpOutWallet are not managed by evil wallet
		if i == 0 {
			tmpInWallet = inputWallet
		} else {
			tmpInWallet = tmpOutWallet
		}

		if i == round-1 {
			tmpOutWallet = outputWallet
		} else {
			tmpOutWallet = NewWallet(Fresh)
		}

		txIDs = make([]string, int(math.Pow(FaucetRequestSplitNumber, float64(i))))
		inputNum := 0
		for addr := range tmpInWallet.UnspentOutputs() {
			wg.Add(1)
			go func(inputNum int, addr string) {
				defer wg.Done()

				input, outputs := e.handleInputOutputDuringSplitOutputs(FaucetRequestSplitNumber, tmpInWallet, addr)

				tx, err := e.CreateTransaction(WithInputs(input), WithOutputs(outputs),
					WithIssuer(tmpInWallet), WithOutputWallet(tmpOutWallet))
				if err != nil {
					return
				}

				clt := e.connector.GetClient()
				txID, err := clt.PostTransaction(tx)
				if err != nil {
					return
				}

				txIDs[inputNum] = txID.Base58()
			}(inputNum, addr)
			inputNum++
		}
		wg.Wait()

		// wait txs to be confirmed in each round
		e.outputManager.AwaitTransactionsConfirmation(txIDs, maxGoroutines)
	}

	return nil
}

func (e *EvilWallet) handleInputOutputDuringSplitOutputs(splitNumber int, inputWallet *Wallet, inputAddr string) (input ledgerstate.OutputID, outputs []*OutputOption) {
	evilInput := inputWallet.UnspentOutput(inputAddr)
	input = evilInput.OutputID

	inputBalance := uint64(0)
	evilInput.Balance.ForEach(func(color ledgerstate.Color, balance uint64) bool {
		inputBalance += balance
		return true
	})

	balances := SplitBalanceEqually(splitNumber, inputBalance)
	for _, bal := range balances {
		outputs = append(outputs, &OutputOption{amount: bal})
	}
	return
}

// endregion ///////////////////////////////////////////////////////////////////////////////////////////////////////////

// region EvilWallet functionality ///////////////////////////////////////////////////////////////////////////////////////////////////////////

// ClearAliases remove only provided aliases from AliasManager.
func (e *EvilWallet) ClearAliases(aliases ScenarioAlias) {
	e.aliasManager.ClearAliases(aliases)
}

// ClearAllAliases remove all registered alias names.
func (e *EvilWallet) ClearAllAliases() {
	e.aliasManager.ClearAllAliases()
}

func (e *EvilWallet) PrepareCustomConflicts(conflictsMaps []ConflictSlice) (conflictBatch [][]*ledgerstate.Transaction, err error) {
	for _, conflictMap := range conflictsMaps {
		var txs []*ledgerstate.Transaction
		for _, options := range conflictMap {
			tx, err2 := e.CreateTransaction(options...)
			if err2 != nil {
				return nil, err2
			}
			txs = append(txs, tx)
		}
		conflictBatch = append(conflictBatch, txs)
	}
	return
}

// SendCustomConflicts sends transactions with the given conflictsMaps.
func (e *EvilWallet) SendCustomConflicts(conflictsMaps []ConflictSlice) (err error) {
	conflictBatch, err := e.PrepareCustomConflicts(conflictsMaps)
	if err != nil {
		return err
	}
	for _, txs := range conflictBatch {
		clients := e.connector.GetClients(len(txs))
		if len(txs) > len(clients) {
			return errors.New("insufficient clients to send conflicts")
		}

		// send transactions in parallel
		wg := sync.WaitGroup{}
		for i, tx := range txs {
			wg.Add(1)
			go func(clt Client, tx *ledgerstate.Transaction) {
				defer wg.Done()
				_, _ = clt.PostTransaction(tx)
			}(clients[i], tx)
		}
		wg.Wait()

		// wait until transactions are solid
		time.Sleep(WaitForTxSolid)
	}
	return
}

// CreateTransaction creates a transaction based on provided options. If no input wallet is provided, the next non-empty faucet wallet is used.
// Inputs of the transaction are determined in three ways:
// 1 - inputs are provided directly without associated alias, 2- alias is provided, and input is already stored in an alias manager,
// 3 - alias is provided, and there are no inputs assigned in Alias manager, so aliases are assigned to next ready inputs from input wallet.
func (e *EvilWallet) CreateTransaction(options ...Option) (tx *ledgerstate.Transaction, err error) {
	buildOptions, err := NewOptions(options...)
	if err != nil {
		return nil, err
	}

	err = e.updateInputWallet(buildOptions)
	if err != nil {
		return nil, err
	}

	inputs, err := e.prepareInputs(buildOptions)
	if err != nil {
		return nil, err
	}
	outputs, addrAliasMap, err := e.prepareOutputs(buildOptions)
	if err != nil {
		return nil, err
	}

	alias, remainder, hasRemainder := e.prepareRemainderOutput(buildOptions, outputs)
	if hasRemainder {
		outputs = append(outputs, remainder)
		if alias != "" && addrAliasMap != nil {
			addrAliasMap[remainder.Address()] = alias
		}
	}

	tx, err = e.makeTransaction(ledgerstate.NewInputs(inputs...), ledgerstate.NewOutputs(outputs...), buildOptions.inputWallet)
	if err != nil {
		return nil, err
	}

	e.addOutputsToOutputManager(tx, buildOptions.outputWallet)
	e.registerOutputAliases(tx.Essence().Outputs(), addrAliasMap)

	return
}

// addOutputsToOutputManager adds output to the OutputManager if
func (e *EvilWallet) addOutputsToOutputManager(tx *ledgerstate.Transaction, outWallet *Wallet) {
	for _, o := range tx.Essence().Outputs() {
		e.outputManager.AddOutput(outWallet, o)
	}
}

// updateInputWallet if input wallet is not specified, or aliases were provided without inputs (batch inputs) use Fresh faucet wallet.
func (e *EvilWallet) updateInputWallet(buildOptions *Options) error {
	for alias := range buildOptions.aliasInputs {
		// inputs provided for aliases (middle inputs in a batch)
		_, ok := e.aliasManager.GetInput(alias)
		if ok {
			// leave nil, wallet will be selected based on OutputIDWalletMap
			buildOptions.inputWallet = nil
			return nil
		}
		break
	}
	wallet, err := e.useFreshIfInputWalletNotProvided(buildOptions)
	if err != nil {
		return err
	}
	buildOptions.inputWallet = wallet
	return nil
}

func (e *EvilWallet) registerOutputAliases(outputs ledgerstate.Outputs, addrAliasMap map[ledgerstate.Address]string) {
	if len(addrAliasMap) == 0 {
		return
	}

	for _, output := range outputs {
		// register output alias
		e.aliasManager.AddOutputAlias(output, addrAliasMap[output.Address()])

		// register output as unspent output(input)
		input := ledgerstate.NewUTXOInput(output.ID())
		e.aliasManager.AddInputAlias(input, addrAliasMap[output.Address()])
	}
	return
}

func (e *EvilWallet) prepareInputs(buildOptions *Options) (inputs []ledgerstate.Input, err error) {
	if buildOptions.areInputsProvidedWithoutAliases() {
		for _, out := range buildOptions.inputs {
			inputs = append(inputs, ledgerstate.NewUTXOInput(out))
		}
		return
	}
	// append inputs with alias
	aliasInputs, err := e.matchInputsWithAliases(buildOptions)
	if err != nil {
		return nil, err
	}
	inputs = append(inputs, aliasInputs...)

	return inputs, nil
}

// prepareOutputs creates outputs for different scenarios, if no aliases were provided, new empty outputs are created from buildOptions.outputs balances.
func (e *EvilWallet) prepareOutputs(buildOptions *Options) (outputs []ledgerstate.Output,
	addrAliasMap map[ledgerstate.Address]string, err error) {
	// if outputs were provided with aliases
	if buildOptions.areOutputsProvidedWithoutAliases() {
		for _, balance := range buildOptions.outputs {
			output := ledgerstate.NewSigLockedColoredOutput(balance, buildOptions.outputWallet.Address().Address())
			if err != nil {
				return nil, nil, err
			}
			outputs = append(outputs, output)
		}
	} else {
		outputs, addrAliasMap, err = e.matchOutputsWithAliases(buildOptions)
	}
	return
}

// matchInputsWithAliases gets input from the alias manager. if input was not assigned to an alias before,
// it assigns a new Fresh faucet output.
func (e *EvilWallet) matchInputsWithAliases(buildOptions *Options) (inputs []ledgerstate.Input, err error) {
	// get inputs by alias
	for inputAlias := range buildOptions.aliasInputs {
		in, ok := e.aliasManager.GetInput(inputAlias)
		if !ok {
			wallet, err2 := e.useFreshIfInputWalletNotProvided(buildOptions)
			if err2 != nil {
				err = err2
				return
			}
			// No output found for given alias, use internal Fresh output if wallets are non-empty.
			out := e.wallets.GetUnspentOutput(wallet)
			if out == nil {
				return nil, errors.New("could not get unspent output")
			}
			in = ledgerstate.NewUTXOInput(out.OutputID)
			e.aliasManager.AddInputAlias(in, inputAlias)
		}
		inputs = append(inputs, in)
	}
	return inputs, nil
}

func (e *EvilWallet) useFreshIfInputWalletNotProvided(buildOptions *Options) (*Wallet, error) {
	// if input wallet is not specified, use Fresh faucet wallet
	if buildOptions.inputWallet == nil {
		// deep spam enabled and no input reuse wallet provided, use evil wallet reuse wallet if enough outputs are available
		if buildOptions.reuse {
			outputsNeeded := len(buildOptions.inputs)
			if wallet := e.wallets.reuseWallet(outputsNeeded); wallet != nil {
				return wallet, nil
			}
		}
		if wallet, err := e.wallets.freshWallet(); wallet != nil {
			return wallet, nil
		} else {
			return nil, errors.Newf("no Fresh wallet is available: %w", err)
		}
	}
	return buildOptions.inputWallet, nil
}

// matchOutputsWithAliases creates outputs based on balances provided via options.
// Outputs are not yet added to the Alias Manager, as they have no ID before the transaction is created.
// Thus, they are tracker in address to alias map. If the scenario is used, the outputBatchAliases map is provided
// that indicates which outputs should be saved to the outputWallet.All other outputs are created with temporary wallet,
// and their addresses are stored in tempAddresses.
func (e *EvilWallet) matchOutputsWithAliases(buildOptions *Options) (outputs []ledgerstate.Output,
	addrAliasMap map[ledgerstate.Address]string, err error) {
	err = e.updateOutputBalances(buildOptions)
	if err != nil {
		return nil, nil, err
	}
	addrAliasMap = make(map[ledgerstate.Address]string)
	for alias, balance := range buildOptions.aliasOutputs {
		var addr = buildOptions.outputWallet.Address().Address()
		outputs = append(outputs, ledgerstate.NewSigLockedColoredOutput(balance, addr))
		addrAliasMap[addr] = alias
	}

	return
}

func (e *EvilWallet) prepareRemainderOutput(buildOptions *Options, outputs []ledgerstate.Output) (alias string, remainderOutput ledgerstate.Output, added bool) {
	inputBalance := uint64(0)

	var remainderAddress ledgerstate.Address
	for inputAlias := range buildOptions.aliasInputs {
		in, _ := e.aliasManager.GetInput(inputAlias)
		// get balance from output manager
		out, _ := ledgerstate.OutputIDFromBase58(in.Base58())
		output := e.outputManager.GetOutput(out)

		output.Balance.ForEach(func(color ledgerstate.Color, balance uint64) bool {
			inputBalance += balance
			return true
		})
		if alias == "" {
			remainderAddress, _ = e.getAddressFromInput(in)
			alias = inputAlias
		}
	}

	for _, input := range buildOptions.inputs {
		// get balance from output manager
		inputDetails := e.outputManager.GetOutput(input)
		inputDetails.Balance.ForEach(func(color ledgerstate.Color, balance uint64) bool {
			inputBalance += balance
			return true
		})
		if remainderAddress == address.AddressEmpty.Address() {
			remainderAddress = inputDetails.Address
		}
	}

	outputBalance := uint64(0)
	for _, o := range outputs {
		o.Balances().ForEach(func(color ledgerstate.Color, balance uint64) bool {
			outputBalance += balance
			return true
		})
	}

	// remainder balances is sent to one of the address in inputs
	if outputBalance < inputBalance {
		remainderOutput = ledgerstate.NewSigLockedColoredOutput(ledgerstate.NewColoredBalances(map[ledgerstate.Color]uint64{
			ledgerstate.ColorIOTA: inputBalance - outputBalance,
		}), remainderAddress)
		added = true
	}

	return
}

func (e *EvilWallet) updateOutputBalances(buildOptions *Options) (err error) {
	// when aliases are not used for outputs, the balance had to be provided in options, nothing to do
	if buildOptions.areOutputsProvidedWithoutAliases() {
		return
	}
	totalBalance := uint64(0)
	if !buildOptions.isBalanceProvided() {

		if buildOptions.areInputsProvidedWithoutAliases() {
			for _, input := range buildOptions.inputs {
				// get balance from output manager
				inputDetails := e.outputManager.GetOutput(input)
				inputDetails.Balance.ForEach(func(color ledgerstate.Color, balance uint64) bool {
					totalBalance += balance
					return true
				})
			}
		} else {
			for inputAlias := range buildOptions.aliasInputs {
				in, ok := e.aliasManager.GetInput(inputAlias)
				if !ok {
					err = errors.New("could not get input by input alias")
					return
				}
				// get balance from output manager
				outputID, _ := ledgerstate.OutputIDFromBase58(in.Base58())
				output := e.outputManager.GetOutput(outputID)
				output.Balance.ForEach(func(color ledgerstate.Color, balance uint64) bool {
					totalBalance += balance
					return true
				})
			}

		}
		balances := SplitBalanceEqually(len(buildOptions.outputs)+len(buildOptions.aliasOutputs), totalBalance)
		i := 0
		for out := range buildOptions.aliasOutputs {
			buildOptions.aliasOutputs[out] = ledgerstate.NewColoredBalances(map[ledgerstate.Color]uint64{
				ledgerstate.ColorIOTA: balances[i],
			})
			i++
		}
	}
	return
}

func (e *EvilWallet) makeTransaction(inputs ledgerstate.Inputs, outputs ledgerstate.Outputs, w *Wallet) (tx *ledgerstate.Transaction, err error) {
	txEssence := ledgerstate.NewTransactionEssence(0, time.Now(), identity.ID{}, identity.ID{}, inputs, outputs)
	unlockBlocks := make([]ledgerstate.UnlockBlock, len(txEssence.Inputs()))
	for i, input := range txEssence.Inputs() {
		addr, err2 := e.getAddressFromInput(input)
		if err2 != nil {
			return nil, err2
		}
		var wallet *Wallet
		if w == nil { // aliases provided with inputs, use wallet saved in outputManager
			wallet = e.outputManager.OutputIDWalletMap(input.Base58())
		} else {
			wallet = w
		}
		unlockBlocks[i] = ledgerstate.NewSignatureUnlockBlock(wallet.Sign(addr, txEssence))
	}
	return ledgerstate.NewTransaction(txEssence, unlockBlocks), nil
}

func (e *EvilWallet) getAddressFromInput(input ledgerstate.Input) (addr ledgerstate.Address, err error) {
	typeCastedInput, ok := input.(*ledgerstate.UTXOInput)
	if !ok {
		err = errors.New("wrong type of input")
		return
	}

	refOut := typeCastedInput.ReferencedOutputID()
	out := e.outputManager.GetOutput(refOut)

	if out == nil {
		err = errors.New("output not found in output manager")
		return
	}
	addr = out.Address
	return
}

func (e *EvilWallet) PrepareCustomConflictsSpam(scenario *EvilScenario) (txs [][]*ledgerstate.Transaction, allAliases ScenarioAlias, err error) {
	conflicts, allAliases, err := e.prepareConflictSliceForScenario(scenario)
	if err != nil {
		return
	}
	txs, err = e.PrepareCustomConflicts(conflicts)

	return
}

func (e *EvilWallet) prepareConflictSliceForScenario(scenario *EvilScenario) (conflictSlice []ConflictSlice, allAliases ScenarioAlias, err error) {
	genOutputOptions := func(aliases []string) []*OutputOption {
		outputOptions := make([]*OutputOption, 0)
		for _, o := range aliases {
			outputOptions = append(outputOptions, &OutputOption{aliasName: o})
		}
		return outputOptions
	}

	// make conflictSlice
	prefixedBatch, allAliases, batchOutputs := scenario.ConflictBatchWithPrefix()
	conflictSlice = make([]ConflictSlice, 0)
	for _, conflictMap := range prefixedBatch {
		conflicts := make([][]Option, 0)
		for _, aliases := range conflictMap {
			outs := genOutputOptions(aliases.Outputs)
			option := []Option{WithInputs(aliases.Inputs), WithOutputs(outs), WithOutputBatchAliases(batchOutputs)}
			if scenario.OutputWallet != nil {
				option = append(option, WithOutputWallet(scenario.OutputWallet))
			}
			if scenario.RestrictedInputWallet != nil {
				option = append(option, WithIssuer(scenario.RestrictedInputWallet))
			}
			if scenario.Reuse {
				option = append(option, WithReuseOutputs())
			}
			conflicts = append(conflicts, option)
		}
		conflictSlice = append(conflictSlice, conflicts)
	}

	return
}

// AwaitInputsSolidity waits for all inputs to be solid for client clt.
func (e *EvilWallet) AwaitInputsSolidity(inputs ledgerstate.Inputs, clt Client) (allSolid bool) {
	awaitSolid := make([]string, 0)
	for _, in := range inputs {
		awaitSolid = append(awaitSolid, in.Base58())
	}
	allSolid = e.outputManager.AwaitOutputsToBeSolid(awaitSolid, clt, maxGoroutines)
	return
}

// SetTxOutputsSolid marks all outputs as solid in OutputManager for clientID.
func (e *EvilWallet) SetTxOutputsSolid(outputs ledgerstate.Outputs, clientID string) {
	for _, out := range outputs {
		e.outputManager.SetOutputIDSolidForIssuer(out.ID().Base58(), clientID)
	}
}

// AddReuseOutputsToThePool adds all addresses corresponding to provided outputs to the reuse pool.
func (e *EvilWallet) AddReuseOutputsToThePool(outputs ledgerstate.Outputs) {
	for _, out := range outputs {
		evilOutput := e.outputManager.GetOutput(out.ID())
		if evilOutput != nil {
			wallet := e.outputManager.OutputIDWalletMap(out.ID().Base58())
			wallet.AddReuseAddress(evilOutput.Address.Base58())
		}
	}
}

<<<<<<< HEAD
=======
// endregion ///////////////////////////////////////////////////////////////////////////////////////////////////////////

// region EvilScenario ///////////////////////////////////////////////////////////////////////////////////////////////////////

// The custom conflict in spammer can be provided like this:
// EvilBatch{
// 	{
// 		ScenarioAlias{inputs: []{"1"}, outputs: []{"2","3"}}
// 	},
// 	{
// 		ScenarioAlias{inputs: []{"2"}, outputs: []{"4"}},
// 		ScenarioAlias{inputs: []{"2"}, outputs: []{"5"}}
// 	}
// }

type ScenarioAlias struct {
	Inputs  []string
	Outputs []string
}

func NewScenarioAlias() ScenarioAlias {
	return ScenarioAlias{
		Inputs:  make([]string, 0),
		Outputs: make([]string, 0),
	}
}

type EvilBatch [][]ScenarioAlias

type EvilScenario struct {
	ID string
	// provides a user-friendly way of listing input and output aliases
	ConflictBatch EvilBatch
	// determines whether outputs of the batch  should be reused during the spam to create deep UTXO tree structure.
	Reuse bool
	// if provided, the outputs from the spam will be saved into this wallet, accepted types of wallet: Reuse, RestrictedReuse.
	// if type == Reuse, then wallet is available for reuse spamming scenarios that did not provide RestrictedWallet.
	OutputWallet *Wallet
	// if provided and reuse set to true, outputs from this wallet will be used for deep spamming, allows for controllable building of UTXO deep structures.
	// if not provided evil wallet will use Reuse wallet if any is available. Accepts only RestrictedReuse wallet type.
	RestrictedInputWallet *Wallet
	// used together with scenario ID to create a prefix for distinct batch alias creation
	BatchesCreated     *atomic.Uint64
	NumOfClientsNeeded int
}

func NewEvilScenario(options ...ScenarioOption) *EvilScenario {
	scenario := &EvilScenario{
		ConflictBatch:  SingleTransactionBatch(),
		Reuse:          false,
		OutputWallet:   NewWallet(),
		BatchesCreated: atomic.NewUint64(0),
	}

	for _, option := range options {
		option(scenario)
	}
	scenario.ID = base58.Encode([]byte(fmt.Sprintf("%v%v%v", scenario.ConflictBatch, scenario.Reuse, scenario.OutputWallet.ID)))[:11]
	scenario.NumOfClientsNeeded = calculateNumofClientsNeeded(scenario)

	return scenario
}

func calculateNumofClientsNeeded(scenario *EvilScenario) (counter int) {
	for _, conflictMap := range scenario.ConflictBatch {
		if len(conflictMap) > counter {
			counter = len(conflictMap)
		}
	}
	return
}

// readCustomConflictsPattern determines outputs of the batch, needed for saving batch outputs to the outputWallet.
func (e *EvilScenario) readCustomConflictsPattern(batch EvilBatch) (batchOutputs map[string]types.Empty) {
	outputs := make(map[string]types.Empty)
	inputs := make(map[string]types.Empty)

	for _, conflictMap := range batch {
		for _, conflicts := range conflictMap {
			// add output to outputsAliases
			for _, input := range conflicts.Inputs {
				inputs[input] = types.Void
			}
			for _, output := range conflicts.Outputs {
				outputs[output] = types.Void
			}
		}
	}
	// remove outputs that were never used as input in this EvilBatch to determine batch outputs
	for output := range outputs {
		if _, ok := inputs[output]; ok {
			delete(outputs, output)
		}
	}
	batchOutputs = outputs
	return
}

// NextBatchPrefix creates a new batch prefix by increasing the number of created batches for this scenario.
func (e *EvilScenario) nextBatchPrefix() string {
	return e.ID + strconv.Itoa(int(e.BatchesCreated.Add(1)))
}

// ConflictBatchWithPrefix generates a new conflict batch with scenario prefix created from scenario ID and batch count.
// BatchOutputs are outputs of the batch that can be reused in deep spamming by collecting them in Reuse wallet.
func (e *EvilScenario) ConflictBatchWithPrefix() (prefixedBatch EvilBatch, allAliases ScenarioAlias, batchOutputs map[string]types.Empty) {
	allAliases = NewScenarioAlias()
	prefix := e.nextBatchPrefix()
	for _, conflictMap := range e.ConflictBatch {
		scenarioAlias := make([]ScenarioAlias, 0)
		for _, aliases := range conflictMap {
			sa := NewScenarioAlias()
			for _, in := range aliases.Inputs {
				sa.Inputs = append(sa.Inputs, prefix+in)
				allAliases.Inputs = append(allAliases.Inputs, prefix+in)
			}
			for _, out := range aliases.Outputs {
				sa.Outputs = append(sa.Outputs, prefix+out)
				allAliases.Outputs = append(allAliases.Outputs, prefix+out)
			}
			scenarioAlias = append(scenarioAlias, sa)
		}
		prefixedBatch = append(prefixedBatch, scenarioAlias)
	}
	batchOutputs = e.readCustomConflictsPattern(prefixedBatch)
	return
}

>>>>>>> f733a948
// endregion ///////////////////////////////////////////////////////////////////////////////////////////////////////////<|MERGE_RESOLUTION|>--- conflicted
+++ resolved
@@ -1,25 +1,15 @@
 package evilwallet
 
 import (
-<<<<<<< HEAD
 	"math"
-=======
-	"fmt"
-	"strconv"
->>>>>>> f733a948
 	"sync"
 	"time"
 
-	"github.com/mr-tron/base58"
-	"go.uber.org/atomic"
+	"github.com/cockroachdb/errors"
+	"github.com/iotaledger/hive.go/identity"
 
 	"github.com/iotaledger/goshimmer/client/wallet/packages/address"
-
-	"github.com/cockroachdb/errors"
-
 	"github.com/iotaledger/goshimmer/plugins/faucet"
-
-	"github.com/iotaledger/hive.go/identity"
 
 	"github.com/iotaledger/goshimmer/packages/ledgerstate"
 )
@@ -746,135 +736,4 @@
 	}
 }
 
-<<<<<<< HEAD
-=======
-// endregion ///////////////////////////////////////////////////////////////////////////////////////////////////////////
-
-// region EvilScenario ///////////////////////////////////////////////////////////////////////////////////////////////////////
-
-// The custom conflict in spammer can be provided like this:
-// EvilBatch{
-// 	{
-// 		ScenarioAlias{inputs: []{"1"}, outputs: []{"2","3"}}
-// 	},
-// 	{
-// 		ScenarioAlias{inputs: []{"2"}, outputs: []{"4"}},
-// 		ScenarioAlias{inputs: []{"2"}, outputs: []{"5"}}
-// 	}
-// }
-
-type ScenarioAlias struct {
-	Inputs  []string
-	Outputs []string
-}
-
-func NewScenarioAlias() ScenarioAlias {
-	return ScenarioAlias{
-		Inputs:  make([]string, 0),
-		Outputs: make([]string, 0),
-	}
-}
-
-type EvilBatch [][]ScenarioAlias
-
-type EvilScenario struct {
-	ID string
-	// provides a user-friendly way of listing input and output aliases
-	ConflictBatch EvilBatch
-	// determines whether outputs of the batch  should be reused during the spam to create deep UTXO tree structure.
-	Reuse bool
-	// if provided, the outputs from the spam will be saved into this wallet, accepted types of wallet: Reuse, RestrictedReuse.
-	// if type == Reuse, then wallet is available for reuse spamming scenarios that did not provide RestrictedWallet.
-	OutputWallet *Wallet
-	// if provided and reuse set to true, outputs from this wallet will be used for deep spamming, allows for controllable building of UTXO deep structures.
-	// if not provided evil wallet will use Reuse wallet if any is available. Accepts only RestrictedReuse wallet type.
-	RestrictedInputWallet *Wallet
-	// used together with scenario ID to create a prefix for distinct batch alias creation
-	BatchesCreated     *atomic.Uint64
-	NumOfClientsNeeded int
-}
-
-func NewEvilScenario(options ...ScenarioOption) *EvilScenario {
-	scenario := &EvilScenario{
-		ConflictBatch:  SingleTransactionBatch(),
-		Reuse:          false,
-		OutputWallet:   NewWallet(),
-		BatchesCreated: atomic.NewUint64(0),
-	}
-
-	for _, option := range options {
-		option(scenario)
-	}
-	scenario.ID = base58.Encode([]byte(fmt.Sprintf("%v%v%v", scenario.ConflictBatch, scenario.Reuse, scenario.OutputWallet.ID)))[:11]
-	scenario.NumOfClientsNeeded = calculateNumofClientsNeeded(scenario)
-
-	return scenario
-}
-
-func calculateNumofClientsNeeded(scenario *EvilScenario) (counter int) {
-	for _, conflictMap := range scenario.ConflictBatch {
-		if len(conflictMap) > counter {
-			counter = len(conflictMap)
-		}
-	}
-	return
-}
-
-// readCustomConflictsPattern determines outputs of the batch, needed for saving batch outputs to the outputWallet.
-func (e *EvilScenario) readCustomConflictsPattern(batch EvilBatch) (batchOutputs map[string]types.Empty) {
-	outputs := make(map[string]types.Empty)
-	inputs := make(map[string]types.Empty)
-
-	for _, conflictMap := range batch {
-		for _, conflicts := range conflictMap {
-			// add output to outputsAliases
-			for _, input := range conflicts.Inputs {
-				inputs[input] = types.Void
-			}
-			for _, output := range conflicts.Outputs {
-				outputs[output] = types.Void
-			}
-		}
-	}
-	// remove outputs that were never used as input in this EvilBatch to determine batch outputs
-	for output := range outputs {
-		if _, ok := inputs[output]; ok {
-			delete(outputs, output)
-		}
-	}
-	batchOutputs = outputs
-	return
-}
-
-// NextBatchPrefix creates a new batch prefix by increasing the number of created batches for this scenario.
-func (e *EvilScenario) nextBatchPrefix() string {
-	return e.ID + strconv.Itoa(int(e.BatchesCreated.Add(1)))
-}
-
-// ConflictBatchWithPrefix generates a new conflict batch with scenario prefix created from scenario ID and batch count.
-// BatchOutputs are outputs of the batch that can be reused in deep spamming by collecting them in Reuse wallet.
-func (e *EvilScenario) ConflictBatchWithPrefix() (prefixedBatch EvilBatch, allAliases ScenarioAlias, batchOutputs map[string]types.Empty) {
-	allAliases = NewScenarioAlias()
-	prefix := e.nextBatchPrefix()
-	for _, conflictMap := range e.ConflictBatch {
-		scenarioAlias := make([]ScenarioAlias, 0)
-		for _, aliases := range conflictMap {
-			sa := NewScenarioAlias()
-			for _, in := range aliases.Inputs {
-				sa.Inputs = append(sa.Inputs, prefix+in)
-				allAliases.Inputs = append(allAliases.Inputs, prefix+in)
-			}
-			for _, out := range aliases.Outputs {
-				sa.Outputs = append(sa.Outputs, prefix+out)
-				allAliases.Outputs = append(allAliases.Outputs, prefix+out)
-			}
-			scenarioAlias = append(scenarioAlias, sa)
-		}
-		prefixedBatch = append(prefixedBatch, scenarioAlias)
-	}
-	batchOutputs = e.readCustomConflictsPattern(prefixedBatch)
-	return
-}
-
->>>>>>> f733a948
 // endregion ///////////////////////////////////////////////////////////////////////////////////////////////////////////