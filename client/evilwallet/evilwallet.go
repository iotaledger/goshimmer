--- conflicted
+++ resolved
@@ -2,10 +2,7 @@
 
 import (
 	"github.com/cockroachdb/errors"
-<<<<<<< HEAD
 	"github.com/iotaledger/hive.go/types"
-=======
->>>>>>> a0978d5b
 	"sync"
 	"time"
 
@@ -262,29 +259,17 @@
 	e.aliasManager.ClearAliases()
 }
 
-<<<<<<< HEAD
 func (e *EvilWallet) PrepareCustomConflicts(conflictsMaps []ConflictMap, outputWallet *Wallet) (conflictBatch [][]*ledgerstate.Transaction, err error) {
 	if outputWallet == nil {
 		return nil, errors.Errorf("no output wallet provided")
 	}
-=======
-// SendCustomConflicts sends transactions with the given conflictsMaps.
-func (e *EvilWallet) SendCustomConflicts(conflictsMaps []ConflictMap, clients []*client.GoShimmerAPI) (err error) {
-	outputWallet := e.NewWallet(reuse)
->>>>>>> a0978d5b
 	for _, conflictMap := range conflictsMaps {
 		var txs []*ledgerstate.Transaction
 		for txAlias, options := range conflictMap {
 			options = append(options, WithOutputWallet(outputWallet))
-<<<<<<< HEAD
 			tx, err2 := e.CreateTransaction(txAlias, options...)
 			if err2 != nil {
 				return nil, err2
-=======
-			tx, err := e.CreateTransaction(txAlias, options...)
-			if err != nil {
-				return err
->>>>>>> a0978d5b
 			}
 			txs = append(txs, tx)
 		}
@@ -407,7 +392,6 @@
 			in = ledgerstate.NewUTXOInput(out.OutputID)
 			e.aliasManager.AddInputAlias(in, inputAlias)
 		}
-
 		inputs = append(inputs, in)
 	}
 	return inputs, nil
