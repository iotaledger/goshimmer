package evilwallet

import (
	"errors"
	"fmt"
	"sync"
	"time"

	"github.com/iotaledger/goshimmer/plugins/faucet"

	"github.com/iotaledger/goshimmer/client"
	"github.com/iotaledger/goshimmer/packages/ledgerstate"
	"github.com/iotaledger/hive.go/identity"
)

const (
	GoFConfirmed             = 3
	waitForConfirmation      = 60 * time.Second
	waitForTxSolid           = 2 * time.Second
	FaucetRequestSplitNumber = 100

	maxGoroutines = 5
)

var clientsURL = []string{"http://localhost:8080", "http://localhost:8090"}

// region EvilWallet ///////////////////////////////////////////////////////////////////////////////////////////////////////

// EvilWallet provides a user-friendly way to do complicated double spend scenarios.
type EvilWallet struct {
	wallets         *Wallets
	connector       Clients
	outputManager   *OutputManager
	conflictManager *ConflictManager
	aliasManager    *AliasManager
}

// NewEvilWallet creates an EvilWallet instance.
func NewEvilWallet() *EvilWallet {
	connector := NewConnector(clientsURL)
	wallets := NewWallets()
	return &EvilWallet{
		wallets:         wallets,
		connector:       connector,
		outputManager:   NewOutputManager(connector, wallets),
		conflictManager: NewConflictManager(),
		aliasManager:    NewAliasManager(),
	}
}

// NewWallet creates a new wallet of the given wallet type.
func (e *EvilWallet) NewWallet(wType WalletType) *Wallet {
	return e.wallets.NewWallet(wType)
}

// GetClients returns the given number of clients.
func (e *EvilWallet) GetClients(num int) []*client.GoShimmerAPI {
	return e.connector.GetClients(num)
}

// endregion ///////////////////////////////////////////////////////////////////////////////////////////////////////////

// EvilWallet Faucet Requests /////////////////////////////////////////////////////////////////////////////////////////////////////

// RequestFundsFromFaucet requests funds from the faucet, then track the confirmed status of unspent output,
// also register the alias name for the unspent output if provided.
func (e *EvilWallet) RequestFundsFromFaucet(wallet *Wallet, options ...FaucetRequestOption) (err error) {
	addr := wallet.Address()
	buildOptions := NewFaucetRequestOptions(options...)

	addrStr := addr.Base58()

	// request funds from faucet
	err = e.connector.SendFaucetRequest(addrStr)
	if err != nil {
		return
	}
	// track output in output manager and make sure it's confirmed
	out := e.outputManager.CreateOutputFromAddress(wallet, addr, uint64(faucet.Parameters.TokensPerRequest))
	if out == nil {
		err = errors.New("no outputIDs found on address ")
		return
	}

	allConfirmed := e.outputManager.Track([]ledgerstate.OutputID{out.OutputID})
	if !allConfirmed {
		err = errors.New("output not confirmed")
		return
	}

	if len(buildOptions.aliasName) > 0 {
<<<<<<< HEAD
		input := ledgerstate.NewUTXOInput(outputIDs[0])
		e.aliasManager.AddInputAlias(input, "1")
=======
		input := ledgerstate.NewUTXOInput(out.OutputID)
		err = e.aliasManager.AddInputAlias(input, "1")
>>>>>>> afa61c43
	}

	return
}

// RequestFreshBigFaucetWallets creates n new wallets, each wallet is created from one faucet request and contains 10000 outputs.
func (e *EvilWallet) RequestFreshBigFaucetWallets(numberOfWallets int) {
	// channel to block the number of concurrent goroutines
	semaphore := make(chan bool, maxGoroutines)
	wg := sync.WaitGroup{}

	for reqNum := 0; reqNum < numberOfWallets; reqNum++ {
		wg.Add(1)
		go func(reqNum int) {
			defer wg.Done()
			// block and release goroutines
			semaphore <- true
			defer func() {
				<-semaphore
			}()

			err := e.RequestFreshBigFaucetWallet()
			if err != nil {
				return
			}
		}(reqNum)
	}
	wg.Wait()
	return
}

// RequestFreshBigFaucetWallet creates a new wallet and fills the wallet with 10000 outputs created from funds
// requested from the Faucet.
func (e *EvilWallet) RequestFreshBigFaucetWallet() (err error) {
	initWallet := NewWallet(fresh)
	funds, err := e.requestAndSplitFaucetFunds(initWallet)
	if err != nil {
		return
	}
	w := e.NewWallet(fresh)
	txIDs := e.splitOutputs(funds, w, FaucetRequestSplitNumber)

	e.outputManager.AwaitTransactionsConfirmation(txIDs, maxGoroutines)
	err = e.outputManager.UpdateOutputsFromTxs(w, txIDs)
	if err != nil {
		return
	}
	return
}

// RequestFreshFaucetWallet creates a new wallet and fills the wallet with 100 outputs created from funds
// requested from the Faucet.
func (e *EvilWallet) RequestFreshFaucetWallet() (wallet *Wallet, err error) {
	initWallet := e.NewWallet(fresh)
	wallet, err = e.requestAndSplitFaucetFunds(initWallet)
	if err != nil {
		return
	}

	return
}

func (e *EvilWallet) requestAndSplitFaucetFunds(initWallet *Wallet) (wallet *Wallet, err error) {
<<<<<<< HEAD
	addr, idx := initWallet.AddressIndex()
	initOutput := e.requestFaucetFunds(addr.Address())
	if err != nil {
		return
	}
	initWallet.AddUnspentOutput(addr.Address(), idx, initOutput, ledgerstate.NewColoredBalances(map[ledgerstate.Color]uint64{
		ledgerstate.ColorIOTA: uint64(faucet.Parameters.TokensPerRequest),
	}))
=======
	_ = e.requestFaucetFunds(initWallet)

>>>>>>> afa61c43
	//first split 1 to FaucetRequestSplitNumber outputs
	wallet = NewWallet(fresh)
	//e.outputManager.AwaitWalletOutputsToBeConfirmed(initWallet)
	txIDs := e.splitOutputs(initWallet, wallet, FaucetRequestSplitNumber)
	e.outputManager.AwaitTransactionsConfirmation(txIDs, maxGoroutines)
	err = e.outputManager.UpdateOutputsFromTxs(wallet, txIDs)
	if err != nil {
		return
	}
	return
}

func (e *EvilWallet) requestFaucetFunds(wallet *Wallet) (outputID ledgerstate.OutputID) {
	addr := wallet.Address()
	err := e.connector.SendFaucetRequest(addr.Base58())
	if err != nil {
		return
	}
	output := e.outputManager.CreateOutputFromAddress(wallet, addr, uint64(faucet.Parameters.TokensPerRequest))
	ok := e.outputManager.Track([]ledgerstate.OutputID{output.OutputID})
	if !ok {
		return
	}
	outputID = output.OutputID
	return
}

func (e *EvilWallet) splitOutputs(inputWallet *Wallet, outputWallet *Wallet, splitNumber int) []string {
	wg := sync.WaitGroup{}

	txIDs := make([]string, len(inputWallet.unspentOutputs))
	if inputWallet.unspentOutputs == nil {
		return []string{}
	}
	// Add all aliases before creating txs
	allInputAliases, allOutputAliases, txAliases := e.handleAliasesDuringSplitOutputs(outputWallet, splitNumber, inputWallet)
	inputNum := 0

	for _, input := range inputWallet.unspentOutputs {
		wg.Add(1)
		go func(inputNum int, input *Output) {
			defer wg.Done()
			tx, err := e.CreateTransaction(txAliases[inputNum], WithInputs(allInputAliases[inputNum]...), WithOutputs(allOutputAliases[inputNum]),
				WithIssuer(inputWallet), WithOutputWallet(outputWallet))

			clt := e.connector.GetClient()
			txID, err := e.connector.PostTransaction(tx, clt)
			if err != nil {
				return
			}
			txIDs[inputNum] = txID.Base58()
		}(inputNum, input)
		inputNum++
	}
	wg.Wait()
	return txIDs
}

func (e *EvilWallet) handleAliasesDuringSplitOutputs(outputWallet *Wallet, splitNumber int, inputWallet *Wallet) ([][]string, [][]string, []string) {
	allInputAliases, allOutputAliases, txAliases := make([][]string, 0), make([][]string, 0), make([]string, 0)
	for _, input := range inputWallet.unspentOutputs {
		inputs := []*Output{input}

		inputAliases := e.aliasManager.CreateAliasesForInputs(len(inputs))
		e.aliasManager.AddInputAliases(inputs, inputAliases)
		outputAliases := e.aliasManager.CreateAliasesForOutputs(outputWallet.ID, splitNumber)
		txAlias := e.aliasManager.CreateAliasForTransaction(outputWallet.ID, inputWallet.ID, input.OutputID.Base58())

		allInputAliases = append(allInputAliases, inputAliases)
		allOutputAliases = append(allOutputAliases, outputAliases)
		txAliases = append(txAliases, txAlias)
	}

	return allInputAliases, allOutputAliases, txAliases
}

// ClearAliases remove all registered alias names.
func (e *EvilWallet) ClearAliases() {
	e.aliasManager.ClearAliases()
}

// SendCustomConflicts sends transactions with the given conflictsMaps.
func (e *EvilWallet) SendCustomConflicts(conflictsMaps []ConflictMap, clients []*client.GoShimmerAPI) (err error) {
	for _, conflictMap := range conflictsMaps {
		var txs []*ledgerstate.Transaction
		for txAlias, options := range conflictMap {
			tx, err := e.CreateTransaction(txAlias, options...)
			if err != nil {
				return err
			}
			txs = append(txs, tx)
		}

		if len(txs) > len(clients) {
			return errors.New("insufficient clients to send double spend")
		}

		// send transactions in parallel
		wg := sync.WaitGroup{}
		for i, tx := range txs {
			wg.Add(1)
			go func(clt *client.GoShimmerAPI, tx *ledgerstate.Transaction) {
				defer wg.Done()
				_, _ = clt.PostTransaction(tx.Bytes())
			}(clients[i], tx)
		}
		wg.Wait()

		// wait until transactions are solid
		time.Sleep(waitForTxSolid)
	}
	return
}

// CreateTransaction creates a transaction with the given aliasName and options.
func (e *EvilWallet) CreateTransaction(aliasName string, options ...Option) (tx *ledgerstate.Transaction, err error) {
	buildOptions := NewOptions(options...)

	if len(buildOptions.inputs) == 0 || len(buildOptions.outputs) == 0 {
		return
	}

	inputs := e.prepareInputs(buildOptions)
	outputs, addrAliasMap, err := e.prepareOutputs(buildOptions)

	if err != nil {
		return nil, err
	}

<<<<<<< HEAD
	alias, remainder, hasRemainder := e.prepareRemainderOutput(buildOptions, outputs)
	if hasRemainder {
		outputs = append(outputs, remainder)
		addrAliasMap[remainder.Address()] = alias
	}

=======
	for _, out := range outputs {
		e.outputManager.CreateEmptyOutput(buildOptions.issuer, buildOptions.outputs[out.ID().Base58()])
	}
>>>>>>> afa61c43
	tx, err = e.makeTransaction(ledgerstate.NewInputs(inputs...), ledgerstate.NewOutputs(outputs...), buildOptions.issuer)
	if err != nil {
		return nil, err
	}

	err = e.registerOutputAliases(tx.Essence().Outputs(), addrAliasMap)
	if err != nil {
		return nil, err
	}

	err = e.aliasManager.AddTransactionAlias(tx, aliasName)
	if err != nil {
		return nil, err
	}
	return
}

func (e *EvilWallet) registerOutputAliases(outputs ledgerstate.Outputs, addrAliasMap map[ledgerstate.Address]string) (err error) {
	for _, output := range outputs {
		// register output alias
<<<<<<< HEAD
		e.aliasManager.AddOutputAlias(output, addrAliasMap[output.Address()])

		// register output as unspent output(input)
		input := ledgerstate.NewUTXOInput(output.ID())
		e.aliasManager.AddInputAlias(input, addrAliasMap[output.Address()])

		// add output to outputmanager
		e.outputManager.AddOutput(output)
	}

	err = e.aliasManager.AddTransactionAlias(tx, aliasName)
	if err != nil {
		return nil, err
=======
		err = e.aliasManager.AddOutputAlias(output, addrAliasMap[output.Address()])
		if err != nil {
			return
		}

		// register output as unspent output(input)
		input := ledgerstate.NewUTXOInput(output.ID())
		err = e.aliasManager.AddInputAlias(input, addrAliasMap[output.Address()])
		if err != nil {
			return
		}
>>>>>>> afa61c43
	}
	return
}

func (e *EvilWallet) prepareInputs(buildOptions *Options) (inputs []ledgerstate.Input) {
	// get inputs by alias
	for inputAlias := range buildOptions.inputs {
		in, ok := e.aliasManager.GetInput(inputAlias)
		// No output found for given alias, use internal fresh output if wallets are non-empty.
		if !ok {
			out := e.wallets.GetUnspentOutput(fresh)
			if out == nil {
				return
			}
			in = ledgerstate.NewUTXOInput(out.OutputID)
		}
		inputs = append(inputs, in)
	}
	return inputs
}

func (e *EvilWallet) prepareOutputs(buildOptions *Options) (outputs []ledgerstate.Output, addrAliasMap map[ledgerstate.Address]string, err error) {
	err = e.updateOutputBalances(buildOptions)
	if err != nil {
		return nil, nil, err
	}
	addrAliasMap = make(map[ledgerstate.Address]string)
	for alias, balance := range buildOptions.outputs {
<<<<<<< HEAD
		addr := buildOptions.outputWallet.Address().Address()
		output := ledgerstate.NewSigLockedColoredOutput(balance, addr)
=======
		evilOutput := e.outputManager.CreateEmptyOutput(buildOptions.outputWallet, balance)
		output := ledgerstate.NewSigLockedSingleOutput(balance, evilOutput.Address)
>>>>>>> afa61c43
		if err != nil {
			return nil, nil, err
		}
		outputs = append(outputs, output)
		addrAliasMap[evilOutput.Address] = alias
	}

	return
}

func (e *EvilWallet) prepareRemainderOutput(buildOptions *Options, outputs []ledgerstate.Output) (alias string, remainderOutput ledgerstate.Output, added bool) {
	inputBalance := uint64(0)
	var remainderAddress ledgerstate.Address
	for inputAlias := range buildOptions.inputs {
		in, _ := e.aliasManager.GetInput(inputAlias)

		// get balance from output manager
		outputID, _ := ledgerstate.OutputIDFromBase58(in.Base58())
		output := e.outputManager.GetOutput(outputID)
		output.Balance.ForEach(func(color ledgerstate.Color, balance uint64) bool {
			inputBalance += balance
			return true
		})
		if alias == "" {
			remainderAddress, _ = e.getAddressFromInput(in)
			alias = inputAlias
		}
	}

	outputBalance := uint64(0)
	for _, o := range outputs {
		o.Balances().ForEach(func(color ledgerstate.Color, balance uint64) bool {
			outputBalance += balance
			return true
		})
	}

	// remainder balances is sent to one of the address in inputs
	if outputBalance < inputBalance {
		remainderOutput = ledgerstate.NewSigLockedColoredOutput(ledgerstate.NewColoredBalances(map[ledgerstate.Color]uint64{
			ledgerstate.ColorIOTA: inputBalance - outputBalance,
		}), remainderAddress)
		added = true
	}

	return
}

func (e *EvilWallet) updateOutputBalances(buildOptions *Options) (err error) {
	if !buildOptions.isBalanceProvided() {
		totalBalance := uint64(0)
		for inputAlias := range buildOptions.inputs {

			in, ok := e.aliasManager.GetInput(inputAlias)
			if !ok {
				err = errors.New("could not get input by input alias")
				return
			}
			// get balance from output manager
			outputID, _ := ledgerstate.OutputIDFromBase58(in.Base58())
			output := e.outputManager.GetOutput(outputID)
			output.Balance.ForEach(func(color ledgerstate.Color, balance uint64) bool {
				totalBalance += balance
				return true
			})
		}
		balances := SplitBalanceEqually(len(buildOptions.outputs), totalBalance)

		i := 0
		for out := range buildOptions.outputs {
			buildOptions.outputs[out] = ledgerstate.NewColoredBalances(map[ledgerstate.Color]uint64{
				ledgerstate.ColorIOTA: balances[i],
			})
			i++
		}
	}
	return
}

func (e *EvilWallet) makeTransaction(inputs ledgerstate.Inputs, outputs ledgerstate.Outputs, w *Wallet) (tx *ledgerstate.Transaction, err error) {
	txEssence := ledgerstate.NewTransactionEssence(0, time.Now(), identity.ID{}, identity.ID{}, inputs, outputs)
	unlockBlocks := make([]ledgerstate.UnlockBlock, len(txEssence.Inputs()))
	for i, input := range txEssence.Inputs() {
		addr, err2 := e.getAddressFromInput(input)
		if err2 != nil {
			return nil, err2
		}
		unlockBlocks[i] = ledgerstate.NewSignatureUnlockBlock(w.sign(addr, txEssence))
	}
	return ledgerstate.NewTransaction(txEssence, unlockBlocks), nil
}

func (e *EvilWallet) getAddressFromInput(input ledgerstate.Input) (addr ledgerstate.Address, err error) {
	typeCastedInput, ok := input.(*ledgerstate.UTXOInput)
	if !ok {
		err = errors.New("wrong type of input")
		return
	}

	refOut := typeCastedInput.ReferencedOutputID()
	out := e.outputManager.GetOutput(refOut)
	if out == nil {
		err = errors.New("output not found in output manager")
		return
	}
	addr = out.Address
	return
}

// endregion ///////////////////////////////////////////////////////////////////////////////////////////////////////////

// region EvilScenario ///////////////////////////////////////////////////////////////////////////////////////////////////////

type EvilScenario struct {
	// todo this should have instructions for evil wallet
	// how to handle this spamming scenario, which input wallet use,
	// where to store outputs of spam ect.
	// All logic of conflict creation will be hidden from spammer or integration test users
}

// endregion ///////////////////////////////////////////////////////////////////////////////////////////////////////////<|MERGE_RESOLUTION|>--- conflicted
+++ resolved
@@ -89,13 +89,8 @@
 	}
 
 	if len(buildOptions.aliasName) > 0 {
-<<<<<<< HEAD
-		input := ledgerstate.NewUTXOInput(outputIDs[0])
-		e.aliasManager.AddInputAlias(input, "1")
-=======
 		input := ledgerstate.NewUTXOInput(out.OutputID)
 		err = e.aliasManager.AddInputAlias(input, "1")
->>>>>>> afa61c43
 	}
 
 	return
@@ -159,19 +154,8 @@
 }
 
 func (e *EvilWallet) requestAndSplitFaucetFunds(initWallet *Wallet) (wallet *Wallet, err error) {
-<<<<<<< HEAD
-	addr, idx := initWallet.AddressIndex()
-	initOutput := e.requestFaucetFunds(addr.Address())
-	if err != nil {
-		return
-	}
-	initWallet.AddUnspentOutput(addr.Address(), idx, initOutput, ledgerstate.NewColoredBalances(map[ledgerstate.Color]uint64{
-		ledgerstate.ColorIOTA: uint64(faucet.Parameters.TokensPerRequest),
-	}))
-=======
 	_ = e.requestFaucetFunds(initWallet)
 
->>>>>>> afa61c43
 	//first split 1 to FaucetRequestSplitNumber outputs
 	wallet = NewWallet(fresh)
 	//e.outputManager.AwaitWalletOutputsToBeConfirmed(initWallet)
@@ -301,18 +285,14 @@
 		return nil, err
 	}
 
-<<<<<<< HEAD
 	alias, remainder, hasRemainder := e.prepareRemainderOutput(buildOptions, outputs)
 	if hasRemainder {
 		outputs = append(outputs, remainder)
 		addrAliasMap[remainder.Address()] = alias
 	}
-
-=======
 	for _, out := range outputs {
 		e.outputManager.CreateEmptyOutput(buildOptions.issuer, buildOptions.outputs[out.ID().Base58()])
 	}
->>>>>>> afa61c43
 	tx, err = e.makeTransaction(ledgerstate.NewInputs(inputs...), ledgerstate.NewOutputs(outputs...), buildOptions.issuer)
 	if err != nil {
 		return nil, err
@@ -333,21 +313,7 @@
 func (e *EvilWallet) registerOutputAliases(outputs ledgerstate.Outputs, addrAliasMap map[ledgerstate.Address]string) (err error) {
 	for _, output := range outputs {
 		// register output alias
-<<<<<<< HEAD
 		e.aliasManager.AddOutputAlias(output, addrAliasMap[output.Address()])
-
-		// register output as unspent output(input)
-		input := ledgerstate.NewUTXOInput(output.ID())
-		e.aliasManager.AddInputAlias(input, addrAliasMap[output.Address()])
-
-		// add output to outputmanager
-		e.outputManager.AddOutput(output)
-	}
-
-	err = e.aliasManager.AddTransactionAlias(tx, aliasName)
-	if err != nil {
-		return nil, err
-=======
 		err = e.aliasManager.AddOutputAlias(output, addrAliasMap[output.Address()])
 		if err != nil {
 			return
@@ -359,7 +325,7 @@
 		if err != nil {
 			return
 		}
->>>>>>> afa61c43
+		e.aliasManager.AddInputAlias(input, addrAliasMap[output.Address()])
 	}
 	return
 }
@@ -388,13 +354,8 @@
 	}
 	addrAliasMap = make(map[ledgerstate.Address]string)
 	for alias, balance := range buildOptions.outputs {
-<<<<<<< HEAD
-		addr := buildOptions.outputWallet.Address().Address()
-		output := ledgerstate.NewSigLockedColoredOutput(balance, addr)
-=======
 		evilOutput := e.outputManager.CreateEmptyOutput(buildOptions.outputWallet, balance)
-		output := ledgerstate.NewSigLockedSingleOutput(balance, evilOutput.Address)
->>>>>>> afa61c43
+		output := ledgerstate.NewSigLockedColoredOutput(balance, evilOutput.Address)
 		if err != nil {
 			return nil, nil, err
 		}
