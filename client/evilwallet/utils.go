--- conflicted
+++ resolved
@@ -32,7 +32,6 @@
 	return outputIDs
 }
 
-<<<<<<< HEAD
 func getOutputByJSON(jsonOutput *jsonmodels.Output) (output ledgerstate.Output) {
 	output, err := jsonOutput.ToLedgerstateOutput()
 	if err != nil {
@@ -40,7 +39,8 @@
 	}
 
 	return output
-=======
+}
+
 func getIotaColorAmount(balance *ledgerstate.ColoredBalances) uint64 {
 	outBalance := uint64(0)
 	balance.ForEach(func(color ledgerstate.Color, balance uint64) bool {
@@ -50,5 +50,4 @@
 		return true
 	})
 	return outBalance
->>>>>>> 6a43d621
 }