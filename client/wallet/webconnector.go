package wallet

import (
	"time"

	"github.com/cockroachdb/errors"

	"github.com/iotaledger/goshimmer/client"
	"github.com/iotaledger/goshimmer/client/wallet/packages/address"
	"github.com/iotaledger/goshimmer/packages/consensus/gof"
	"github.com/iotaledger/goshimmer/packages/ledger/utxo"
	"github.com/iotaledger/goshimmer/packages/ledger/vm/devnetvm"
	"github.com/iotaledger/goshimmer/packages/mana"
)

// WebConnector implements a connector that uses the web API to connect to a node to implement the required functions
// for the wallet.
type WebConnector struct {
	client *client.GoShimmerAPI
}

// NewWebConnector is the constructor for the WebConnector.
func NewWebConnector(baseURL string, setters ...client.Option) *WebConnector {
	return &WebConnector{
		client: client.NewGoShimmerAPI(baseURL, setters...),
	}
}

// ServerStatus retrieves the connected server status with Info api.
func (webConnector *WebConnector) ServerStatus() (status ServerStatus, err error) {
	response, err := webConnector.client.Info()
	if err != nil {
		return
	}

	status.ID = response.IdentityID
	status.Synced = response.TangleTime.Synced
	status.Version = response.Version
	status.ManaDecay = response.ManaDecay
	status.DelegationAddress = response.ManaDelegationAddress

	return
}

// RequestFaucetFunds request some funds from the faucet for test purposes.
func (webConnector *WebConnector) RequestFaucetFunds(addr address.Address, powTarget int) (err error) {
	rateSetterInfo, err := webConnector.client.RateSetter()
	if err != nil {
		return err
	}
	time.Sleep(rateSetterInfo.Estimate)

	_, err = webConnector.client.SendFaucetRequest(addr.Address().Base58(), powTarget)

	return
}

// UnspentOutputs returns the outputs of transactions on the given addresses that have not been spent yet.
func (webConnector WebConnector) UnspentOutputs(addresses ...address.Address) (unspentOutputs OutputsByAddressAndOutputID, err error) {
	// build reverse lookup table + arguments for client call
	addressReverseLookupTable := make(map[string]address.Address)
	base58EncodedAddresses := make([]string, len(addresses))
	for i, addr := range addresses {
		base58EncodedAddresses[i] = addr.Address().Base58()
		addressReverseLookupTable[addr.Address().Base58()] = addr
	}

	// request unspent outputs
	response, err := webConnector.client.PostAddressUnspentOutputs(base58EncodedAddresses)
	if err != nil {
		return
	}

	// build result
	unspentOutputs = make(map[address.Address]map[utxo.OutputID]*Output)
	for _, unspentOutput := range response.UnspentOutputs {
		// lookup wallet address from raw address
		addr, addressRequested := addressReverseLookupTable[unspentOutput.Address.Base58]
		if !addressRequested {
			panic("the server returned an unrequested address")
		}

		// iterate through outputs
		for _, output := range unspentOutput.Outputs {
			lOutput, err := output.Output.ToLedgerstateOutput()
			if err != nil {
				return nil, err
			}
			// build output
			walletOutput := &Output{
				Address:                addr,
				Object:                 lOutput,
				GradeOfFinalityReached: output.GradeOfFinality == gof.High,
				Spent:                  false,
				Metadata: OutputMetadata{
					Timestamp: output.Metadata.Timestamp,
				},
			}

			// store output in result
			if _, addressExists := unspentOutputs[addr]; !addressExists {
				unspentOutputs[addr] = make(map[utxo.OutputID]*Output)
			}
			unspentOutputs[addr][walletOutput.Object.ID()] = walletOutput
		}
	}

	return
}

// SendTransaction sends a new transaction to the network.
func (webConnector WebConnector) SendTransaction(tx *devnetvm.Transaction) (err error) {
<<<<<<< HEAD
	rateSetterInfo, err := webConnector.client.RateSetter()
	if err != nil {
		return err
	}

	time.Sleep(rateSetterInfo.Estimate)

	_, err = webConnector.client.PostTransaction(tx.Bytes())
=======
	txBytes, err := tx.Bytes()
	if err != nil {
		return err
	}
	_, err = webConnector.client.PostTransaction(txBytes)
>>>>>>> ffa0dcaa

	return
}

// GetTransactionGoF fetches the GoF of the transaction.
func (webConnector WebConnector) GetTransactionGoF(txID utxo.TransactionID) (gradeOfFinality gof.GradeOfFinality, err error) {
	txmeta, err := webConnector.client.GetTransactionMetadata(txID.Base58())
	if err != nil {
		return
	}
	gradeOfFinality = txmeta.GradeOfFinality
	return
}

// GetAllowedPledgeIDs gets the list of nodeIDs that the node accepts as pledgeIDs in a transaction.
func (webConnector WebConnector) GetAllowedPledgeIDs() (pledgeIDMap map[mana.Type][]string, err error) {
	res, err := webConnector.client.GetAllowedManaPledgeNodeIDs()
	if err != nil {
		return
	}
	pledgeIDMap = map[mana.Type][]string{
		mana.AccessMana:    res.Access.Allowed,
		mana.ConsensusMana: res.Consensus.Allowed,
	}

	return
}

// GetUnspentAliasOutput returns the current unspent alias output that belongs to a given alias address.
func (webConnector WebConnector) GetUnspentAliasOutput(addr *devnetvm.AliasAddress) (output *devnetvm.AliasOutput, err error) {
	res, err := webConnector.client.GetAddressUnspentOutputs(addr.Base58())
	if err != nil {
		return
	}
	for _, o := range res.Outputs {
		if o.Type != devnetvm.AliasOutputType.String() {
			continue
		}
		var uncastedOutput devnetvm.Output
		uncastedOutput, err = o.ToLedgerstateOutput()
		if err != nil {
			return
		}
		alias, ok := uncastedOutput.(*devnetvm.AliasOutput)
		if !ok {
			err = errors.Errorf("alias output received from api cannot be casted to ledgerstate representation")
			return
		}
		if alias.GetAliasAddress().Equals(addr) {
			// we found what we were looking for
			output = alias
			return
		}
	}
	return nil, errors.Errorf("couldn't find unspent alias output for alias addr %s", addr.Base58())
}

// colorFromString is an internal utility method that parses the given string into a Color.
func colorFromString(colorStr string) (color devnetvm.Color) {
	if colorStr == "IOTA" {
		color = devnetvm.ColorIOTA
	} else {
		var t utxo.TransactionID
		_ = t.FromBase58(colorStr)
		color, _, _ = devnetvm.ColorFromBytes(t.Bytes())
	}
	return
}

// Interface contract: make compiler warn if the interface is not implemented correctly.
var _ Connector = &WebConnector{}<|MERGE_RESOLUTION|>--- conflicted
+++ resolved
@@ -110,22 +110,16 @@
 
 // SendTransaction sends a new transaction to the network.
 func (webConnector WebConnector) SendTransaction(tx *devnetvm.Transaction) (err error) {
-<<<<<<< HEAD
 	rateSetterInfo, err := webConnector.client.RateSetter()
 	if err != nil {
 		return err
 	}
-
 	time.Sleep(rateSetterInfo.Estimate)
-
-	_, err = webConnector.client.PostTransaction(tx.Bytes())
-=======
 	txBytes, err := tx.Bytes()
 	if err != nil {
 		return err
 	}
 	_, err = webConnector.client.PostTransaction(txBytes)
->>>>>>> ffa0dcaa
 
 	return
 }
