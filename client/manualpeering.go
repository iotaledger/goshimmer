--- conflicted
+++ resolved
@@ -37,13 +37,8 @@
 // GetManualPeers gets the list of connected neighbors from the manual peering layer.
 func (api *GoShimmerAPI) GetManualPeers(opts ...manualpeering.GetPeersOption) (
 	peers []*manualpeering.KnownPeer, err error) {
-<<<<<<< HEAD
 	conf := manualpeering.BuildGetPeersConfig(opts)
-	if err := api.do(http.MethodGet, plugin.RouteManualPeers, conf, &peers); err != nil {
-=======
-	conf := manualpeering.BuildGetKnownPeersConfig(opts)
 	if err := api.do(http.MethodGet, routeManualPeers, conf, &peers); err != nil {
->>>>>>> f5a3d578
 		return nil, errors.Wrap(err, "failed to get manual connected peers from the API")
 	}
 	return peers, nil
