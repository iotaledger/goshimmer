--- conflicted
+++ resolved
@@ -2,10 +2,11 @@
 
 import (
 	"fmt"
+	"sync"
+
 	"github.com/cockroachdb/errors"
 	"github.com/iotaledger/goshimmer/client/evilwallet"
 	"github.com/iotaledger/goshimmer/packages/ledgerstate"
-	"sync"
 )
 
 func DataSpammingFunction(s *Spammer) {
@@ -33,26 +34,11 @@
 	s.CheckIfAllSent()
 }
 
-<<<<<<< HEAD
-func DoubleSpendSpammingFunc(s *Spammer) {
-	// NOTE: need to set double spend EvilBatch before
-	// choose two different node to prevent being blocked
-	clts := s.Clients.GetClients(s.NumberOfSpends)
-	txs, err := s.SpamWallet.PrepareCustomConflictsSpam(s.EvilScenario)
-=======
 func CustomConflictSpammingFunc(s *Spammer) {
-	conflictBatch, err := s.SpamWallet.PrepareCustomConflicts(s.EvilScenario.ConflictBatch, s.EvilScenario.OutputWallet)
->>>>>>> 6a43d621
+	conflictBatch, err := s.SpamWallet.PrepareCustomConflictsSpam(s.EvilScenario)
 	if err != nil {
 		s.ErrCounter.CountError(errors.Newf("custom conflict batch could not be prepared: %w", err))
 	}
-<<<<<<< HEAD
-	for i, delay := range delays {
-		time.AfterFunc(delay, func() {
-			clts[0].PostTransaction(txs[i][0])
-			clts[1].PostTransaction(txs[i][1])
-		})
-=======
 	for _, txs := range conflictBatch {
 		clients := s.Clients.GetClients(len(txs))
 		if len(txs) > len(clients) {
@@ -65,38 +51,12 @@
 			wg.Add(1)
 			go func(clt evilwallet.Client, tx *ledgerstate.Transaction) {
 				defer wg.Done()
-				s.PostTransaction(tx)
+				clt.PostTransaction(tx)
 			}(clients[i], tx)
 		}
 		wg.Wait()
->>>>>>> 6a43d621
 	}
 	s.State.batchPrepared.Add(1)
 	s.SpamWallet.ClearAliases()
 	s.CheckIfAllSent()
-<<<<<<< HEAD
-}
-
-func CustomConflictSpammingFunc(s *Spammer) {
-	txs, err := s.SpamWallet.PrepareCustomConflictsSpam(s.EvilScenario)
-	if err != nil {
-		s.ErrCounter.CountError(ErrFailToPrepareTransaction)
-		return
-	}
-	delays := make([]time.Duration, s.NumberOfSpends)
-	d := time.Duration(0)
-	for i := range delays {
-		delays[i] = d
-		d += s.TimeDelayBetweenConflicts
-	}
-	for i, delay := range delays {
-		time.AfterFunc(delay, func() {
-			for _, tx := range txs[i] {
-				s.PostTransaction(tx)
-			}
-		})
-	}
-	s.CheckIfAllSent()
-=======
->>>>>>> 6a43d621
 }