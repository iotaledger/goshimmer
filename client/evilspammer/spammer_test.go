--- conflicted
+++ resolved
@@ -14,40 +14,15 @@
 	err := evilWallet.RequestFreshBigFaucetWallet()
 	require.NoError(t, err)
 
-<<<<<<< HEAD
-	scenario := evilwallet.NewEvilScenario(nil, 0, false)
-=======
 	outWallet := evilWallet.NewWallet(evilwallet.Reuse)
 
 	scenario := evilwallet.NewEvilScenario(evilwallet.SingleTransactionBatch(), false, outWallet)
->>>>>>> 6a43d621
 	options := []Options{
 		WithSpamRate(5, time.Second),
 		WithBatchesSent(20),
 		WithSpammingFunc(ValueSpammingFunc),
 		WithSpamWallet(evilWallet),
 		WithEvilScenario(scenario),
-<<<<<<< HEAD
-	}
-	spammer := NewSpammer(options...)
-	spammer.Spam()
-
-}
-
-func TestDoubleSpam(t *testing.T) {
-	evilWallet := evilwallet.NewEvilWallet()
-
-	err := evilWallet.RequestFreshBigFaucetWallet()
-	require.NoError(t, err)
-
-	scenario := evilwallet.NewEvilScenario(evilwallet.DoubleSpendBatch(2), 0, false)
-	options := []Options{
-		WithSpamDetails(5, time.Second, time.Minute, 100),
-		WithSpammingFunc(DoubleSpendSpammingFunc),
-		WithSpamWallet(evilWallet),
-		WithEvilScenario(scenario),
-=======
->>>>>>> 6a43d621
 	}
 	spammer := NewSpammer(options...)
 	spammer.Spam()
