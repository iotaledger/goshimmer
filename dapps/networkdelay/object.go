--- conflicted
+++ resolved
@@ -139,14 +139,8 @@
 }
 
 func init() {
-<<<<<<< HEAD
 	tangle.RegisterPayloadType(Type, ObjectName, func(data []byte) (payload tangle.Payload, err error) {
-		payload = &Object{}
-		err = payload.Unmarshal(data)
-=======
-	payload.RegisterType(Type, ObjectName, func(data []byte) (payload payload.Payload, err error) {
 		payload, _, err = FromBytes(data)
->>>>>>> 2d6289c8
 
 		return
 	})
