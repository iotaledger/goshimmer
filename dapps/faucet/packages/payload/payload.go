package faucetpayload

import (
	"context"
	"crypto"
	"fmt"

	// Only want to use init
	_ "golang.org/x/crypto/blake2b"

	"github.com/iotaledger/goshimmer/packages/pow"
	"github.com/iotaledger/goshimmer/packages/tangle"
	"github.com/iotaledger/hive.go/marshalutil"
	"github.com/iotaledger/hive.go/stringify"

	"github.com/iotaledger/goshimmer/dapps/valuetransfers/packages/address"
)

const (
	// ObjectName defines the name of the facuet object.
	ObjectName = "faucet"
)

// Payload represents a request which contains an address for the faucet to send funds to.
type Payload struct {
	payloadType tangle.PayloadType
	address     address.Address
	nonce       uint64
}

// Type represents the identifier for the faucet Payload type.
var Type = tangle.PayloadType(2)
var powWorker = pow.New(crypto.BLAKE2b_512, 1)

// New is the constructor of a Payload and creates a new Payload object from the given details.
func New(addr address.Address, powTarget int) (*Payload, error) {
	p := &Payload{
		payloadType: Type,
		address:     addr,
	}

	payloadBytes := p.Bytes()
	powRelevantBytes := payloadBytes[:len(payloadBytes)-pow.NonceBytes]
	nonce, err := powWorker.Mine(context.Background(), powRelevantBytes, powTarget)
	if err != nil {
		err = fmt.Errorf("failed to do PoW for faucet payload: %w", err)
		return nil, err
	}
	p.nonce = nonce
	return p, nil
}

func init() {
<<<<<<< HEAD
	tangle.RegisterPayloadType(Type, ObjectName, GenericPayloadUnmarshalerFactory(Type))
=======
	payload.RegisterType(Type, ObjectName, PayloadUnmarshaler)
>>>>>>> 2d6289c8
}

// FromBytes parses the marshaled version of a Payload into an object.
// It either returns a new Payload or fills an optionally provided Payload with the parsed information.
func FromBytes(bytes []byte) (result *Payload, consumedBytes int, err error) {
	// initialize helper
	marshalUtil := marshalutil.New(bytes)

	// read data
	result = &Payload{}
	if _, err = marshalUtil.ReadUint32(); err != nil {
		err = fmt.Errorf("failed to unmarshal payload size of faucet payload from bytes: %w", err)
		return
	}
	result.payloadType, err = marshalUtil.ReadUint32()
	if err != nil {
		err = fmt.Errorf("failed to unmarshal payload type of faucet payload from bytes: %w", err)
		return
	}
	addr, err := marshalUtil.ReadBytes(address.Length)
	if err != nil {
		err = fmt.Errorf("failed to unmarshal address of faucet payload from bytes: %w", err)
		return
	}
	result.address, _, err = address.FromBytes(addr)
	if err != nil {
		err = fmt.Errorf("failed to unmarshal address of faucet payload from bytes: %w", err)
		return
	}

	result.nonce, err = marshalUtil.ReadUint64()
	if err != nil {
		err = fmt.Errorf("failed to unmarshal nonce of faucet payload from bytes: %w", err)
		return
	}

	// return the number of bytes we processed
	consumedBytes = marshalUtil.ReadOffset()

	return
}

// Type returns the type of the faucet Payload.
func (faucetPayload *Payload) Type() tangle.PayloadType {
	return faucetPayload.payloadType
}

// Address returns the address of the faucet Payload.
func (faucetPayload *Payload) Address() address.Address {
	return faucetPayload.address
}

// Bytes marshals the data payload into a sequence of bytes.
func (faucetPayload *Payload) Bytes() []byte {
	// initialize helper
	marshalUtil := marshalutil.New()

	// marshal the payload specific information
	marshalUtil.WriteUint32(uint32(address.Length + pow.NonceBytes))
	marshalUtil.WriteUint32(faucetPayload.Type())
	marshalUtil.WriteBytes(faucetPayload.address.Bytes())
	marshalUtil.WriteUint64(faucetPayload.nonce)

	// return result
	return marshalUtil.Bytes()
}

// String returns a human readable version of faucet payload (for debug purposes).
func (faucetPayload *Payload) String() string {
	return stringify.Struct("FaucetPayload",
		stringify.StructField("address", faucetPayload.Address().String()),
	)
}

<<<<<<< HEAD
// GenericPayloadUnmarshalerFactory sets the generic unmarshaler.
func GenericPayloadUnmarshalerFactory(payloadType tangle.PayloadType) tangle.Unmarshaler {
	return func(data []byte) (payload tangle.Payload, err error) {
		payload = &Payload{
			payloadType: payloadType,
		}
		err = payload.Unmarshal(data)

		return
=======
// PayloadUnmarshaler sets the generic unmarshaler.
func PayloadUnmarshaler(data []byte) (payload payload.Payload, err error) {
	payload, _, err = FromBytes(data)
	if err != nil {
		err = fmt.Errorf("failed to unmarshal faucet payload from bytes: %w", err)
>>>>>>> 2d6289c8
	}

	return
}

// IsFaucetReq checks if the message is faucet payload.
func IsFaucetReq(msg *tangle.Message) bool {
	return msg.Payload().Type() == Type
}<|MERGE_RESOLUTION|>--- conflicted
+++ resolved
@@ -51,11 +51,7 @@
 }
 
 func init() {
-<<<<<<< HEAD
-	tangle.RegisterPayloadType(Type, ObjectName, GenericPayloadUnmarshalerFactory(Type))
-=======
-	payload.RegisterType(Type, ObjectName, PayloadUnmarshaler)
->>>>>>> 2d6289c8
+	tangle.RegisterPayloadType(Type, ObjectName, PayloadUnmarshaler)
 }
 
 // FromBytes parses the marshaled version of a Payload into an object.
@@ -130,23 +126,11 @@
 	)
 }
 
-<<<<<<< HEAD
-// GenericPayloadUnmarshalerFactory sets the generic unmarshaler.
-func GenericPayloadUnmarshalerFactory(payloadType tangle.PayloadType) tangle.Unmarshaler {
-	return func(data []byte) (payload tangle.Payload, err error) {
-		payload = &Payload{
-			payloadType: payloadType,
-		}
-		err = payload.Unmarshal(data)
-
-		return
-=======
 // PayloadUnmarshaler sets the generic unmarshaler.
-func PayloadUnmarshaler(data []byte) (payload payload.Payload, err error) {
+func PayloadUnmarshaler(data []byte) (payload tangle.Payload, err error) {
 	payload, _, err = FromBytes(data)
 	if err != nil {
 		err = fmt.Errorf("failed to unmarshal faucet payload from bytes: %w", err)
->>>>>>> 2d6289c8
 	}
 
 	return
