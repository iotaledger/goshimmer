package tangle

import (
	"container/list"
	"errors"
	"fmt"
	"math"
	"time"

	"github.com/iotaledger/hive.go/async"
	"github.com/iotaledger/hive.go/events"
	"github.com/iotaledger/hive.go/kvstore"
	"github.com/iotaledger/hive.go/marshalutil"
	"github.com/iotaledger/hive.go/objectstorage"
	"github.com/iotaledger/hive.go/types"

	"github.com/iotaledger/goshimmer/dapps/valuetransfers/packages/address"
	"github.com/iotaledger/goshimmer/dapps/valuetransfers/packages/balance"
	"github.com/iotaledger/goshimmer/dapps/valuetransfers/packages/branchmanager"
	"github.com/iotaledger/goshimmer/dapps/valuetransfers/packages/payload"
	"github.com/iotaledger/goshimmer/dapps/valuetransfers/packages/transaction"
	"github.com/iotaledger/goshimmer/packages/binary/storageprefix"
)

// Tangle represents the value tangle that consists out of value payloads.
// It is an independent ontology, that lives inside the tangle.
type Tangle struct {
	branchManager *branchmanager.BranchManager

	payloadStorage             *objectstorage.ObjectStorage
	payloadMetadataStorage     *objectstorage.ObjectStorage
	approverStorage            *objectstorage.ObjectStorage
	missingPayloadStorage      *objectstorage.ObjectStorage
	transactionStorage         *objectstorage.ObjectStorage
	transactionMetadataStorage *objectstorage.ObjectStorage
	attachmentStorage          *objectstorage.ObjectStorage
	outputStorage              *objectstorage.ObjectStorage
	consumerStorage            *objectstorage.ObjectStorage

	Events Events

	workerPool        async.WorkerPool
	cleanupWorkerPool async.WorkerPool
}

// New is the constructor of a Tangle and creates a new Tangle object from the given details.
func New(store kvstore.KVStore) (tangle *Tangle) {
	osFactory := objectstorage.NewFactory(store, storageprefix.ValueTransfers)

	tangle = &Tangle{
		branchManager: branchmanager.New(store),

		payloadStorage:             osFactory.New(osPayload, osPayloadFactory, objectstorage.CacheTime(1*time.Second)),
		payloadMetadataStorage:     osFactory.New(osPayloadMetadata, osPayloadMetadataFactory, objectstorage.CacheTime(1*time.Second)),
		missingPayloadStorage:      osFactory.New(osMissingPayload, osMissingPayloadFactory, objectstorage.CacheTime(1*time.Second)),
		approverStorage:            osFactory.New(osApprover, osPayloadApproverFactory, objectstorage.CacheTime(1*time.Second), objectstorage.PartitionKey(payload.IDLength, payload.IDLength), objectstorage.KeysOnly(true)),
		transactionStorage:         osFactory.New(osTransaction, osTransactionFactory, objectstorage.CacheTime(1*time.Second), osLeakDetectionOption),
		transactionMetadataStorage: osFactory.New(osTransactionMetadata, osTransactionMetadataFactory, objectstorage.CacheTime(1*time.Second), osLeakDetectionOption),
		attachmentStorage:          osFactory.New(osAttachment, osAttachmentFactory, objectstorage.CacheTime(1*time.Second), objectstorage.PartitionKey(transaction.IDLength, payload.IDLength), osLeakDetectionOption),
		outputStorage:              osFactory.New(osOutput, osOutputFactory, OutputKeyPartitions, objectstorage.CacheTime(1*time.Second), osLeakDetectionOption),
		consumerStorage:            osFactory.New(osConsumer, osConsumerFactory, ConsumerPartitionKeys, objectstorage.CacheTime(1*time.Second), osLeakDetectionOption),

		Events: *newEvents(),
	}
	tangle.setupDAGSynchronization()

	return
}

// region MAIN PUBLIC API //////////////////////////////////////////////////////////////////////////////////////////////

// AttachPayload adds a new payload to the value tangle.
func (tangle *Tangle) AttachPayload(payload *payload.Payload) {
	tangle.workerPool.Submit(func() { tangle.AttachPayloadSync(payload) })
}

// AttachPayloadSync is the worker function that stores the payload and calls the corresponding storage events.
func (tangle *Tangle) AttachPayloadSync(payloadToStore *payload.Payload) {
	// store the payload models or abort if we have seen the payload already
	cachedPayload, cachedPayloadMetadata, payloadStored := tangle.storePayload(payloadToStore)
	if !payloadStored {
		return
	}
	defer cachedPayload.Release()
	defer cachedPayloadMetadata.Release()

	// store transaction models or abort if we have seen this attachment already  (nil == was not stored)
	cachedTransaction, cachedTransactionMetadata, cachedAttachment, transactionIsNew := tangle.storeTransactionModels(payloadToStore)
	defer cachedTransaction.Release()
	defer cachedTransactionMetadata.Release()
	if cachedAttachment == nil {
		return
	}
	defer cachedAttachment.Release()

	// store the references between the different entities (we do this after the actual entities were stored, so that
	// all the metadata models exist in the database as soon as the entities are reachable by walks).
	tangle.storePayloadReferences(payloadToStore)

	// trigger events
	if tangle.missingPayloadStorage.DeleteIfPresent(payloadToStore.ID().Bytes()) {
		tangle.Events.MissingPayloadReceived.Trigger(cachedPayload, cachedPayloadMetadata)
	}
	tangle.Events.PayloadAttached.Trigger(cachedPayload, cachedPayloadMetadata)
	if transactionIsNew {
		tangle.Events.TransactionReceived.Trigger(cachedTransaction, cachedTransactionMetadata, cachedAttachment)
	}

	// check solidity
	tangle.solidifyPayload(cachedPayload.Retain(), cachedPayloadMetadata.Retain(), cachedTransaction.Retain(), cachedTransactionMetadata.Retain())
}

// SetTransactionPreferred modifies the preferred flag of a transaction. It updates the transactions metadata,
// propagates the changes to the branch DAG and triggers an update of the liked flags in the value tangle.
func (tangle *Tangle) SetTransactionPreferred(transactionID transaction.ID, preferred bool) (modified bool, err error) {
	return tangle.setTransactionPreferred(transactionID, preferred, EventSourceTangle)
}

// SetTransactionFinalized modifies the finalized flag of a transaction. It updates the transactions metadata and
// propagates the changes to the BranchManager if the flag was updated.
func (tangle *Tangle) SetTransactionFinalized(transactionID transaction.ID) (modified bool, err error) {
	return tangle.setTransactionFinalized(transactionID, EventSourceTangle)
}

// ValuePayloadsLiked is checking if the Payloads referenced by the passed in IDs are all liked.
func (tangle *Tangle) ValuePayloadsLiked(payloadIDs ...payload.ID) (liked bool) {
	for _, payloadID := range payloadIDs {
		if payloadID == payload.GenesisID {
			continue
		}

		payloadMetadataFound := tangle.PayloadMetadata(payloadID).Consume(func(payloadMetadata *PayloadMetadata) {
			liked = payloadMetadata.Liked()
		})

		if !payloadMetadataFound || !liked {
			return false
		}
	}

	return true
}

// ValuePayloadsConfirmed is checking if the Payloads referenced by the passed in IDs are all confirmed.
func (tangle *Tangle) ValuePayloadsConfirmed(payloadIDs ...payload.ID) (confirmed bool) {
	for _, payloadID := range payloadIDs {
		if payloadID == payload.GenesisID {
			continue
		}

		payloadMetadataFound := tangle.PayloadMetadata(payloadID).Consume(func(payloadMetadata *PayloadMetadata) {
			confirmed = payloadMetadata.Confirmed()
		})

		if !payloadMetadataFound || !confirmed {
			return false
		}
	}

	return true
}

// BranchManager is the getter for the manager that takes care of creating and updating branches.
func (tangle *Tangle) BranchManager() *branchmanager.BranchManager {
	return tangle.branchManager
}

// LoadSnapshot creates a set of outputs in the value tangle, that are forming the genesis for future transactions.
func (tangle *Tangle) LoadSnapshot(snapshot Snapshot) {
	// TODO: snapshot should also reflect the consumers of transactions
	for transactionID, addressBalances := range snapshot {
		for outputAddress, balances := range addressBalances {
			input := NewOutput(outputAddress, transactionID, branchmanager.MasterBranchID, balances)
			input.setSolid(true)
			input.SetBranchID(branchmanager.MasterBranchID)

			// store output and abort if the snapshot has already been loaded earlier (output exists in the database)
			cachedOutput, stored := tangle.outputStorage.StoreIfAbsent(input)
			if !stored {
				return
			}

			cachedOutput.Release()
		}
	}
}

// Fork creates a new branch from an existing transaction.
func (tangle *Tangle) Fork(transactionID transaction.ID, conflictingInputs []transaction.OutputID) (forked bool, finalized bool, err error) {
	cachedTransaction := tangle.Transaction(transactionID)
	cachedTransactionMetadata := tangle.TransactionMetadata(transactionID)
	defer cachedTransaction.Release()
	defer cachedTransactionMetadata.Release()

	tx := cachedTransaction.Unwrap()
	if tx == nil {
		err = fmt.Errorf("failed to load transaction '%s'", transactionID)

		return
	}
	txMetadata := cachedTransactionMetadata.Unwrap()
	if txMetadata == nil {
		err = fmt.Errorf("failed to load metadata of transaction '%s'", transactionID)

		return
	}

	// abort if this transaction was finalized already
	if txMetadata.Finalized() {
		finalized = true

		return
	}

	// update / create new branch
	newBranchID := branchmanager.NewBranchID(tx.ID())
	cachedTargetBranch, newBranchCreated := tangle.branchManager.Fork(newBranchID, []branchmanager.BranchID{txMetadata.BranchID()}, conflictingInputs)
	defer cachedTargetBranch.Release()

	// set branch to be preferred if the underlying transaction was marked as preferred
	if txMetadata.Preferred() {
		if _, err = tangle.branchManager.SetBranchPreferred(newBranchID, true); err != nil {
			return
		}
	}

	// abort if the branch existed already
	if !newBranchCreated {
		return
	}

	// move transactions to new branch
	if err = tangle.moveTransactionToBranch(cachedTransaction.Retain(), cachedTransactionMetadata.Retain(), cachedTargetBranch.Retain()); err != nil {
		return
	}

	// trigger events + set result
	tangle.Events.Fork.Trigger(cachedTransaction, cachedTransactionMetadata, cachedTargetBranch, conflictingInputs)
	forked = true

	return
}

// Prune resets the database and deletes all objects (for testing or "node resets").
func (tangle *Tangle) Prune() (err error) {
	if err = tangle.branchManager.Prune(); err != nil {
		return
	}

	for _, storage := range []*objectstorage.ObjectStorage{
		tangle.payloadStorage,
		tangle.payloadMetadataStorage,
		tangle.missingPayloadStorage,
		tangle.approverStorage,
		tangle.transactionStorage,
		tangle.transactionMetadataStorage,
		tangle.attachmentStorage,
		tangle.outputStorage,
		tangle.consumerStorage,
	} {
		if err = storage.Prune(); err != nil {
			return
		}
	}

	return
}

// Shutdown stops the worker pools and shuts down the object storage instances.
func (tangle *Tangle) Shutdown() *Tangle {
	tangle.workerPool.ShutdownGracefully()
	tangle.cleanupWorkerPool.ShutdownGracefully()

	for _, storage := range []*objectstorage.ObjectStorage{
		tangle.payloadStorage,
		tangle.payloadMetadataStorage,
		tangle.missingPayloadStorage,
		tangle.approverStorage,
		tangle.transactionStorage,
		tangle.transactionMetadataStorage,
		tangle.attachmentStorage,
		tangle.outputStorage,
		tangle.consumerStorage,
	} {
		storage.Shutdown()
	}

	return tangle
}

// endregion ///////////////////////////////////////////////////////////////////////////////////////////////////////////

// region GETTERS/ITERATORS FOR THE STORED MODELS //////////////////////////////////////////////////////////////////////

// Transaction loads the given transaction from the objectstorage.
func (tangle *Tangle) Transaction(transactionID transaction.ID) *transaction.CachedTransaction {
	return &transaction.CachedTransaction{CachedObject: tangle.transactionStorage.Load(transactionID.Bytes())}
}

// TransactionMetadata retrieves the metadata of a value payload from the object storage.
func (tangle *Tangle) TransactionMetadata(transactionID transaction.ID) *CachedTransactionMetadata {
	return &CachedTransactionMetadata{CachedObject: tangle.transactionMetadataStorage.Load(transactionID.Bytes())}
}

// TransactionOutput loads the given output from the objectstorage.
func (tangle *Tangle) TransactionOutput(outputID transaction.OutputID) *CachedOutput {
	return &CachedOutput{CachedObject: tangle.outputStorage.Load(outputID.Bytes())}
}

// OutputsOnAddress retrieves all the Outputs that are associated with an address.
func (tangle *Tangle) OutputsOnAddress(address address.Address) (result CachedOutputs) {
	result = make(CachedOutputs)
	tangle.outputStorage.ForEach(func(key []byte, cachedObject objectstorage.CachedObject) bool {
		outputID, _, err := transaction.OutputIDFromBytes(key)
		if err != nil {
			panic(err)
		}

		result[outputID] = &CachedOutput{CachedObject: cachedObject}

		return true
	}, address.Bytes())

	return
}

// Consumers retrieves the approvers of a payload from the object storage.
func (tangle *Tangle) Consumers(outputID transaction.OutputID) CachedConsumers {
	consumers := make(CachedConsumers, 0)
	tangle.consumerStorage.ForEach(func(key []byte, cachedObject objectstorage.CachedObject) bool {
		consumers = append(consumers, &CachedConsumer{CachedObject: cachedObject})

		return true
	}, outputID.Bytes())

	return consumers
}

// Attachments retrieves the attachment of a payload from the object storage.
func (tangle *Tangle) Attachments(transactionID transaction.ID) CachedAttachments {
	attachments := make(CachedAttachments, 0)
	tangle.attachmentStorage.ForEach(func(key []byte, cachedObject objectstorage.CachedObject) bool {
		attachments = append(attachments, &CachedAttachment{CachedObject: cachedObject})

		return true
	}, transactionID.Bytes())

	return attachments
}

// Payload retrieves a payload from the object storage.
func (tangle *Tangle) Payload(payloadID payload.ID) *payload.CachedPayload {
	return &payload.CachedPayload{CachedObject: tangle.payloadStorage.Load(payloadID.Bytes())}
}

// PayloadMetadata retrieves the metadata of a value payload from the object storage.
func (tangle *Tangle) PayloadMetadata(payloadID payload.ID) *CachedPayloadMetadata {
	return &CachedPayloadMetadata{CachedObject: tangle.payloadMetadataStorage.Load(payloadID.Bytes())}
}

// Approvers retrieves the approvers of a payload from the object storage.
func (tangle *Tangle) Approvers(payloadID payload.ID) CachedApprovers {
	approvers := make(CachedApprovers, 0)
	tangle.approverStorage.ForEach(func(key []byte, cachedObject objectstorage.CachedObject) bool {
		approvers = append(approvers, &CachedPayloadApprover{CachedObject: cachedObject})

		return true
	}, payloadID.Bytes())

	return approvers
}

// ForeachApprovers iterates through the approvers of a payload and calls the passed in consumer function.
func (tangle *Tangle) ForeachApprovers(payloadID payload.ID, consume func(payload *payload.CachedPayload, payloadMetadata *CachedPayloadMetadata, transaction *transaction.CachedTransaction, transactionMetadata *CachedTransactionMetadata)) {
	tangle.Approvers(payloadID).Consume(func(approver *PayloadApprover) {
		approvingCachedPayload := tangle.Payload(approver.ApprovingPayloadID())

		approvingCachedPayload.Consume(func(payload *payload.Payload) {
			consume(approvingCachedPayload.Retain(), tangle.PayloadMetadata(approver.ApprovingPayloadID()), tangle.Transaction(payload.Transaction().ID()), tangle.TransactionMetadata(payload.Transaction().ID()))
		})
	})
}

// ForEachConsumers iterates through the transactions that are consuming outputs of the given transactions
func (tangle *Tangle) ForEachConsumers(currentTransaction *transaction.Transaction, consume func(payload *payload.CachedPayload, payloadMetadata *CachedPayloadMetadata, transaction *transaction.CachedTransaction, transactionMetadata *CachedTransactionMetadata)) {
	seenTransactions := make(map[transaction.ID]types.Empty)
	currentTransaction.Outputs().ForEach(func(address address.Address, balances []*balance.Balance) bool {
		tangle.Consumers(transaction.NewOutputID(address, currentTransaction.ID())).Consume(func(consumer *Consumer) {
			if _, transactionSeen := seenTransactions[consumer.TransactionID()]; !transactionSeen {
				seenTransactions[consumer.TransactionID()] = types.Void

				cachedTransaction := tangle.Transaction(consumer.TransactionID())
				defer cachedTransaction.Release()

				cachedTransactionMetadata := tangle.TransactionMetadata(consumer.TransactionID())
				defer cachedTransactionMetadata.Release()

				tangle.Attachments(consumer.TransactionID()).Consume(func(attachment *Attachment) {
					consume(tangle.Payload(attachment.PayloadID()), tangle.PayloadMetadata(attachment.PayloadID()), cachedTransaction.Retain(), cachedTransactionMetadata.Retain())
				})
			}
		})

		return true
	})
}

// ForEachConsumersAndApprovers calls the passed in consumer for all payloads that either approve the given payload or
// that attach a transaction that spends outputs from the transaction inside the given payload.
func (tangle *Tangle) ForEachConsumersAndApprovers(currentPayload *payload.Payload, consume func(payload *payload.CachedPayload, payloadMetadata *CachedPayloadMetadata, transaction *transaction.CachedTransaction, transactionMetadata *CachedTransactionMetadata)) {
	tangle.ForEachConsumers(currentPayload.Transaction(), consume)
	tangle.ForeachApprovers(currentPayload.ID(), consume)
}

// endregion ///////////////////////////////////////////////////////////////////////////////////////////////////////////

// region DAG SYNCHRONIZATION //////////////////////////////////////////////////////////////////////////////////////////

// setupDAGSynchronization sets up the behavior how the branch dag and the value tangle and UTXO dag are connected.
func (tangle *Tangle) setupDAGSynchronization() {
	tangle.branchManager.Events.BranchPreferred.Attach(events.NewClosure(tangle.onBranchPreferred))
	tangle.branchManager.Events.BranchUnpreferred.Attach(events.NewClosure(tangle.onBranchUnpreferred))
	tangle.branchManager.Events.BranchLiked.Attach(events.NewClosure(tangle.onBranchLiked))
	tangle.branchManager.Events.BranchDisliked.Attach(events.NewClosure(tangle.onBranchDisliked))
	tangle.branchManager.Events.BranchFinalized.Attach(events.NewClosure(tangle.onBranchFinalized))
	tangle.branchManager.Events.BranchConfirmed.Attach(events.NewClosure(tangle.onBranchConfirmed))
	tangle.branchManager.Events.BranchRejected.Attach(events.NewClosure(tangle.onBranchRejected))
}

// onBranchPreferred gets triggered when a branch in the branch DAG is marked as preferred.
func (tangle *Tangle) onBranchPreferred(cachedBranch *branchmanager.CachedBranch) {
	tangle.propagateBranchPreferredChangesToTangle(cachedBranch, true)
}

// onBranchUnpreferred gets triggered when a branch in the branch DAG is marked as NOT preferred.
func (tangle *Tangle) onBranchUnpreferred(cachedBranch *branchmanager.CachedBranch) {
	tangle.propagateBranchPreferredChangesToTangle(cachedBranch, false)
}

// onBranchLiked gets triggered when a branch in the branch DAG is marked as liked.
func (tangle *Tangle) onBranchLiked(cachedBranch *branchmanager.CachedBranch) {
	tangle.propagateBranchedLikedChangesToTangle(cachedBranch, true)
}

// onBranchDisliked gets triggered when a branch in the branch DAG is marked as disliked.
func (tangle *Tangle) onBranchDisliked(cachedBranch *branchmanager.CachedBranch) {
	tangle.propagateBranchedLikedChangesToTangle(cachedBranch, false)
}

// onBranchFinalized gets triggered when a branch in the branch DAG is marked as finalized.
func (tangle *Tangle) onBranchFinalized(cachedBranch *branchmanager.CachedBranch) {
	tangle.propagateBranchFinalizedChangesToTangle(cachedBranch)
}

// onBranchConfirmed gets triggered when a branch in the branch DAG is marked as confirmed.
func (tangle *Tangle) onBranchConfirmed(cachedBranch *branchmanager.CachedBranch) {
	tangle.propagateBranchConfirmedRejectedChangesToTangle(cachedBranch, true)
}

// onBranchRejected gets triggered when a branch in the branch DAG is marked as rejected.
func (tangle *Tangle) onBranchRejected(cachedBranch *branchmanager.CachedBranch) {
	tangle.propagateBranchConfirmedRejectedChangesToTangle(cachedBranch, false)
}

// propagateBranchPreferredChangesToTangle triggers the propagation of preferred status changes of a branch to the value
// tangle and its UTXO DAG.
func (tangle *Tangle) propagateBranchPreferredChangesToTangle(cachedBranch *branchmanager.CachedBranch, preferred bool) {
	cachedBranch.Consume(func(branch *branchmanager.Branch) {
		if !branch.IsAggregated() {
			transactionID, _, err := transaction.IDFromBytes(branch.ID().Bytes())
			if err != nil {
				panic(err) // this should never ever happen
			}

			_, err = tangle.setTransactionPreferred(transactionID, preferred, EventSourceBranchManager)
			if err != nil {
				tangle.Events.Error.Trigger(err)

				return
			}
		}
	})
}

// propagateBranchFinalizedChangesToTangle triggers the propagation of finalized status changes of a branch to the value
// tangle and its UTXO DAG.
func (tangle *Tangle) propagateBranchFinalizedChangesToTangle(cachedBranch *branchmanager.CachedBranch) {
	cachedBranch.Consume(func(branch *branchmanager.Branch) {
		if !branch.IsAggregated() {
			transactionID, _, err := transaction.IDFromBytes(branch.ID().Bytes())
			if err != nil {
				panic(err) // this should never ever happen
			}

			_, err = tangle.setTransactionFinalized(transactionID, EventSourceBranchManager)
			if err != nil {
				tangle.Events.Error.Trigger(err)

				return
			}
		}
	})
}

// propagateBranchedLikedChangesToTangle triggers the propagation of liked status changes of a branch to the value
// tangle and its UTXO DAG.
func (tangle *Tangle) propagateBranchedLikedChangesToTangle(cachedBranch *branchmanager.CachedBranch, liked bool) {
	cachedBranch.Consume(func(branch *branchmanager.Branch) {
		if !branch.IsAggregated() {
			transactionID, _, err := transaction.IDFromBytes(branch.ID().Bytes())
			if err != nil {
				panic(err) // this should never ever happen
			}

			// propagate changes to future cone of transaction (value tangle)
			tangle.propagateValuePayloadLikeUpdates(transactionID, liked)
		}
	})
}

// propagateBranchConfirmedRejectedChangesToTangle triggers the propagation of confirmed and rejected status changes of
// a branch to the value tangle and its UTXO DAG.
func (tangle *Tangle) propagateBranchConfirmedRejectedChangesToTangle(cachedBranch *branchmanager.CachedBranch, confirmed bool) {
	cachedBranch.Consume(func(branch *branchmanager.Branch) {
		if !branch.IsAggregated() {
			transactionID, _, err := transaction.IDFromBytes(branch.ID().Bytes())
			if err != nil {
				panic(err) // this should never ever happen
			}

			// propagate changes to future cone of transaction (value tangle)
			tangle.propagateValuePayloadConfirmedRejectedUpdates(transactionID, confirmed)
		}
	})
}

// endregion ///////////////////////////////////////////////////////////////////////////////////////////////////////////

// region PRIVATE UTILITY METHODS //////////////////////////////////////////////////////////////////////////////////////

func (tangle *Tangle) setTransactionFinalized(transactionID transaction.ID, eventSource EventSource) (modified bool, err error) {
	defer debugger.FunctionCall("setTransactionFinalized", transactionID, eventSource).Return()

	// retrieve metadata and consume
	cachedTransactionMetadata := tangle.TransactionMetadata(transactionID)
	cachedTransactionMetadata.Consume(func(metadata *TransactionMetadata) {
		// update the finalized flag of the transaction
		modified = metadata.SetFinalized(true)

		// only propagate the changes if the flag was modified
		if modified {
			// retrieve transaction from the database (for the events)
			cachedTransaction := tangle.Transaction(transactionID)
			defer cachedTransaction.Release()
			if !cachedTransaction.Exists() {
				return
			}

			// trigger the corresponding event
			tangle.Events.TransactionFinalized.Trigger(cachedTransaction, cachedTransactionMetadata)

			// propagate the rejected flag
			if !metadata.Preferred() && !metadata.Rejected() {
				tangle.propagateRejectedToTransactions(metadata.ID())
			}

			// propagate changes to value tangle and branch DAG if we were called from the tangle
			// Note: if the update was triggered by a change in the branch DAG then we do not propagate the confirmed
			//       and rejected changes yet as those require the branch to be liked before (we instead do it in the
			//       BranchLiked event)
			if eventSource == EventSourceTangle {
				// propagate changes to the branches (UTXO DAG)
				if metadata.Conflicting() {
					_, err = tangle.branchManager.SetBranchFinalized(metadata.BranchID())
					if err != nil {
						tangle.Events.Error.Trigger(err)

						return
					}
				}

				// propagate changes to future cone of transaction (value tangle)
				tangle.propagateValuePayloadConfirmedRejectedUpdates(transactionID, metadata.Preferred())
			}
		}
	})

	return
}

// propagateRejectedToTransactions propagates the rejected flag to a transaction, its outputs and to its consumers.
func (tangle *Tangle) propagateRejectedToTransactions(transactionID transaction.ID) {
	defer debugger.FunctionCall("propagateRejectedToTransactions", transactionID).Return()

	// initialize stack with first transaction
	rejectedPropagationStack := list.New()
	rejectedPropagationStack.PushBack(transactionID)

	// keep track of the added transactions so we don't add them multiple times
	addedTransaction := make(map[transaction.ID]types.Empty)

	// work through stack
	for rejectedPropagationStack.Len() >= 1 {
		// pop the first element from the stack
		firstElement := rejectedPropagationStack.Front()
		rejectedPropagationStack.Remove(firstElement)
		currentTransactionID := firstElement.Value.(transaction.ID)

		debugger.Print("rejectedPropagationStack.Front()", currentTransactionID)

		cachedTransactionMetadata := tangle.TransactionMetadata(currentTransactionID)
		cachedTransactionMetadata.Consume(func(metadata *TransactionMetadata) {
			if !metadata.setRejected(true) {
				return
			}
			metadata.setPreferred(false)

			// if the transaction is not finalized, yet then we set it to finalized
			if !metadata.Finalized() {
				if _, err := tangle.setTransactionFinalized(metadata.ID(), EventSourceTangle); err != nil {
					tangle.Events.Error.Trigger(err)

					return
				}
			}

			cachedTransaction := tangle.Transaction(currentTransactionID)
			cachedTransaction.Consume(func(tx *transaction.Transaction) {
				// process all outputs
				tx.Outputs().ForEach(func(address address.Address, balances []*balance.Balance) bool {
					outputID := transaction.NewOutputID(address, currentTransactionID)

					// mark the output to be rejected
					tangle.TransactionOutput(outputID).Consume(func(output *Output) {
						output.setRejected(true)
					})

					// queue consumers to also be rejected
					tangle.Consumers(outputID).Consume(func(consumer *Consumer) {
						if _, transactionAdded := addedTransaction[consumer.TransactionID()]; transactionAdded {
							return
						}
						addedTransaction[consumer.TransactionID()] = types.Void

						rejectedPropagationStack.PushBack(consumer.TransactionID())
					})

					return true
				})

				// trigger event
				tangle.Events.TransactionRejected.Trigger(cachedTransaction, cachedTransactionMetadata)
			})
		})
	}
}

// TODO: WRITE COMMENT
func (tangle *Tangle) propagateValuePayloadConfirmedRejectedUpdates(transactionID transaction.ID, confirmed bool) {
	defer debugger.FunctionCall("propagateValuePayloadConfirmedRejectedUpdates", transactionID, confirmed).Return()

	// initiate stack with the attachments of the passed in transaction
	propagationStack := list.New()
	tangle.Attachments(transactionID).Consume(func(attachment *Attachment) {
		propagationStack.PushBack(&valuePayloadPropagationStackEntry{
			CachedPayload:             tangle.Payload(attachment.PayloadID()),
			CachedPayloadMetadata:     tangle.PayloadMetadata(attachment.PayloadID()),
			CachedTransaction:         tangle.Transaction(transactionID),
			CachedTransactionMetadata: tangle.TransactionMetadata(transactionID),
		})
	})

	// iterate through stack (future cone of transactions)
	for propagationStack.Len() >= 1 {
		currentAttachmentEntry := propagationStack.Front()
		tangle.propagateValuePayloadConfirmedRejectedUpdateStackEntry(propagationStack, currentAttachmentEntry.Value.(*valuePayloadPropagationStackEntry), confirmed)
		propagationStack.Remove(currentAttachmentEntry)
	}
}

func (tangle *Tangle) propagateValuePayloadConfirmedRejectedUpdateStackEntry(propagationStack *list.List, propagationStackEntry *valuePayloadPropagationStackEntry, confirmed bool) {
	// release the entry when we are done
	defer propagationStackEntry.Release()

	// unpack loaded objects and abort if the entities could not be loaded from the database
	currentPayload, currentPayloadMetadata, currentTransaction, currentTransactionMetadata := propagationStackEntry.Unwrap()
	if currentPayload == nil || currentPayloadMetadata == nil || currentTransaction == nil || currentTransactionMetadata == nil {
		return
	}

	defer debugger.FunctionCall("propagateValuePayloadConfirmedRejectedUpdateStackEntry", currentPayload.ID(), currentTransaction.ID()).Return()

	// perform different logic depending on the type of the change (liked vs dislike)
	switch confirmed {
	case true:
		// abort if the transaction is not preferred, the branch of the payload is not liked, the referenced value payloads are not liked or the payload was marked as liked before
		if !currentTransactionMetadata.Preferred() || !currentTransactionMetadata.Finalized() || !tangle.BranchManager().IsBranchConfirmed(currentPayloadMetadata.BranchID()) || !tangle.ValuePayloadsConfirmed(currentPayload.TrunkID(), currentPayload.BranchID()) || !currentPayloadMetadata.setConfirmed(true) {
			return
		}

		// trigger payload event
		tangle.Events.PayloadConfirmed.Trigger(propagationStackEntry.CachedPayload, propagationStackEntry.CachedPayloadMetadata)

		// propagate confirmed status to transaction and its outputs
		if currentTransactionMetadata.setConfirmed(true) {
			currentTransaction.Outputs().ForEach(func(address address.Address, balances []*balance.Balance) bool {
				tangle.TransactionOutput(transaction.NewOutputID(address, currentTransaction.ID())).Consume(func(output *Output) {
					output.setConfirmed(true)
				})

				return true
			})

			tangle.Events.TransactionConfirmed.Trigger(propagationStackEntry.CachedTransaction, propagationStackEntry.CachedTransactionMetadata)
		}
	case false:
		// abort if transaction is not finalized and neither of parents is rejected
		if !currentTransactionMetadata.Finalized() && !(tangle.payloadRejected(currentPayload.BranchID()) || tangle.payloadRejected(currentPayload.TrunkID())) {
			return
		}

		// abort if the payload has been marked as disliked before
		if !currentPayloadMetadata.setRejected(true) {
			return
		}

		tangle.Events.PayloadRejected.Trigger(propagationStackEntry.CachedPayload, propagationStackEntry.CachedPayloadMetadata)
	}

	// schedule checks of approvers and consumers
	tangle.ForEachConsumersAndApprovers(currentPayload, tangle.createValuePayloadFutureConeIterator(propagationStack, make(map[payload.ID]types.Empty)))
}

// setTransactionPreferred is an internal utility method that updates the preferred flag and triggers changes to the
// branch DAG and triggers an updates of the liked flags in the value tangle
func (tangle *Tangle) setTransactionPreferred(transactionID transaction.ID, preferred bool, eventSource EventSource) (modified bool, err error) {
	// retrieve metadata and consume
	cachedTransactionMetadata := tangle.TransactionMetadata(transactionID)
	cachedTransactionMetadata.Consume(func(metadata *TransactionMetadata) {
		// update the preferred flag of the transaction
		modified = metadata.setPreferred(preferred)

		// only do something if the flag was modified
		if modified {
			// retrieve transaction from the database (for the events)
			cachedTransaction := tangle.Transaction(transactionID)
			defer cachedTransaction.Release()
			if !cachedTransaction.Exists() {
				return
			}

			// trigger the correct event
			if preferred {
				tangle.Events.TransactionPreferred.Trigger(cachedTransaction, cachedTransactionMetadata)
			} else {
				tangle.Events.TransactionUnpreferred.Trigger(cachedTransaction, cachedTransactionMetadata)
			}

			// propagate changes to value tangle and branch DAG if we were called from the tangle
			// Note: if the update was triggered by a change in the branch DAG then we do not propagate the value
			//       payload changes yet as those require the branch to be liked before (we instead do it in the
			//       BranchLiked event)
			if eventSource == EventSourceTangle {
				// propagate changes to the branches (UTXO DAG)
				if metadata.Conflicting() {
					_, err = tangle.branchManager.SetBranchPreferred(metadata.BranchID(), preferred)
					if err != nil {
						tangle.Events.Error.Trigger(err)

						return
					}
				}

				// propagate changes to future cone of transaction (value tangle)
				tangle.propagateValuePayloadLikeUpdates(transactionID, preferred)
			}
		}
	})

	return
}

// propagateValuePayloadLikeUpdates updates the liked status of all value payloads attaching a certain transaction. If
// the transaction that was updated was the entry point to a branch then all value payloads inside this branch get
// updated as well (updates happen from past to presents).
func (tangle *Tangle) propagateValuePayloadLikeUpdates(transactionID transaction.ID, liked bool) {
	// initiate stack with the attachments of the passed in transaction
	propagationStack := list.New()
	tangle.Attachments(transactionID).Consume(func(attachment *Attachment) {
		propagationStack.PushBack(&valuePayloadPropagationStackEntry{
			CachedPayload:             tangle.Payload(attachment.PayloadID()),
			CachedPayloadMetadata:     tangle.PayloadMetadata(attachment.PayloadID()),
			CachedTransaction:         tangle.Transaction(transactionID),
			CachedTransactionMetadata: tangle.TransactionMetadata(transactionID),
		})
	})

	// iterate through stack (future cone of transactions)
	for propagationStack.Len() >= 1 {
		currentAttachmentEntry := propagationStack.Front()
		tangle.processValuePayloadLikedUpdateStackEntry(propagationStack, liked, currentAttachmentEntry.Value.(*valuePayloadPropagationStackEntry))
		propagationStack.Remove(currentAttachmentEntry)
	}
}

// processValuePayloadLikedUpdateStackEntry is an internal utility method that processes a single entry of the
// propagation stack for the update of the liked flag when iterating through the future cone of a transactions
// attachments. It checks if a ValuePayloads has become liked (or disliked), updates the flag an schedules its future
// cone for additional checks.
func (tangle *Tangle) processValuePayloadLikedUpdateStackEntry(propagationStack *list.List, liked bool, propagationStackEntry *valuePayloadPropagationStackEntry) {
	// release the entry when we are done
	defer propagationStackEntry.Release()

	// unpack loaded objects and abort if the entities could not be loaded from the database
	currentPayload, currentPayloadMetadata, currentTransaction, currentTransactionMetadata := propagationStackEntry.Unwrap()
	if currentPayload == nil || currentPayloadMetadata == nil || currentTransaction == nil || currentTransactionMetadata == nil {
		return
	}

	// perform different logic depending on the type of the change (liked vs dislike)
	switch liked {
	case true:
		// abort if the transaction is not preferred, the branch of the payload is not liked, the referenced value payloads are not liked or the payload was marked as liked before
		if !currentTransactionMetadata.Preferred() || !tangle.BranchManager().IsBranchLiked(currentPayloadMetadata.BranchID()) || !tangle.ValuePayloadsLiked(currentPayload.TrunkID(), currentPayload.BranchID()) || !currentPayloadMetadata.setLiked(liked) {
			return
		}

		// trigger payload event
		tangle.Events.PayloadLiked.Trigger(propagationStackEntry.CachedPayload, propagationStackEntry.CachedPayloadMetadata)

		// propagate liked to transaction and its outputs
		if currentTransactionMetadata.setLiked(true) {
			currentTransaction.Outputs().ForEach(func(address address.Address, balances []*balance.Balance) bool {
				tangle.TransactionOutput(transaction.NewOutputID(address, currentTransaction.ID())).Consume(func(output *Output) {
					output.setLiked(true)
				})

				return true
			})

			// trigger event
			tangle.Events.TransactionLiked.Trigger(propagationStackEntry.CachedTransaction, propagationStackEntry.CachedTransactionMetadata)
		}
	case false:
		// abort if the payload has been marked as disliked before
		if !currentPayloadMetadata.setLiked(liked) {
			return
		}

		tangle.Events.PayloadDisliked.Trigger(propagationStackEntry.CachedPayload, propagationStackEntry.CachedPayloadMetadata)

		// look if we still have any liked attachments of this transaction
		likedAttachmentFound := false
		tangle.Attachments(currentTransaction.ID()).Consume(func(attachment *Attachment) {
			tangle.PayloadMetadata(attachment.PayloadID()).Consume(func(payloadMetadata *PayloadMetadata) {
				likedAttachmentFound = likedAttachmentFound || payloadMetadata.Liked()
			})
		})

		// if there are no other liked attachments of this transaction then also set it to disliked
		if !likedAttachmentFound {
			// propagate disliked to transaction and its outputs
			if currentTransactionMetadata.setLiked(false) {
				currentTransaction.Outputs().ForEach(func(address address.Address, balances []*balance.Balance) bool {
					tangle.TransactionOutput(transaction.NewOutputID(address, currentTransaction.ID())).Consume(func(output *Output) {
						output.setLiked(false)
					})

					return true
				})

				// trigger event
				tangle.Events.TransactionDisliked.Trigger(propagationStackEntry.CachedTransaction, propagationStackEntry.CachedTransactionMetadata)
			}
		}
	}

	// schedule checks of approvers and consumers
	tangle.ForEachConsumersAndApprovers(currentPayload, tangle.createValuePayloadFutureConeIterator(propagationStack, make(map[payload.ID]types.Empty)))
}

// createValuePayloadFutureConeIterator returns a function that can be handed into the ForEachConsumersAndApprovers
// method, that iterates through the next level of the future cone of the given transaction and adds the found elements
// to the given stack.
func (tangle *Tangle) createValuePayloadFutureConeIterator(propagationStack *list.List, processedPayloads map[payload.ID]types.Empty) func(cachedPayload *payload.CachedPayload, cachedPayloadMetadata *CachedPayloadMetadata, cachedTransaction *transaction.CachedTransaction, cachedTransactionMetadata *CachedTransactionMetadata) {
	return func(cachedPayload *payload.CachedPayload, cachedPayloadMetadata *CachedPayloadMetadata, cachedTransaction *transaction.CachedTransaction, cachedTransactionMetadata *CachedTransactionMetadata) {
		// automatically release cached objects when we terminate
		defer cachedPayload.Release()
		defer cachedPayloadMetadata.Release()
		defer cachedTransaction.Release()
		defer cachedTransactionMetadata.Release()

		// abort if the payload could not be unwrapped
		unwrappedPayload := cachedPayload.Unwrap()
		if unwrappedPayload == nil {
			return
		}

		// abort if we have scheduled the check of this payload already
		if _, payloadProcessedAlready := processedPayloads[unwrappedPayload.ID()]; payloadProcessedAlready {
			return
		}
		processedPayloads[unwrappedPayload.ID()] = types.Void

		// schedule next checks
		propagationStack.PushBack(&valuePayloadPropagationStackEntry{
			CachedPayload:             cachedPayload.Retain(),
			CachedPayloadMetadata:     cachedPayloadMetadata.Retain(),
			CachedTransaction:         cachedTransaction.Retain(),
			CachedTransactionMetadata: cachedTransactionMetadata.Retain(),
		})
	}
}

func (tangle *Tangle) payloadRejected(payloadID payload.ID) (rejected bool) {
	tangle.PayloadMetadata(payloadID).Consume(func(payloadMetadata *PayloadMetadata) {
		rejected = payloadMetadata.Rejected()
	})
	return
}

func (tangle *Tangle) storePayload(payloadToStore *payload.Payload) (cachedPayload *payload.CachedPayload, cachedMetadata *CachedPayloadMetadata, payloadStored bool) {
	storedPayload, newPayload := tangle.payloadStorage.StoreIfAbsent(payloadToStore)
	if !newPayload {
		return
	}

	cachedPayload = &payload.CachedPayload{CachedObject: storedPayload}
	cachedMetadata = &CachedPayloadMetadata{CachedObject: tangle.payloadMetadataStorage.Store(NewPayloadMetadata(payloadToStore.ID()))}
	payloadStored = true

	return
}

func (tangle *Tangle) storeTransactionModels(solidPayload *payload.Payload) (cachedTransaction *transaction.CachedTransaction, cachedTransactionMetadata *CachedTransactionMetadata, cachedAttachment *CachedAttachment, transactionIsNew bool) {
	cachedTransaction = &transaction.CachedTransaction{CachedObject: tangle.transactionStorage.ComputeIfAbsent(solidPayload.Transaction().ID().Bytes(), func(key []byte) objectstorage.StorableObject {
		transactionIsNew = true

		result := solidPayload.Transaction()
		result.Persist()
		result.SetModified()

		return result
	})}

	if transactionIsNew {
		cachedTransactionMetadata = &CachedTransactionMetadata{CachedObject: tangle.transactionMetadataStorage.Store(NewTransactionMetadata(solidPayload.Transaction().ID()))}

		// store references to the consumed outputs
		solidPayload.Transaction().Inputs().ForEach(func(outputId transaction.OutputID) bool {
			tangle.consumerStorage.Store(NewConsumer(outputId, solidPayload.Transaction().ID())).Release()

			return true
		})
	} else {
		cachedTransactionMetadata = &CachedTransactionMetadata{CachedObject: tangle.transactionMetadataStorage.Load(solidPayload.Transaction().ID().Bytes())}
	}

	// store a reference from the transaction to the payload that attached it or abort, if we have processed this attachment already
	attachment, stored := tangle.attachmentStorage.StoreIfAbsent(NewAttachment(solidPayload.Transaction().ID(), solidPayload.ID()))
	if !stored {
		return
	}
	cachedAttachment = &CachedAttachment{CachedObject: attachment}

	return
}

func (tangle *Tangle) storePayloadReferences(payload *payload.Payload) {
	// store trunk approver
	trunkID := payload.TrunkID()
	tangle.approverStorage.Store(NewPayloadApprover(trunkID, payload.ID())).Release()

	// store branch approver
	if branchID := payload.BranchID(); branchID != trunkID {
		tangle.approverStorage.Store(NewPayloadApprover(branchID, payload.ID())).Release()
	}
}

// solidifyPayload is the worker function that solidifies the payloads (recursively from past to present).
func (tangle *Tangle) solidifyPayload(cachedPayload *payload.CachedPayload, cachedMetadata *CachedPayloadMetadata, cachedTransaction *transaction.CachedTransaction, cachedTransactionMetadata *CachedTransactionMetadata) {
	// initialize the stack
	solidificationStack := list.New()
	solidificationStack.PushBack(&valuePayloadPropagationStackEntry{
		CachedPayload:             cachedPayload,
		CachedPayloadMetadata:     cachedMetadata,
		CachedTransaction:         cachedTransaction,
		CachedTransactionMetadata: cachedTransactionMetadata,
	})

	// process payloads that are supposed to be checked for solidity recursively
	for solidificationStack.Len() > 0 {
		currentSolidificationEntry := solidificationStack.Front()
		tangle.processSolidificationStackEntry(solidificationStack, currentSolidificationEntry.Value.(*valuePayloadPropagationStackEntry))
		solidificationStack.Remove(currentSolidificationEntry)
	}
}

// deleteTransactionFutureCone removes a transaction and its whole future cone from the database (including all of the
// reference models).
func (tangle *Tangle) deleteTransactionFutureCone(transactionID transaction.ID) {
	// initialize stack with current transaction
	deleteStack := list.New()
	deleteStack.PushBack(transactionID)

	// iterate through stack
	for deleteStack.Len() >= 1 {
		// pop first element from stack
		currentTransactionIDEntry := deleteStack.Front()
		deleteStack.Remove(currentTransactionIDEntry)
		currentTransactionID := currentTransactionIDEntry.Value.(transaction.ID)

		// delete the transaction
		consumers, attachments := tangle.deleteTransaction(currentTransactionID)

		// queue consumers to also be deleted
		for _, consumer := range consumers {
			deleteStack.PushBack(consumer)
		}

		// remove payload future cone
		for _, attachingPayloadID := range attachments {
			tangle.deletePayloadFutureCone(attachingPayloadID)
		}
	}
}

// deleteTransaction deletes a single transaction and all of its related models from the database.
// Note: We do not immediately remove the attachments as this is related to the Payloads and is therefore left to the
//       caller to clean this up.
func (tangle *Tangle) deleteTransaction(transactionID transaction.ID) (consumers []transaction.ID, attachments []payload.ID) {
	// create result
	consumers = make([]transaction.ID, 0)
	attachments = make([]payload.ID, 0)

	// process transaction and its models
	tangle.Transaction(transactionID).Consume(func(tx *transaction.Transaction) {
		// mark transaction as deleted
		tx.Delete()

		// cleanup inputs
		tx.Inputs().ForEach(func(outputId transaction.OutputID) bool {
			// delete consumer pointers of the inputs of the current transaction
			tangle.consumerStorage.Delete(marshalutil.New(transaction.OutputIDLength + transaction.IDLength).WriteBytes(outputId.Bytes()).WriteBytes(transactionID.Bytes()).Bytes())

			return true
		})

		// introduce map to keep track of seen consumers (so we don't process them twice)
		seenConsumers := make(map[transaction.ID]types.Empty)
		seenConsumers[transactionID] = types.Void

		// cleanup outputs
		tx.Outputs().ForEach(func(addr address.Address, balances []*balance.Balance) bool {
			// delete outputs
			tangle.outputStorage.Delete(marshalutil.New(address.Length + transaction.IDLength).WriteBytes(addr.Bytes()).WriteBytes(transactionID.Bytes()).Bytes())

			// process consumers
			tangle.Consumers(transaction.NewOutputID(addr, transactionID)).Consume(func(consumer *Consumer) {
				// check if the transaction has been queued already
				if _, consumerSeenAlready := seenConsumers[consumer.TransactionID()]; consumerSeenAlready {
					return
				}
				seenConsumers[consumer.TransactionID()] = types.Void

				// queue consumers for deletion
				consumers = append(consumers, consumer.TransactionID())
			})

			return true
		})
	})

	// delete transaction metadata
	tangle.transactionMetadataStorage.Delete(transactionID.Bytes())

	// process attachments
	tangle.Attachments(transactionID).Consume(func(attachment *Attachment) {
		attachments = append(attachments, attachment.PayloadID())
	})

	return
}

// deletePayloadFutureCone removes a payload and its whole future cone from the database (including all of the reference
// models).
func (tangle *Tangle) deletePayloadFutureCone(payloadID payload.ID) {
	// initialize stack with current transaction
	deleteStack := list.New()
	deleteStack.PushBack(payloadID)

	// iterate through stack
	for deleteStack.Len() >= 1 {
		// pop first element from stack
		currentTransactionIDEntry := deleteStack.Front()
		deleteStack.Remove(currentTransactionIDEntry)
		currentPayloadID := currentTransactionIDEntry.Value.(payload.ID)

		// process payload
		tangle.Payload(currentPayloadID).Consume(func(currentPayload *payload.Payload) {
			// delete payload
			currentPayload.Delete()

			// delete approvers
			tangle.approverStorage.Delete(marshalutil.New(2 * payload.IDLength).WriteBytes(currentPayload.BranchID().Bytes()).WriteBytes(currentPayloadID.Bytes()).Bytes())
			if currentPayload.TrunkID() != currentPayload.BranchID() {
				tangle.approverStorage.Delete(marshalutil.New(2 * payload.IDLength).WriteBytes(currentPayload.TrunkID().Bytes()).WriteBytes(currentPayloadID.Bytes()).Bytes())
			}

			// delete attachment
			tangle.attachmentStorage.Delete(marshalutil.New(transaction.IDLength + payload.IDLength).WriteBytes(currentPayload.Transaction().ID().Bytes()).WriteBytes(currentPayloadID.Bytes()).Bytes())

			// if this was the last attachment of the transaction then we also delete the transaction
			if !tangle.Attachments(currentPayload.Transaction().ID()).Consume(func(attachment *Attachment) {}) {
				tangle.deleteTransaction(currentPayload.Transaction().ID())
			}
		})

		// delete payload metadata
		tangle.payloadMetadataStorage.Delete(currentPayloadID.Bytes())

		// queue approvers
		tangle.Approvers(currentPayloadID).Consume(func(approver *PayloadApprover) {
			deleteStack.PushBack(approver.ApprovingPayloadID())
		})
	}
}

// processSolidificationStackEntry processes a single entry of the solidification stack and schedules its approvers and
// consumers if necessary.
func (tangle *Tangle) processSolidificationStackEntry(solidificationStack *list.List, solidificationStackEntry *valuePayloadPropagationStackEntry) {
	// release stack entry when we are done
	defer solidificationStackEntry.Release()

	// unwrap and abort if any of the retrieved models are nil
	currentPayload, currentPayloadMetadata, currentTransaction, currentTransactionMetadata := solidificationStackEntry.Unwrap()
	if currentPayload == nil || currentPayloadMetadata == nil || currentTransaction == nil || currentTransactionMetadata == nil {
		return
	}

	// abort if the transaction is not solid or invalid
	transactionSolid, consumedBranches, transactionSolidityErr := tangle.checkTransactionSolidity(currentTransaction, currentTransactionMetadata)
	if transactionSolidityErr != nil {
		tangle.Events.TransactionInvalid.Trigger(solidificationStackEntry.CachedTransaction, solidificationStackEntry.CachedTransactionMetadata, transactionSolidityErr)

		tangle.deleteTransactionFutureCone(currentTransaction.ID())

		return
	}
	if !transactionSolid {
		return
	}

	// abort if the payload is not solid or invalid
	payloadSolid, payloadSolidityErr := tangle.payloadBecameNewlySolid(currentPayload, currentPayloadMetadata, consumedBranches)
	if payloadSolidityErr != nil {
		tangle.Events.PayloadInvalid.Trigger(solidificationStackEntry.CachedPayload, solidificationStackEntry.CachedPayloadMetadata, payloadSolidityErr)

		tangle.deletePayloadFutureCone(currentPayload.ID())

		return
	}
	if !payloadSolid {
		return
	}

	// book the solid entities
	transactionBooked, payloadBooked, decisionPending, bookingErr := tangle.book(solidificationStackEntry.Retain())
	if bookingErr != nil {
		tangle.Events.Error.Trigger(bookingErr)

		return
	}

	// keep track of the added payloads so we do not add them multiple times
	processedPayloads := make(map[payload.ID]types.Empty)

	// trigger events and schedule check of approvers / consumers
	if transactionBooked {
		tangle.Events.TransactionBooked.Trigger(solidificationStackEntry.CachedTransaction, solidificationStackEntry.CachedTransactionMetadata, decisionPending)

		tangle.ForEachConsumers(currentTransaction, tangle.createValuePayloadFutureConeIterator(solidificationStack, processedPayloads))
	}
	if payloadBooked {
		tangle.ForeachApprovers(currentPayload.ID(), tangle.createValuePayloadFutureConeIterator(solidificationStack, processedPayloads))
	}
}

func (tangle *Tangle) book(entitiesToBook *valuePayloadPropagationStackEntry) (transactionBooked bool, payloadBooked bool, decisionPending bool, err error) {
	defer entitiesToBook.Release()

	if transactionBooked, decisionPending, err = tangle.bookTransaction(entitiesToBook.CachedTransaction.Retain(), entitiesToBook.CachedTransactionMetadata.Retain()); err != nil {
		return
	}

	if payloadBooked, err = tangle.bookPayload(entitiesToBook.CachedPayload.Retain(), entitiesToBook.CachedPayloadMetadata.Retain(), entitiesToBook.CachedTransactionMetadata.Retain()); err != nil {
		return
	}

	return
}

func (tangle *Tangle) bookTransaction(cachedTransaction *transaction.CachedTransaction, cachedTransactionMetadata *CachedTransactionMetadata) (transactionBooked bool, decisionPending bool, err error) {
	defer cachedTransaction.Release()
	defer cachedTransactionMetadata.Release()

	transactionToBook := cachedTransaction.Unwrap()
	if transactionToBook == nil {
		// TODO: explicit error var
		err = errors.New("failed to unwrap transaction")

		return
	}

	transactionMetadata := cachedTransactionMetadata.Unwrap()
	if transactionMetadata == nil {
		// TODO: explicit error var
		err = errors.New("failed to unwrap transaction metadata")

		return
	}

	// abort if transaction was marked as solid before
	if !transactionMetadata.SetSolid(true) {
		return
	}

	// trigger event if transaction became solid
	tangle.Events.TransactionSolid.Trigger(cachedTransaction, cachedTransactionMetadata)

	consumedBranches := make(branchmanager.BranchIds)
	conflictingInputs := make([]transaction.OutputID, 0)
	conflictingInputsOfFirstConsumers := make(map[transaction.ID][]transaction.OutputID)

	if !transactionToBook.Inputs().ForEach(func(outputID transaction.OutputID) bool {
		cachedOutput := tangle.TransactionOutput(outputID)
		defer cachedOutput.Release()

		// abort if the output could not be found
		output := cachedOutput.Unwrap()
		if output == nil {
			err = fmt.Errorf("could not load output '%s'", outputID)

			return false
		}

		consumedBranches[output.BranchID()] = types.Void

		// register the current consumer and check if the input has been consumed before
		consumerCount, firstConsumerID := output.RegisterConsumer(transactionToBook.ID())
		switch consumerCount {
		// continue if we are the first consumer and there is no double spend
		case 0:
			return true

		// if the input has been consumed before but not been forked, yet
		case 1:
			// keep track of the conflicting inputs so we can fork them
			if _, conflictingInputsExist := conflictingInputsOfFirstConsumers[firstConsumerID]; !conflictingInputsExist {
				conflictingInputsOfFirstConsumers[firstConsumerID] = make([]transaction.OutputID, 0)
			}
			conflictingInputsOfFirstConsumers[firstConsumerID] = append(conflictingInputsOfFirstConsumers[firstConsumerID], outputID)
		}

		// mark input as conflicting
		conflictingInputs = append(conflictingInputs, outputID)

		return true
	}) {
		return
	}

	cachedTargetBranch, err := tangle.branchManager.AggregateBranches(consumedBranches.ToList()...)
	if err != nil {
		return
	}
	defer cachedTargetBranch.Release()

	targetBranch := cachedTargetBranch.Unwrap()
	if targetBranch == nil {
		err = errors.New("failed to unwrap target branch")

		return
	}
	targetBranch.Persist()

	if len(conflictingInputs) >= 1 {
		cachedTargetBranch, _ = tangle.branchManager.Fork(branchmanager.NewBranchID(transactionToBook.ID()), []branchmanager.BranchID{targetBranch.ID()}, conflictingInputs)
		defer cachedTargetBranch.Release()

		targetBranch = cachedTargetBranch.Unwrap()
		if targetBranch == nil {
			err = errors.New("failed to inherit branches")

			return
		}
	}

	// book transaction into target branch
	transactionMetadata.SetBranchID(targetBranch.ID())

	// create color for newly minted coins
	mintedColor, _, err := balance.ColorFromBytes(transactionToBook.ID().Bytes())
	if err != nil {
		panic(err) // this should never happen (a transaction id is always a valid color)
	}

	// book outputs into the target branch
	transactionToBook.Outputs().ForEach(func(address address.Address, balances []*balance.Balance) bool {
		// create correctly colored balances (replacing color of newly minted coins with color of transaction id)
		coloredBalances := make([]*balance.Balance, len(balances))
		for i, currentBalance := range balances {
			if currentBalance.Color() == balance.ColorNew {
				coloredBalances[i] = balance.New(mintedColor, currentBalance.Value())
			} else {
				coloredBalances[i] = currentBalance
			}
		}

		// store output
		newOutput := NewOutput(address, transactionToBook.ID(), targetBranch.ID(), coloredBalances)
		newOutput.setSolid(true)
		tangle.outputStorage.Store(newOutput).Release()

		return true
	})

	// fork the conflicting transactions into their own branch
	for consumerID, conflictingInputs := range conflictingInputsOfFirstConsumers {
		_, decisionFinalized, forkedErr := tangle.Fork(consumerID, conflictingInputs)
		if forkedErr != nil {
			err = forkedErr

			return
		}

		decisionPending = decisionPending || !decisionFinalized
	}
	transactionBooked = true

	return
}

func (tangle *Tangle) bookPayload(cachedPayload *payload.CachedPayload, cachedPayloadMetadata *CachedPayloadMetadata, cachedTransactionMetadata *CachedTransactionMetadata) (payloadBooked bool, err error) {
	defer cachedPayload.Release()
	defer cachedPayloadMetadata.Release()
	defer cachedTransactionMetadata.Release()

	valueObject := cachedPayload.Unwrap()
	valueObjectMetadata := cachedPayloadMetadata.Unwrap()
	transactionMetadata := cachedTransactionMetadata.Unwrap()

	if valueObject == nil || valueObjectMetadata == nil || transactionMetadata == nil {
		return
	}

	branchBranchID := tangle.payloadBranchID(valueObject.BranchID())
	trunkBranchID := tangle.payloadBranchID(valueObject.TrunkID())
	transactionBranchID := transactionMetadata.BranchID()

	if branchBranchID == branchmanager.UndefinedBranchID || trunkBranchID == branchmanager.UndefinedBranchID || transactionBranchID == branchmanager.UndefinedBranchID {
		return
	}

	// abort if the payload has been marked as solid before
	if !valueObjectMetadata.setSolid(true) {
		return
	}

	// trigger event if payload became solid
	tangle.Events.PayloadSolid.Trigger(cachedPayload, cachedPayloadMetadata)

	cachedAggregatedBranch, err := tangle.BranchManager().AggregateBranches([]branchmanager.BranchID{branchBranchID, trunkBranchID, transactionBranchID}...)
	if err != nil {
		return
	}
	defer cachedAggregatedBranch.Release()

	aggregatedBranch := cachedAggregatedBranch.Unwrap()
	if aggregatedBranch == nil {
		return
	}

	payloadBooked = valueObjectMetadata.SetBranchID(aggregatedBranch.ID())

	return
}

// payloadBranchID returns the BranchID that the referenced Payload was booked into.
func (tangle *Tangle) payloadBranchID(payloadID payload.ID) branchmanager.BranchID {
	if payloadID == payload.GenesisID {
		return branchmanager.MasterBranchID
	}

	cachedPayloadMetadata := tangle.PayloadMetadata(payloadID)
	defer cachedPayloadMetadata.Release()

	payloadMetadata := cachedPayloadMetadata.Unwrap()
	if payloadMetadata == nil {

		// if payload is missing and was not reported as missing, yet
		if cachedMissingPayload, missingPayloadStored := tangle.missingPayloadStorage.StoreIfAbsent(NewMissingPayload(payloadID)); missingPayloadStored {
			cachedMissingPayload.Consume(func(object objectstorage.StorableObject) {
				tangle.Events.PayloadMissing.Trigger(object.(*MissingPayload).ID())
			})
		}

		return branchmanager.UndefinedBranchID
	}

	// the BranchID is only set if the payload was also marked as solid
	return payloadMetadata.BranchID()
}

// payloadBecameNewlySolid returns true if the given payload is solid but was not marked as solid. yet.
func (tangle *Tangle) payloadBecameNewlySolid(p *payload.Payload, payloadMetadata *PayloadMetadata, transactionBranches []branchmanager.BranchID) (solid bool, err error) {
	// abort if the payload was deleted
	if p == nil || p.IsDeleted() || payloadMetadata == nil || payloadMetadata.IsDeleted() {
		return
	}

	// abort if the payload was marked as solid already
	if payloadMetadata.IsSolid() {
		return
	}

	combinedBranches := transactionBranches

	trunkBranchID := tangle.payloadBranchID(p.TrunkID())
	if trunkBranchID == branchmanager.UndefinedBranchID {
		return false, nil
	}
	combinedBranches = append(combinedBranches, trunkBranchID)

	branchBranchID := tangle.payloadBranchID(p.BranchID())
	if branchBranchID == branchmanager.UndefinedBranchID {
		return false, nil
	}
	combinedBranches = append(combinedBranches, branchBranchID)

	branchesConflicting, err := tangle.branchManager.BranchesConflicting(combinedBranches...)
	if err != nil {
		return
	}
	if branchesConflicting {
		err = fmt.Errorf("the payload '%s' combines conflicting versions of the ledger state", p.ID())

		return false, err
	}

	solid = true

	return
}

func (tangle *Tangle) checkTransactionSolidity(tx *transaction.Transaction, metadata *TransactionMetadata) (solid bool, consumedBranches []branchmanager.BranchID, err error) {
	// abort if any of the models are nil or has been deleted
	if tx == nil || tx.IsDeleted() || metadata == nil || metadata.IsDeleted() {
		return
	}

	// abort if we have previously determined the solidity status of the transaction already
	if metadata.Solid() {
		if solid = metadata.BranchID() != branchmanager.UndefinedBranchID; solid {
			consumedBranches = []branchmanager.BranchID{metadata.BranchID()}
		}

		return
	}

	// determine the consumed inputs and balances of the transaction
	inputsSolid, cachedInputs, consumedBalances, consumedBranchesMap, err := tangle.retrieveConsumedInputDetails(tx)
	if err != nil || !inputsSolid {
		return
	}
	defer cachedInputs.Release()

	// abort if the outputs are not matching the inputs
	if !tangle.checkTransactionOutputs(consumedBalances, tx.Outputs()) {
		err = fmt.Errorf("the outputs do not match the inputs in transaction with id '%s'", tx.ID())

		return
	}

	// abort if the branches are conflicting or we faced an error when checking the validity
	consumedBranches = consumedBranchesMap.ToList()
	branchesConflicting, err := tangle.branchManager.BranchesConflicting(consumedBranches...)
	if err != nil {
		return
	}
	if branchesConflicting {
		err = fmt.Errorf("the transaction '%s' spends conflicting inputs", tx.ID())

		return
	}

	// set the result to be solid and valid
	solid = true

	return
}

func (tangle *Tangle) getCachedOutputsFromTransactionInputs(tx *transaction.Transaction) (result CachedOutputs) {
	result = make(CachedOutputs)
	tx.Inputs().ForEach(func(inputId transaction.OutputID) bool {
		result[inputId] = tangle.TransactionOutput(inputId)

		return true
	})

	return
}

func (tangle *Tangle) retrieveConsumedInputDetails(tx *transaction.Transaction) (inputsSolid bool, cachedInputs CachedOutputs, consumedBalances map[balance.Color]int64, consumedBranches branchmanager.BranchIds, err error) {
	cachedInputs = tangle.getCachedOutputsFromTransactionInputs(tx)
	consumedBalances = make(map[balance.Color]int64)
	consumedBranches = make(branchmanager.BranchIds)
	for _, cachedInput := range cachedInputs {
		input := cachedInput.Unwrap()
		if input == nil || !input.Solid() {
			cachedInputs.Release()

			return
		}

		consumedBranches[input.BranchID()] = types.Void

		// calculate the input balances
		for _, inputBalance := range input.Balances() {
			var newBalance int64
			if currentBalance, balanceExists := consumedBalances[inputBalance.Color]; balanceExists {
				// check overflows in the numbers
				if inputBalance.Value > math.MaxInt64-currentBalance {
					// TODO: make it an explicit error var
					err = fmt.Errorf("buffer overflow in balances of inputs")

					cachedInputs.Release()

					return
				}

				newBalance = currentBalance + inputBalance.Value
			} else {
				newBalance = inputBalance.Value
			}
			consumedBalances[inputBalance.Color] = newBalance
		}
	}
	inputsSolid = true

	return
}

// checkTransactionOutputs is a utility function that returns true, if the outputs are consuming all of the given inputs
// (the sum of all the balance changes is 0). It also accounts for the ability to "recolor" coins during the creating of
// outputs. If this function returns false, then the outputs that are defined in the transaction are invalid and the
// transaction should be removed from the ledger state.
func (tangle *Tangle) checkTransactionOutputs(inputBalances map[balance.Color]int64, outputs *transaction.Outputs) bool {
	// create a variable to keep track of outputs that create a new color
	var newlyColoredCoins int64
	var uncoloredCoins int64

	// iterate through outputs and check them one by one
	aborted := !outputs.ForEach(func(address address.Address, balances []*balance.Balance) bool {
		for _, outputBalance := range balances {
			// abort if the output creates a negative or empty output
			if outputBalance.Value <= 0 {
				return false
			}

			// sidestep logic if we have a newly colored output (we check the supply later)
			if outputBalance.Color == balance.ColorNew {
				// catch overflows
				if newlyColoredCoins > math.MaxInt64-outputBalance.Value {
					return false
				}

				newlyColoredCoins += outputBalance.Value

				continue
			}

			// sidestep logic if we have ColorIOTA
<<<<<<< HEAD
			if outputBalance.Color == balance.ColorIOTA {
=======
			if outputBalance.Color() == balance.ColorIOTA {
>>>>>>> 3f86f9a8
				// catch overflows
				if uncoloredCoins > math.MaxInt64-outputBalance.Value {
					return false
				}

				uncoloredCoins += outputBalance.Value

				continue
			}

			// check if the used color does not exist in our supply
			availableBalance, spentColorExists := inputBalances[outputBalance.Color]
			if !spentColorExists {
				return false
			}

			// abort if we spend more coins of the given color than we have
			if availableBalance < outputBalance.Value {
				return false
			}

			// subtract the spent coins from the supply of this color
			inputBalances[outputBalance.Color] -= outputBalance.Value

			// cleanup empty map entries (we have exhausted our funds)
			if inputBalances[outputBalance.Color] == 0 {
				delete(inputBalances, outputBalance.Color)
			}
		}

		return true
	})

	// abort if the previous checks failed
	if aborted {
		return false
	}

	// determine the unspent inputs
	var unspentCoins int64
	for _, unspentBalance := range inputBalances {
		// catch overflows
		if unspentCoins > math.MaxInt64-unspentBalance {
			return false
		}

		unspentCoins += unspentBalance
	}

	// the outputs are valid if they spend all consumed funds
	return unspentCoins == newlyColoredCoins+uncoloredCoins
}

// TODO: write comment what it does
func (tangle *Tangle) moveTransactionToBranch(cachedTransaction *transaction.CachedTransaction, cachedTransactionMetadata *CachedTransactionMetadata, cachedTargetBranch *branchmanager.CachedBranch) (err error) {
	// push transaction that shall be moved to the stack
	transactionStack := list.New()
	branchStack := list.New()
	branchStack.PushBack([3]interface{}{cachedTransactionMetadata.Unwrap().BranchID(), cachedTargetBranch, transactionStack})
	transactionStack.PushBack([2]interface{}{cachedTransaction, cachedTransactionMetadata})

	// iterate through all transactions (grouped by their branch)
	for branchStack.Len() >= 1 {
		if err = func() error {
			// retrieve branch details from stack
			currentSolidificationEntry := branchStack.Front()
			currentSourceBranch := currentSolidificationEntry.Value.([3]interface{})[0].(branchmanager.BranchID)
			currentCachedTargetBranch := currentSolidificationEntry.Value.([3]interface{})[1].(*branchmanager.CachedBranch)
			transactionStack := currentSolidificationEntry.Value.([3]interface{})[2].(*list.List)
			branchStack.Remove(currentSolidificationEntry)
			defer currentCachedTargetBranch.Release()

			// unpack target branch
			targetBranch := currentCachedTargetBranch.Unwrap()
			if targetBranch == nil {
				return errors.New("failed to unpack branch")
			}

			// iterate through transactions
			for transactionStack.Len() >= 1 {
				if err = func() error {
					// retrieve transaction details from stack
					currentSolidificationEntry := transactionStack.Front()
					currentCachedTransaction := currentSolidificationEntry.Value.([2]interface{})[0].(*transaction.CachedTransaction)
					currentCachedTransactionMetadata := currentSolidificationEntry.Value.([2]interface{})[1].(*CachedTransactionMetadata)
					transactionStack.Remove(currentSolidificationEntry)
					defer currentCachedTransaction.Release()
					defer currentCachedTransactionMetadata.Release()

					// unwrap transaction
					currentTransaction := currentCachedTransaction.Unwrap()
					if currentTransaction == nil {
						return errors.New("failed to unwrap transaction")
					}

					// unwrap transaction metadata
					currentTransactionMetadata := currentCachedTransactionMetadata.Unwrap()
					if currentTransactionMetadata == nil {
						return errors.New("failed to unwrap transaction metadata")
					}

					// if we arrived at a nested branch
					if currentTransactionMetadata.BranchID() != currentSourceBranch {
						// abort if we the branch is a conflict branch or an error occurred while trying to elevate
						isConflictBranch, _, elevateErr := tangle.branchManager.ElevateConflictBranch(currentTransactionMetadata.BranchID(), targetBranch.ID())
						if elevateErr != nil || isConflictBranch {
							return elevateErr
						}

						// determine the new branch of the transaction
						newCachedTargetBranch, branchErr := tangle.calculateBranchOfTransaction(currentTransaction)
						if branchErr != nil {
							return branchErr
						}
						defer newCachedTargetBranch.Release()

						// unwrap the branch
						newTargetBranch := newCachedTargetBranch.Unwrap()
						if newTargetBranch == nil {
							return errors.New("failed to unwrap branch")
						}
						newTargetBranch.Persist()

						// add the new branch (with the current transaction as a starting point to the branch stack)
						newTransactionStack := list.New()
						newTransactionStack.PushBack([2]interface{}{currentCachedTransaction.Retain(), currentCachedTransactionMetadata.Retain()})
						branchStack.PushBack([3]interface{}{currentTransactionMetadata.BranchID(), newCachedTargetBranch.Retain(), newTransactionStack})

						return nil
					}

					// abort if we did not modify the branch of the transaction
					if !currentTransactionMetadata.SetBranchID(targetBranch.ID()) {
						return nil
					}

					// update the payloads
					tangle.updateBranchOfValuePayloadsAttachingTransaction(currentTransactionMetadata.ID())

					// iterate through the outputs of the moved transaction
					currentTransaction.Outputs().ForEach(func(address address.Address, balances []*balance.Balance) bool {
						// create reference to the output
						outputID := transaction.NewOutputID(address, currentTransaction.ID())

						// load output from database
						cachedOutput := tangle.TransactionOutput(outputID)
						defer cachedOutput.Release()

						// unwrap output
						output := cachedOutput.Unwrap()
						if output == nil {
							err = fmt.Errorf("failed to load output '%s'", outputID)

							return false
						}

						// abort if the output was moved already
						if !output.SetBranchID(targetBranch.ID()) {
							return true
						}

						// schedule consumers for further checks
						consumingTransactions := make(map[transaction.ID]types.Empty)
						tangle.Consumers(transaction.NewOutputID(address, currentTransaction.ID())).Consume(func(consumer *Consumer) {
							consumingTransactions[consumer.TransactionID()] = types.Void
						})
						for transactionID := range consumingTransactions {
							transactionStack.PushBack([2]interface{}{tangle.Transaction(transactionID), tangle.TransactionMetadata(transactionID)})
						}

						return true
					})

					return nil
				}(); err != nil {
					return err
				}
			}

			return nil
		}(); err != nil {
			return
		}
	}

	return
}

// updateBranchOfValuePayloadsAttachingTransaction updates the BranchID of all payloads that attach a certain
// transaction (and its approvers).
func (tangle *Tangle) updateBranchOfValuePayloadsAttachingTransaction(transactionID transaction.ID) {
	// initialize stack with the attachments of the given transaction
	payloadStack := list.New()
	tangle.Attachments(transactionID).Consume(func(attachment *Attachment) {
		payloadStack.PushBack(tangle.Payload(attachment.PayloadID()))
	})

	// iterate through the stack to update all payloads we found
	for payloadStack.Len() >= 1 {
		// pop the first element from the stack
		currentPayloadElement := payloadStack.Front()
		payloadStack.Remove(currentPayloadElement)

		// process the found element
		currentPayloadElement.Value.(*payload.CachedPayload).Consume(func(currentPayload *payload.Payload) {
			// determine branches of referenced payloads
			branchIDofBranch := tangle.branchIDofPayload(currentPayload.BranchID())
			branchIDofTrunk := tangle.branchIDofPayload(currentPayload.TrunkID())

			// determine branch of contained transaction
			var branchIDofTransaction branchmanager.BranchID
			if !tangle.TransactionMetadata(currentPayload.Transaction().ID()).Consume(func(metadata *TransactionMetadata) {
				branchIDofTransaction = metadata.BranchID()
			}) {
				return
			}

			// abort if any of the branches is undefined
			if branchIDofBranch == branchmanager.UndefinedBranchID || branchIDofTrunk == branchmanager.UndefinedBranchID || branchIDofTransaction == branchmanager.UndefinedBranchID {
				return
			}

			// aggregate the branches or abort if we face an error
			cachedAggregatedBranch, err := tangle.branchManager.AggregateBranches(branchIDofBranch, branchIDofTrunk, branchIDofTransaction)
			if err != nil {
				tangle.Events.Error.Trigger(err)

				return
			}

			// try to update the metadata of the payload and queue its approvers
			cachedAggregatedBranch.Consume(func(branch *branchmanager.Branch) {
				tangle.PayloadMetadata(currentPayload.ID()).Consume(func(payloadMetadata *PayloadMetadata) {
					if !payloadMetadata.SetBranchID(branch.ID()) {
						return
					}

					// queue approvers for recursive updates
					tangle.ForeachApprovers(currentPayload.ID(), func(payload *payload.CachedPayload, payloadMetadata *CachedPayloadMetadata, transaction *transaction.CachedTransaction, transactionMetadata *CachedTransactionMetadata) {
						payloadMetadata.Release()
						transaction.Release()
						transactionMetadata.Release()

						payloadStack.PushBack(payload)
					})
				})

			})
		})
	}
}

// branchIDofPayload returns the BranchID that a payload is booked into.
func (tangle *Tangle) branchIDofPayload(payloadID payload.ID) (branchID branchmanager.BranchID) {
	if payloadID == payload.GenesisID {
		return branchmanager.MasterBranchID
	}

	tangle.PayloadMetadata(payloadID).Consume(func(payloadMetadata *PayloadMetadata) {
		branchID = payloadMetadata.BranchID()
	})

	return
}

func (tangle *Tangle) calculateBranchOfTransaction(currentTransaction *transaction.Transaction) (branch *branchmanager.CachedBranch, err error) {
	consumedBranches := make(branchmanager.BranchIds)
	if !currentTransaction.Inputs().ForEach(func(outputId transaction.OutputID) bool {
		cachedTransactionOutput := tangle.TransactionOutput(outputId)
		defer cachedTransactionOutput.Release()

		transactionOutput := cachedTransactionOutput.Unwrap()
		if transactionOutput == nil {
			err = fmt.Errorf("failed to load output '%s'", outputId)

			return false
		}

		consumedBranches[transactionOutput.BranchID()] = types.Void

		return true
	}) {
		return
	}

	branch, err = tangle.branchManager.AggregateBranches(consumedBranches.ToList()...)

	return
}

// endregion ///////////////////////////////////////////////////////////////////////////////////////////////////////////

// valuePayloadPropagationStackEntry is a container for the elements in the propagation stack of ValuePayloads
type valuePayloadPropagationStackEntry struct {
	CachedPayload             *payload.CachedPayload
	CachedPayloadMetadata     *CachedPayloadMetadata
	CachedTransaction         *transaction.CachedTransaction
	CachedTransactionMetadata *CachedTransactionMetadata
}

// Retain creates a new container with its contained elements being retained for further use.
func (stackEntry *valuePayloadPropagationStackEntry) Retain() *valuePayloadPropagationStackEntry {
	return &valuePayloadPropagationStackEntry{
		CachedPayload:             stackEntry.CachedPayload.Retain(),
		CachedPayloadMetadata:     stackEntry.CachedPayloadMetadata.Retain(),
		CachedTransaction:         stackEntry.CachedTransaction.Retain(),
		CachedTransactionMetadata: stackEntry.CachedTransactionMetadata.Retain(),
	}
}

// Release releases the elements in this container for being written by the objectstorage.
func (stackEntry *valuePayloadPropagationStackEntry) Release() {
	stackEntry.CachedPayload.Release()
	stackEntry.CachedPayloadMetadata.Release()
	stackEntry.CachedTransaction.Release()
	stackEntry.CachedTransactionMetadata.Release()
}

// Unwrap retrieves the underlying StorableObjects from the cached elements in this container.
func (stackEntry *valuePayloadPropagationStackEntry) Unwrap() (payload *payload.Payload, payloadMetadata *PayloadMetadata, transaction *transaction.Transaction, transactionMetadata *TransactionMetadata) {
	payload = stackEntry.CachedPayload.Unwrap()
	payloadMetadata = stackEntry.CachedPayloadMetadata.Unwrap()
	transaction = stackEntry.CachedTransaction.Unwrap()
	transactionMetadata = stackEntry.CachedTransactionMetadata.Unwrap()

	return
}<|MERGE_RESOLUTION|>--- conflicted
+++ resolved
@@ -166,8 +166,7 @@
 }
 
 // LoadSnapshot creates a set of outputs in the value tangle, that are forming the genesis for future transactions.
-func (tangle *Tangle) LoadSnapshot(snapshot Snapshot) {
-	// TODO: snapshot should also reflect the consumers of transactions
+func (tangle *Tangle) LoadSnapshot(snapshot map[transaction.ID]map[address.Address][]*balance.Balance) {
 	for transactionID, addressBalances := range snapshot {
 		for outputAddress, balances := range addressBalances {
 			input := NewOutput(outputAddress, transactionID, branchmanager.MasterBranchID, balances)
@@ -235,7 +234,7 @@
 	}
 
 	// trigger events + set result
-	tangle.Events.Fork.Trigger(cachedTransaction, cachedTransactionMetadata, cachedTargetBranch, conflictingInputs)
+	tangle.Events.Fork.Trigger(cachedTransaction, cachedTransactionMetadata)
 	forked = true
 
 	return
@@ -1310,8 +1309,8 @@
 		// create correctly colored balances (replacing color of newly minted coins with color of transaction id)
 		coloredBalances := make([]*balance.Balance, len(balances))
 		for i, currentBalance := range balances {
-			if currentBalance.Color() == balance.ColorNew {
-				coloredBalances[i] = balance.New(mintedColor, currentBalance.Value())
+			if currentBalance.Color == balance.ColorNew {
+				coloredBalances[i] = balance.New(mintedColor, currentBalance.Value)
 			} else {
 				coloredBalances[i] = currentBalance
 			}
@@ -1581,11 +1580,7 @@
 			}
 
 			// sidestep logic if we have ColorIOTA
-<<<<<<< HEAD
 			if outputBalance.Color == balance.ColorIOTA {
-=======
-			if outputBalance.Color() == balance.ColorIOTA {
->>>>>>> 3f86f9a8
 				// catch overflows
 				if uncoloredCoins > math.MaxInt64-outputBalance.Value {
 					return false
