package tangle

import (
	"container/list"
	"errors"
	"fmt"
	"math"

	"github.com/iotaledger/hive.go/async"
	"github.com/iotaledger/hive.go/events"
	"github.com/iotaledger/hive.go/kvstore"
	"github.com/iotaledger/hive.go/marshalutil"
	"github.com/iotaledger/hive.go/objectstorage"
	"github.com/iotaledger/hive.go/types"

	"github.com/iotaledger/goshimmer/dapps/valuetransfers/packages/address"
	"github.com/iotaledger/goshimmer/dapps/valuetransfers/packages/balance"
	"github.com/iotaledger/goshimmer/dapps/valuetransfers/packages/branchmanager"
	"github.com/iotaledger/goshimmer/dapps/valuetransfers/packages/payload"
	"github.com/iotaledger/goshimmer/dapps/valuetransfers/packages/transaction"
	"github.com/iotaledger/goshimmer/packages/binary/storageprefix"
)

// Tangle represents the value tangle that consists out of value payloads.
// It is an independent ontology, that lives inside the tangle.
type Tangle struct {
	branchManager *branchmanager.BranchManager

	payloadStorage             *objectstorage.ObjectStorage
	payloadMetadataStorage     *objectstorage.ObjectStorage
	approverStorage            *objectstorage.ObjectStorage
	missingPayloadStorage      *objectstorage.ObjectStorage
	transactionStorage         *objectstorage.ObjectStorage
	transactionMetadataStorage *objectstorage.ObjectStorage
	attachmentStorage          *objectstorage.ObjectStorage
	outputStorage              *objectstorage.ObjectStorage
	consumerStorage            *objectstorage.ObjectStorage

	Events *Events

	workerPool async.WorkerPool
}

// New is the constructor of a Tangle and creates a new Tangle object from the given details.
func New(store kvstore.KVStore) (tangle *Tangle) {
	osFactory := objectstorage.NewFactory(store, storageprefix.ValueTransfers)

	tangle = &Tangle{
		branchManager: branchmanager.New(store),

		payloadStorage:             osFactory.New(osPayload, osPayloadFactory, objectstorage.CacheTime(cacheTime)),
		payloadMetadataStorage:     osFactory.New(osPayloadMetadata, osPayloadMetadataFactory, objectstorage.CacheTime(cacheTime)),
		missingPayloadStorage:      osFactory.New(osMissingPayload, osMissingPayloadFactory, objectstorage.CacheTime(cacheTime)),
		approverStorage:            osFactory.New(osApprover, osPayloadApproverFactory, objectstorage.CacheTime(cacheTime), objectstorage.PartitionKey(payload.IDLength, payload.IDLength), objectstorage.KeysOnly(true)),
		transactionStorage:         osFactory.New(osTransaction, osTransactionFactory, objectstorage.CacheTime(cacheTime), osLeakDetectionOption),
		transactionMetadataStorage: osFactory.New(osTransactionMetadata, osTransactionMetadataFactory, objectstorage.CacheTime(cacheTime), osLeakDetectionOption),
		attachmentStorage:          osFactory.New(osAttachment, osAttachmentFactory, objectstorage.CacheTime(cacheTime), objectstorage.PartitionKey(transaction.IDLength, payload.IDLength), osLeakDetectionOption),
		outputStorage:              osFactory.New(osOutput, osOutputFactory, OutputKeyPartitions, objectstorage.CacheTime(cacheTime), osLeakDetectionOption),
		consumerStorage:            osFactory.New(osConsumer, osConsumerFactory, ConsumerPartitionKeys, objectstorage.CacheTime(cacheTime), osLeakDetectionOption),

		Events: newEvents(),
	}
	tangle.setupDAGSynchronization()

	// TODO: CHANGE BACK TO MULTI THREADING ONCE WE FIXED LOGICAL RACE CONDITIONS
	tangle.workerPool.Tune(1)

	return
}

// region MAIN PUBLIC API //////////////////////////////////////////////////////////////////////////////////////////////

// AttachPayload adds a new payload to the value tangle.
func (tangle *Tangle) AttachPayload(payload *payload.Payload) {
	tangle.workerPool.Submit(func() { tangle.AttachPayloadSync(payload) })
}

// AttachPayloadSync is the worker function that stores the payload and calls the corresponding storage events.
func (tangle *Tangle) AttachPayloadSync(payloadToStore *payload.Payload) {
	// store the payload models or abort if we have seen the payload already
	cachedPayload, cachedPayloadMetadata, payloadStored := tangle.storePayload(payloadToStore)
	if !payloadStored {
		return
	}
	defer cachedPayload.Release()
	defer cachedPayloadMetadata.Release()

	// store transaction models or abort if we have seen this attachment already  (nil == was not stored)
	cachedTransaction, cachedTransactionMetadata, cachedAttachment, transactionIsNew := tangle.storeTransactionModels(payloadToStore)
	defer cachedTransaction.Release()
	defer cachedTransactionMetadata.Release()
	if cachedAttachment == nil {
		return
	}
	defer cachedAttachment.Release()

	// store the references between the different entities (we do this after the actual entities were stored, so that
	// all the metadata models exist in the database as soon as the entities are reachable by walks).
	tangle.storePayloadReferences(payloadToStore)

	// trigger events
	if tangle.missingPayloadStorage.DeleteIfPresent(payloadToStore.ID().Bytes()) {
		tangle.Events.MissingPayloadReceived.Trigger(cachedPayload, cachedPayloadMetadata)
	}
	tangle.Events.PayloadAttached.Trigger(cachedPayload, cachedPayloadMetadata)
	if transactionIsNew {
		tangle.Events.TransactionReceived.Trigger(cachedTransaction, cachedTransactionMetadata, cachedAttachment)
	}

	// check solidity
	tangle.solidifyPayload(cachedPayload.Retain(), cachedPayloadMetadata.Retain(), cachedTransaction.Retain(), cachedTransactionMetadata.Retain())
}

// SetTransactionPreferred modifies the preferred flag of a transaction. It updates the transactions metadata,
// propagates the changes to the branch DAG and triggers an update of the liked flags in the value tangle.
func (tangle *Tangle) SetTransactionPreferred(transactionID transaction.ID, preferred bool) (modified bool, err error) {
	return tangle.setTransactionPreferred(transactionID, preferred, EventSourceTangle)
}

// SetTransactionFinalized modifies the finalized flag of a transaction. It updates the transactions metadata and
// propagates the changes to the BranchManager if the flag was updated.
func (tangle *Tangle) SetTransactionFinalized(transactionID transaction.ID) (modified bool, err error) {
	return tangle.setTransactionFinalized(transactionID, EventSourceTangle)
}

// ValuePayloadsLiked is checking if the Payloads referenced by the passed in IDs are all liked.
func (tangle *Tangle) ValuePayloadsLiked(payloadIDs ...payload.ID) (liked bool) {
	for _, payloadID := range payloadIDs {
		if payloadID == payload.GenesisID {
			continue
		}

		payloadMetadataFound := tangle.PayloadMetadata(payloadID).Consume(func(payloadMetadata *PayloadMetadata) {
			liked = payloadMetadata.Liked()
		})

		if !payloadMetadataFound || !liked {
			return false
		}
	}

	return true
}

// ValuePayloadsConfirmed is checking if the Payloads referenced by the passed in IDs are all confirmed.
func (tangle *Tangle) ValuePayloadsConfirmed(payloadIDs ...payload.ID) (confirmed bool) {
	for _, payloadID := range payloadIDs {
		if payloadID == payload.GenesisID {
			continue
		}

		payloadMetadataFound := tangle.PayloadMetadata(payloadID).Consume(func(payloadMetadata *PayloadMetadata) {
			confirmed = payloadMetadata.Confirmed()
		})

		if !payloadMetadataFound || !confirmed {
			return false
		}
	}

	return true
}

// BranchManager is the getter for the manager that takes care of creating and updating branches.
func (tangle *Tangle) BranchManager() *branchmanager.BranchManager {
	return tangle.branchManager
}

// LoadSnapshot creates a set of outputs in the value tangle, that are forming the genesis for future transactions.
func (tangle *Tangle) LoadSnapshot(snapshot map[transaction.ID]map[address.Address][]*balance.Balance) {
	for transactionID, addressBalances := range snapshot {
		for outputAddress, balances := range addressBalances {
			input := NewOutput(outputAddress, transactionID, branchmanager.MasterBranchID, balances)
			input.setSolid(true)
			input.setBranchID(branchmanager.MasterBranchID)

			// store output and abort if the snapshot has already been loaded earlier (output exists in the database)
			cachedOutput, stored := tangle.outputStorage.StoreIfAbsent(input)
			if !stored {
				return
			}

			cachedOutput.Release()
		}
	}
}

// Fork creates a new branch from an existing transaction.
func (tangle *Tangle) Fork(transactionID transaction.ID, conflictingInputs []transaction.OutputID) (forked bool, finalized bool, err error) {
	cachedTransaction := tangle.Transaction(transactionID)
	cachedTransactionMetadata := tangle.TransactionMetadata(transactionID)
	defer cachedTransaction.Release()
	defer cachedTransactionMetadata.Release()

	tx := cachedTransaction.Unwrap()
	if tx == nil {
		err = fmt.Errorf("failed to load transaction '%s': %w", transactionID, ErrFatal)

		return
	}
	txMetadata := cachedTransactionMetadata.Unwrap()
	if txMetadata == nil {
		err = fmt.Errorf("failed to load metadata of transaction '%s': %w", transactionID, ErrFatal)

		return
	}

	// abort if this transaction was finalized already
	if txMetadata.Finalized() {
		finalized = true

		return
	}

	// update / create new branch
	newBranchID := branchmanager.NewBranchID(tx.ID())
	cachedTargetBranch, newBranchCreated := tangle.branchManager.Fork(newBranchID, []branchmanager.BranchID{txMetadata.BranchID()}, conflictingInputs)
	defer cachedTargetBranch.Release()

	// set branch to be preferred if the underlying transaction was marked as preferred
	if txMetadata.Preferred() {
		if _, err = tangle.branchManager.SetBranchPreferred(newBranchID, true); err != nil {
			return
		}
	}

	// abort if the branch existed already
	if !newBranchCreated {
		return
	}

	// move transactions to new branch
	if err = tangle.moveTransactionToBranch(cachedTransaction.Retain(), cachedTransactionMetadata.Retain(), cachedTargetBranch.Retain()); err != nil {
		return
	}

	// trigger events + set result
	tangle.Events.Fork.Trigger(cachedTransaction, cachedTransactionMetadata, cachedTargetBranch, conflictingInputs)
	forked = true

	return
}

// Prune resets the database and deletes all objects (for testing or "node resets").
func (tangle *Tangle) Prune() (err error) {
	if err = tangle.branchManager.Prune(); err != nil {
		return
	}

	for _, storage := range []*objectstorage.ObjectStorage{
		tangle.payloadStorage,
		tangle.payloadMetadataStorage,
		tangle.missingPayloadStorage,
		tangle.approverStorage,
		tangle.transactionStorage,
		tangle.transactionMetadataStorage,
		tangle.attachmentStorage,
		tangle.outputStorage,
		tangle.consumerStorage,
	} {
		if err = storage.Prune(); err != nil {
			return
		}
	}

	return
}

// Shutdown stops the worker pools and shuts down the object storage instances.
func (tangle *Tangle) Shutdown() *Tangle {
	tangle.workerPool.ShutdownGracefully()

	for _, storage := range []*objectstorage.ObjectStorage{
		tangle.payloadStorage,
		tangle.payloadMetadataStorage,
		tangle.missingPayloadStorage,
		tangle.approverStorage,
		tangle.transactionStorage,
		tangle.transactionMetadataStorage,
		tangle.attachmentStorage,
		tangle.outputStorage,
		tangle.consumerStorage,
	} {
		storage.Shutdown()
	}

	return tangle
}

// endregion ///////////////////////////////////////////////////////////////////////////////////////////////////////////

// region GETTERS/ITERATORS FOR THE STORED MODELS //////////////////////////////////////////////////////////////////////

// Transaction loads the given transaction from the objectstorage.
func (tangle *Tangle) Transaction(transactionID transaction.ID) *transaction.CachedTransaction {
	return &transaction.CachedTransaction{CachedObject: tangle.transactionStorage.Load(transactionID.Bytes())}
}

// TransactionMetadata retrieves the metadata of a value payload from the object storage.
func (tangle *Tangle) TransactionMetadata(transactionID transaction.ID) *CachedTransactionMetadata {
	return &CachedTransactionMetadata{CachedObject: tangle.transactionMetadataStorage.Load(transactionID.Bytes())}
}

// TransactionOutput loads the given output from the objectstorage.
func (tangle *Tangle) TransactionOutput(outputID transaction.OutputID) *CachedOutput {
	return &CachedOutput{CachedObject: tangle.outputStorage.Load(outputID.Bytes())}
}

// OutputsOnAddress retrieves all the Outputs that are associated with an address.
func (tangle *Tangle) OutputsOnAddress(address address.Address) (result CachedOutputs) {
	result = make(CachedOutputs)
	tangle.outputStorage.ForEach(func(key []byte, cachedObject objectstorage.CachedObject) bool {
		outputID, _, err := transaction.OutputIDFromBytes(key)
		if err != nil {
			panic(err)
		}

		result[outputID] = &CachedOutput{CachedObject: cachedObject}

		return true
	}, address.Bytes())

	return
}

// Consumers retrieves the approvers of a payload from the object storage.
func (tangle *Tangle) Consumers(outputID transaction.OutputID) CachedConsumers {
	consumers := make(CachedConsumers, 0)
	tangle.consumerStorage.ForEach(func(key []byte, cachedObject objectstorage.CachedObject) bool {
		consumers = append(consumers, &CachedConsumer{CachedObject: cachedObject})

		return true
	}, outputID.Bytes())

	return consumers
}

// Attachments retrieves the attachment of a payload from the object storage.
func (tangle *Tangle) Attachments(transactionID transaction.ID) CachedAttachments {
	attachments := make(CachedAttachments, 0)
	tangle.attachmentStorage.ForEach(func(key []byte, cachedObject objectstorage.CachedObject) bool {
		attachments = append(attachments, &CachedAttachment{CachedObject: cachedObject})

		return true
	}, transactionID.Bytes())

	return attachments
}

// Payload retrieves a payload from the object storage.
func (tangle *Tangle) Payload(payloadID payload.ID) *payload.CachedPayload {
	return &payload.CachedPayload{CachedObject: tangle.payloadStorage.Load(payloadID.Bytes())}
}

// PayloadMetadata retrieves the metadata of a value payload from the object storage.
func (tangle *Tangle) PayloadMetadata(payloadID payload.ID) *CachedPayloadMetadata {
	return &CachedPayloadMetadata{CachedObject: tangle.payloadMetadataStorage.Load(payloadID.Bytes())}
}

// Approvers retrieves the approvers of a payload from the object storage.
func (tangle *Tangle) Approvers(payloadID payload.ID) CachedApprovers {
	approvers := make(CachedApprovers, 0)
	tangle.approverStorage.ForEach(func(key []byte, cachedObject objectstorage.CachedObject) bool {
		approvers = append(approvers, &CachedPayloadApprover{CachedObject: cachedObject})

		return true
	}, payloadID.Bytes())

	return approvers
}

// ForeachApprovers iterates through the approvers of a payload and calls the passed in consumer function.
func (tangle *Tangle) ForeachApprovers(payloadID payload.ID, consume func(payload *payload.CachedPayload, payloadMetadata *CachedPayloadMetadata, transaction *transaction.CachedTransaction, transactionMetadata *CachedTransactionMetadata)) {
	tangle.Approvers(payloadID).Consume(func(approver *PayloadApprover) {
		approvingCachedPayload := tangle.Payload(approver.ApprovingPayloadID())

		approvingCachedPayload.Consume(func(payload *payload.Payload) {
			consume(approvingCachedPayload.Retain(), tangle.PayloadMetadata(approver.ApprovingPayloadID()), tangle.Transaction(payload.Transaction().ID()), tangle.TransactionMetadata(payload.Transaction().ID()))
		})
	})
}

// ForEachConsumers iterates through the transactions that are consuming outputs of the given transactions
func (tangle *Tangle) ForEachConsumers(currentTransaction *transaction.Transaction, consume func(payload *payload.CachedPayload, payloadMetadata *CachedPayloadMetadata, transaction *transaction.CachedTransaction, transactionMetadata *CachedTransactionMetadata)) {
	seenTransactions := make(map[transaction.ID]types.Empty)
	currentTransaction.Outputs().ForEach(func(address address.Address, balances []*balance.Balance) bool {
		tangle.Consumers(transaction.NewOutputID(address, currentTransaction.ID())).Consume(func(consumer *Consumer) {
			if _, transactionSeen := seenTransactions[consumer.TransactionID()]; !transactionSeen {
				seenTransactions[consumer.TransactionID()] = types.Void

				cachedTransaction := tangle.Transaction(consumer.TransactionID())
				defer cachedTransaction.Release()

				cachedTransactionMetadata := tangle.TransactionMetadata(consumer.TransactionID())
				defer cachedTransactionMetadata.Release()

				tangle.Attachments(consumer.TransactionID()).Consume(func(attachment *Attachment) {
					consume(tangle.Payload(attachment.PayloadID()), tangle.PayloadMetadata(attachment.PayloadID()), cachedTransaction.Retain(), cachedTransactionMetadata.Retain())
				})
			}
		})

		return true
	})
}

// ForEachConsumersAndApprovers calls the passed in consumer for all payloads that either approve the given payload or
// that attach a transaction that spends outputs from the transaction inside the given payload.
func (tangle *Tangle) ForEachConsumersAndApprovers(currentPayload *payload.Payload, consume func(payload *payload.CachedPayload, payloadMetadata *CachedPayloadMetadata, transaction *transaction.CachedTransaction, transactionMetadata *CachedTransactionMetadata)) {
	tangle.ForEachConsumers(currentPayload.Transaction(), consume)
	tangle.ForeachApprovers(currentPayload.ID(), consume)
}

// endregion ///////////////////////////////////////////////////////////////////////////////////////////////////////////

// region DAG SYNCHRONIZATION //////////////////////////////////////////////////////////////////////////////////////////

// setupDAGSynchronization sets up the behavior how the branch dag and the value tangle and UTXO dag are connected.
func (tangle *Tangle) setupDAGSynchronization() {
	tangle.branchManager.Events.BranchPreferred.Attach(events.NewClosure(tangle.onBranchPreferred))
	tangle.branchManager.Events.BranchUnpreferred.Attach(events.NewClosure(tangle.onBranchUnpreferred))
	tangle.branchManager.Events.BranchLiked.Attach(events.NewClosure(tangle.onBranchLiked))
	tangle.branchManager.Events.BranchDisliked.Attach(events.NewClosure(tangle.onBranchDisliked))
	tangle.branchManager.Events.BranchFinalized.Attach(events.NewClosure(tangle.onBranchFinalized))
	tangle.branchManager.Events.BranchConfirmed.Attach(events.NewClosure(tangle.onBranchConfirmed))
	tangle.branchManager.Events.BranchRejected.Attach(events.NewClosure(tangle.onBranchRejected))
}

// onBranchPreferred gets triggered when a branch in the branch DAG is marked as preferred.
func (tangle *Tangle) onBranchPreferred(cachedBranch *branchmanager.CachedBranch) {
	tangle.propagateBranchPreferredChangesToTangle(cachedBranch, true)
}

// onBranchUnpreferred gets triggered when a branch in the branch DAG is marked as NOT preferred.
func (tangle *Tangle) onBranchUnpreferred(cachedBranch *branchmanager.CachedBranch) {
	tangle.propagateBranchPreferredChangesToTangle(cachedBranch, false)
}

// onBranchLiked gets triggered when a branch in the branch DAG is marked as liked.
func (tangle *Tangle) onBranchLiked(cachedBranch *branchmanager.CachedBranch) {
	tangle.propagateBranchedLikedChangesToTangle(cachedBranch, true)
}

// onBranchDisliked gets triggered when a branch in the branch DAG is marked as disliked.
func (tangle *Tangle) onBranchDisliked(cachedBranch *branchmanager.CachedBranch) {
	tangle.propagateBranchedLikedChangesToTangle(cachedBranch, false)
}

// onBranchFinalized gets triggered when a branch in the branch DAG is marked as finalized.
func (tangle *Tangle) onBranchFinalized(cachedBranch *branchmanager.CachedBranch) {
	tangle.propagateBranchFinalizedChangesToTangle(cachedBranch)
}

// onBranchConfirmed gets triggered when a branch in the branch DAG is marked as confirmed.
func (tangle *Tangle) onBranchConfirmed(cachedBranch *branchmanager.CachedBranch) {
	tangle.propagateBranchConfirmedRejectedChangesToTangle(cachedBranch, true)
}

// onBranchRejected gets triggered when a branch in the branch DAG is marked as rejected.
func (tangle *Tangle) onBranchRejected(cachedBranch *branchmanager.CachedBranch) {
	tangle.propagateBranchConfirmedRejectedChangesToTangle(cachedBranch, false)
}

// propagateBranchPreferredChangesToTangle triggers the propagation of preferred status changes of a branch to the value
// tangle and its UTXO DAG.
func (tangle *Tangle) propagateBranchPreferredChangesToTangle(cachedBranch *branchmanager.CachedBranch, preferred bool) {
	cachedBranch.Consume(func(branch *branchmanager.Branch) {
		if !branch.IsAggregated() {
			transactionID, _, err := transaction.IDFromBytes(branch.ID().Bytes())
			if err != nil {
				panic(err) // this should never ever happen
			}

			_, err = tangle.setTransactionPreferred(transactionID, preferred, EventSourceBranchManager)
			if err != nil {
				tangle.Events.Error.Trigger(err)

				return
			}
		}
	})
}

// propagateBranchFinalizedChangesToTangle triggers the propagation of finalized status changes of a branch to the value
// tangle and its UTXO DAG.
func (tangle *Tangle) propagateBranchFinalizedChangesToTangle(cachedBranch *branchmanager.CachedBranch) {
	cachedBranch.Consume(func(branch *branchmanager.Branch) {
		if !branch.IsAggregated() {
			transactionID, _, err := transaction.IDFromBytes(branch.ID().Bytes())
			if err != nil {
				panic(err) // this should never ever happen
			}

			_, err = tangle.setTransactionFinalized(transactionID, EventSourceBranchManager)
			if err != nil {
				tangle.Events.Error.Trigger(err)

				return
			}
		}
	})
}

// propagateBranchedLikedChangesToTangle triggers the propagation of liked status changes of a branch to the value
// tangle and its UTXO DAG.
func (tangle *Tangle) propagateBranchedLikedChangesToTangle(cachedBranch *branchmanager.CachedBranch, liked bool) {
	cachedBranch.Consume(func(branch *branchmanager.Branch) {
		if !branch.IsAggregated() {
			transactionID, _, err := transaction.IDFromBytes(branch.ID().Bytes())
			if err != nil {
				panic(err) // this should never ever happen
			}

			// propagate changes to future cone of transaction (value tangle)
			tangle.propagateValuePayloadLikeUpdates(transactionID, liked)
		}
	})
}

// propagateBranchConfirmedRejectedChangesToTangle triggers the propagation of confirmed and rejected status changes of
// a branch to the value tangle and its UTXO DAG.
func (tangle *Tangle) propagateBranchConfirmedRejectedChangesToTangle(cachedBranch *branchmanager.CachedBranch, confirmed bool) {
	cachedBranch.Consume(func(branch *branchmanager.Branch) {
		if !branch.IsAggregated() {
			transactionID, _, err := transaction.IDFromBytes(branch.ID().Bytes())
			if err != nil {
				panic(err) // this should never ever happen
			}

			// propagate changes to future cone of transaction (value tangle)
			tangle.propagateValuePayloadConfirmedRejectedUpdates(transactionID, confirmed)
		}
	})
}

// endregion ///////////////////////////////////////////////////////////////////////////////////////////////////////////

// region PRIVATE UTILITY METHODS //////////////////////////////////////////////////////////////////////////////////////

func (tangle *Tangle) setTransactionFinalized(transactionID transaction.ID, eventSource EventSource) (modified bool, err error) {
	defer debugger.FunctionCall("setTransactionFinalized", transactionID, eventSource).Return()

	// retrieve metadata and consume
	cachedTransactionMetadata := tangle.TransactionMetadata(transactionID)
	cachedTransactionMetadata.Consume(func(metadata *TransactionMetadata) {
		// update the finalized flag of the transaction
		modified = metadata.setFinalized(true)

		// only propagate the changes if the flag was modified
		if modified {
			// set outputs to be finalized as well
			tangle.Transaction(transactionID).Consume(func(tx *transaction.Transaction) {
				tx.Outputs().ForEach(func(address address.Address, balances []*balance.Balance) bool {
					tangle.TransactionOutput(transaction.NewOutputID(address, transactionID)).Consume(func(output *Output) {
						output.setFinalized(true)
					})

					return true
				})
			})

			// retrieve transaction from the database (for the events)
			cachedTransaction := tangle.Transaction(transactionID)
			defer cachedTransaction.Release()
			if !cachedTransaction.Exists() {
				return
			}

			// trigger the corresponding event
			tangle.Events.TransactionFinalized.Trigger(cachedTransaction, cachedTransactionMetadata)

			// propagate the rejected flag
			if !metadata.Preferred() && !metadata.Rejected() {
				tangle.propagateRejectedToTransactions(metadata.ID())
			}

			// propagate changes to value tangle and branch DAG if we were called from the tangle
			// Note: if the update was triggered by a change in the branch DAG then we do not propagate the confirmed
			//       and rejected changes yet as those require the branch to be liked before (we instead do it in the
			//       BranchLiked event)
			if eventSource == EventSourceTangle {
				// propagate changes to the branches (UTXO DAG)
				if metadata.Conflicting() {
					_, err = tangle.branchManager.SetBranchFinalized(metadata.BranchID())
					if err != nil {
						tangle.Events.Error.Trigger(err)

						return
					}
				}

				// propagate changes to future cone of transaction (value tangle)
				tangle.propagateValuePayloadConfirmedRejectedUpdates(transactionID, metadata.Preferred())
			}
		}
	})

	return
}

// propagateRejectedToTransactions propagates the rejected flag to a transaction, its outputs and to its consumers.
func (tangle *Tangle) propagateRejectedToTransactions(transactionID transaction.ID) {
	defer debugger.FunctionCall("propagateRejectedToTransactions", transactionID).Return()

	// initialize stack with first transaction
	rejectedPropagationStack := list.New()
	rejectedPropagationStack.PushBack(transactionID)

	// keep track of the added transactions so we don't add them multiple times
	addedTransaction := make(map[transaction.ID]types.Empty)

	// work through stack
	for rejectedPropagationStack.Len() >= 1 {
		// pop the first element from the stack
		firstElement := rejectedPropagationStack.Front()
		rejectedPropagationStack.Remove(firstElement)
		currentTransactionID := firstElement.Value.(transaction.ID)

		debugger.Print("rejectedPropagationStack.Front()", currentTransactionID)

		cachedTransactionMetadata := tangle.TransactionMetadata(currentTransactionID)
		cachedTransactionMetadata.Consume(func(metadata *TransactionMetadata) {
			cachedTransaction := tangle.Transaction(currentTransactionID)
			cachedTransaction.Consume(func(tx *transaction.Transaction) {
				if !metadata.setRejected(true) {
					return
				}

				if metadata.setPreferred(false) {
					// set outputs to be not preferred as well
					tangle.Transaction(currentTransactionID).Consume(func(tx *transaction.Transaction) {
						tx.Outputs().ForEach(func(address address.Address, balances []*balance.Balance) bool {
							tangle.TransactionOutput(transaction.NewOutputID(address, currentTransactionID)).Consume(func(output *Output) {
								output.setPreferred(false)
							})

							return true
						})
					})

					tangle.Events.TransactionUnpreferred.Trigger(cachedTransaction, cachedTransactionMetadata)
				}

				// if the transaction is not finalized, yet then we set it to finalized
				if !metadata.Finalized() {
					if _, err := tangle.setTransactionFinalized(metadata.ID(), EventSourceTangle); err != nil {
						tangle.Events.Error.Trigger(err)

						return
					}
				}

				// process all outputs
				tx.Outputs().ForEach(func(address address.Address, balances []*balance.Balance) bool {
					outputID := transaction.NewOutputID(address, currentTransactionID)

					// mark the output to be rejected
					tangle.TransactionOutput(outputID).Consume(func(output *Output) {
						output.setRejected(true)
					})

					// queue consumers to also be rejected
					tangle.Consumers(outputID).Consume(func(consumer *Consumer) {
						if _, transactionAdded := addedTransaction[consumer.TransactionID()]; transactionAdded {
							return
						}
						addedTransaction[consumer.TransactionID()] = types.Void

						rejectedPropagationStack.PushBack(consumer.TransactionID())
					})

					return true
				})

				// trigger event
				tangle.Events.TransactionRejected.Trigger(cachedTransaction, cachedTransactionMetadata)
			})
		})
	}
}

// TODO: WRITE COMMENT
func (tangle *Tangle) propagateValuePayloadConfirmedRejectedUpdates(transactionID transaction.ID, confirmed bool) {
	defer debugger.FunctionCall("propagateValuePayloadConfirmedRejectedUpdates", transactionID, confirmed).Return()

	// initiate stack with the attachments of the passed in transaction
	propagationStack := list.New()
	tangle.Attachments(transactionID).Consume(func(attachment *Attachment) {
		propagationStack.PushBack(&valuePayloadPropagationStackEntry{
			CachedPayload:             tangle.Payload(attachment.PayloadID()),
			CachedPayloadMetadata:     tangle.PayloadMetadata(attachment.PayloadID()),
			CachedTransaction:         tangle.Transaction(transactionID),
			CachedTransactionMetadata: tangle.TransactionMetadata(transactionID),
		})
	})

	// iterate through stack (future cone of transactions)
	for propagationStack.Len() >= 1 {
		currentAttachmentEntry := propagationStack.Front()
		tangle.propagateValuePayloadConfirmedRejectedUpdateStackEntry(propagationStack, currentAttachmentEntry.Value.(*valuePayloadPropagationStackEntry), confirmed)
		propagationStack.Remove(currentAttachmentEntry)
	}
}

func (tangle *Tangle) propagateValuePayloadConfirmedRejectedUpdateStackEntry(propagationStack *list.List, propagationStackEntry *valuePayloadPropagationStackEntry, confirmed bool) {
	// release the entry when we are done
	defer propagationStackEntry.Release()

	// unpack loaded objects and abort if the entities could not be loaded from the database
	currentPayload, currentPayloadMetadata, currentTransaction, currentTransactionMetadata := propagationStackEntry.Unwrap()
	if currentPayload == nil || currentPayloadMetadata == nil || currentTransaction == nil || currentTransactionMetadata == nil {
		return
	}

	defer debugger.FunctionCall("propagateValuePayloadConfirmedRejectedUpdateStackEntry", currentPayload.ID(), currentTransaction.ID()).Return()

	// perform different logic depending on the type of the change (liked vs dislike)
	switch confirmed {
	case true:
		// abort if the transaction is not preferred, the branch of the payload is not liked, the referenced value payloads are not liked or the payload was marked as liked before
		if !currentTransactionMetadata.Preferred() || !currentTransactionMetadata.Finalized() || !tangle.BranchManager().IsBranchConfirmed(currentPayloadMetadata.BranchID()) || !tangle.ValuePayloadsConfirmed(currentPayload.TrunkID(), currentPayload.BranchID()) || !currentPayloadMetadata.setConfirmed(true) {
			return
		}

		// trigger payload event
		tangle.Events.PayloadConfirmed.Trigger(propagationStackEntry.CachedPayload, propagationStackEntry.CachedPayloadMetadata)

		// propagate confirmed status to transaction and its outputs
		if currentTransactionMetadata.setConfirmed(true) {
			currentTransaction.Outputs().ForEach(func(address address.Address, balances []*balance.Balance) bool {
				tangle.TransactionOutput(transaction.NewOutputID(address, currentTransaction.ID())).Consume(func(output *Output) {
					output.setConfirmed(true)
				})

				return true
			})

			tangle.Events.TransactionConfirmed.Trigger(propagationStackEntry.CachedTransaction, propagationStackEntry.CachedTransactionMetadata)
		}
	case false:
		// abort if transaction is not finalized and neither of parents is rejected
		if !currentTransactionMetadata.Finalized() && !(tangle.payloadRejected(currentPayload.BranchID()) || tangle.payloadRejected(currentPayload.TrunkID())) {
			return
		}

		// abort if the payload has been marked as disliked before
		if !currentPayloadMetadata.setRejected(true) {
			return
		}

		tangle.Events.PayloadRejected.Trigger(propagationStackEntry.CachedPayload, propagationStackEntry.CachedPayloadMetadata)
	}

	// schedule checks of approvers and consumers
	tangle.ForEachConsumersAndApprovers(currentPayload, tangle.createValuePayloadFutureConeIterator(propagationStack, make(map[payload.ID]types.Empty)))
}

// setTransactionPreferred is an internal utility method that updates the preferred flag and triggers changes to the
// branch DAG and triggers an updates of the liked flags in the value tangle
func (tangle *Tangle) setTransactionPreferred(transactionID transaction.ID, preferred bool, eventSource EventSource) (modified bool, err error) {
	// retrieve metadata and consume
	cachedTransactionMetadata := tangle.TransactionMetadata(transactionID)
	cachedTransactionMetadata.Consume(func(metadata *TransactionMetadata) {
		// update the preferred flag of the transaction
		modified = metadata.setPreferred(preferred)

		// only do something if the flag was modified
		if modified {
			// update outputs as well
			tangle.Transaction(transactionID).Consume(func(tx *transaction.Transaction) {
				tx.Outputs().ForEach(func(address address.Address, balances []*balance.Balance) bool {
					tangle.TransactionOutput(transaction.NewOutputID(address, transactionID)).Consume(func(output *Output) {
						output.setPreferred(preferred)
					})

					return true
				})
			})

			// retrieve transaction from the database (for the events)
			cachedTransaction := tangle.Transaction(transactionID)
			defer cachedTransaction.Release()
			if !cachedTransaction.Exists() {
				return
			}

			// trigger the correct event
			if preferred {
				tangle.Events.TransactionPreferred.Trigger(cachedTransaction, cachedTransactionMetadata)
			} else {
				tangle.Events.TransactionUnpreferred.Trigger(cachedTransaction, cachedTransactionMetadata)
			}

			// propagate changes to value tangle and branch DAG if we were called from the tangle
			// Note: if the update was triggered by a change in the branch DAG then we do not propagate the value
			//       payload changes yet as those require the branch to be liked before (we instead do it in the
			//       BranchLiked event)
			if eventSource == EventSourceTangle {
				// propagate changes to the branches (UTXO DAG)
				if metadata.Conflicting() {
					_, err = tangle.branchManager.SetBranchPreferred(metadata.BranchID(), preferred)
					if err != nil {
						tangle.Events.Error.Trigger(err)

						return
					}
				}

				// propagate changes to future cone of transaction (value tangle)
				tangle.propagateValuePayloadLikeUpdates(transactionID, preferred)
			}
		}
	})

	return
}

// propagateValuePayloadLikeUpdates updates the liked status of all value payloads attaching a certain transaction. If
// the transaction that was updated was the entry point to a branch then all value payloads inside this branch get
// updated as well (updates happen from past to presents).
func (tangle *Tangle) propagateValuePayloadLikeUpdates(transactionID transaction.ID, liked bool) {
	// initiate stack with the attachments of the passed in transaction
	propagationStack := list.New()
	tangle.Attachments(transactionID).Consume(func(attachment *Attachment) {
		propagationStack.PushBack(&valuePayloadPropagationStackEntry{
			CachedPayload:             tangle.Payload(attachment.PayloadID()),
			CachedPayloadMetadata:     tangle.PayloadMetadata(attachment.PayloadID()),
			CachedTransaction:         tangle.Transaction(transactionID),
			CachedTransactionMetadata: tangle.TransactionMetadata(transactionID),
		})
	})

	// iterate through stack (future cone of transactions)
	for propagationStack.Len() >= 1 {
		currentAttachmentEntry := propagationStack.Front()
		tangle.processValuePayloadLikedUpdateStackEntry(propagationStack, liked, currentAttachmentEntry.Value.(*valuePayloadPropagationStackEntry))
		propagationStack.Remove(currentAttachmentEntry)
	}
}

// processValuePayloadLikedUpdateStackEntry is an internal utility method that processes a single entry of the
// propagation stack for the update of the liked flag when iterating through the future cone of a transactions
// attachments. It checks if a ValuePayloads has become liked (or disliked), updates the flag an schedules its future
// cone for additional checks.
func (tangle *Tangle) processValuePayloadLikedUpdateStackEntry(propagationStack *list.List, liked bool, propagationStackEntry *valuePayloadPropagationStackEntry) {
	// release the entry when we are done
	defer propagationStackEntry.Release()

	// unpack loaded objects and abort if the entities could not be loaded from the database
	currentPayload, currentPayloadMetadata, currentTransaction, currentTransactionMetadata := propagationStackEntry.Unwrap()
	if currentPayload == nil || currentPayloadMetadata == nil || currentTransaction == nil || currentTransactionMetadata == nil {
		return
	}

	// perform different logic depending on the type of the change (liked vs dislike)
	switch liked {
	case true:
		// abort if the transaction is not preferred, the branch of the payload is not liked, the referenced value payloads are not liked or the payload was marked as liked before
		if !currentTransactionMetadata.Preferred() || !tangle.BranchManager().IsBranchLiked(currentPayloadMetadata.BranchID()) || !tangle.ValuePayloadsLiked(currentPayload.TrunkID(), currentPayload.BranchID()) || !currentPayloadMetadata.setLiked(liked) {
			return
		}

		// trigger payload event
		tangle.Events.PayloadLiked.Trigger(propagationStackEntry.CachedPayload, propagationStackEntry.CachedPayloadMetadata)

		// propagate liked to transaction and its outputs
		if currentTransactionMetadata.setLiked(true) {
			currentTransaction.Outputs().ForEach(func(address address.Address, balances []*balance.Balance) bool {
				tangle.TransactionOutput(transaction.NewOutputID(address, currentTransaction.ID())).Consume(func(output *Output) {
					output.setLiked(true)
				})

				return true
			})

			// trigger event
			tangle.Events.TransactionLiked.Trigger(propagationStackEntry.CachedTransaction, propagationStackEntry.CachedTransactionMetadata)
		}
	case false:
		// abort if the payload has been marked as disliked before
		if !currentPayloadMetadata.setLiked(liked) {
			return
		}

		tangle.Events.PayloadDisliked.Trigger(propagationStackEntry.CachedPayload, propagationStackEntry.CachedPayloadMetadata)

		// look if we still have any liked attachments of this transaction
		likedAttachmentFound := false
		tangle.Attachments(currentTransaction.ID()).Consume(func(attachment *Attachment) {
			tangle.PayloadMetadata(attachment.PayloadID()).Consume(func(payloadMetadata *PayloadMetadata) {
				likedAttachmentFound = likedAttachmentFound || payloadMetadata.Liked()
			})
		})

		// if there are no other liked attachments of this transaction then also set it to disliked
		if !likedAttachmentFound {
			// propagate disliked to transaction and its outputs
			if currentTransactionMetadata.setLiked(false) {
				currentTransaction.Outputs().ForEach(func(address address.Address, balances []*balance.Balance) bool {
					tangle.TransactionOutput(transaction.NewOutputID(address, currentTransaction.ID())).Consume(func(output *Output) {
						output.setLiked(false)
					})

					return true
				})

				// trigger event
				tangle.Events.TransactionDisliked.Trigger(propagationStackEntry.CachedTransaction, propagationStackEntry.CachedTransactionMetadata)
			}
		}
	}

	// schedule checks of approvers and consumers
	tangle.ForEachConsumersAndApprovers(currentPayload, tangle.createValuePayloadFutureConeIterator(propagationStack, make(map[payload.ID]types.Empty)))
}

// createValuePayloadFutureConeIterator returns a function that can be handed into the ForEachConsumersAndApprovers
// method, that iterates through the next level of the future cone of the given transaction and adds the found elements
// to the given stack.
func (tangle *Tangle) createValuePayloadFutureConeIterator(propagationStack *list.List, processedPayloads map[payload.ID]types.Empty) func(cachedPayload *payload.CachedPayload, cachedPayloadMetadata *CachedPayloadMetadata, cachedTransaction *transaction.CachedTransaction, cachedTransactionMetadata *CachedTransactionMetadata) {
	return func(cachedPayload *payload.CachedPayload, cachedPayloadMetadata *CachedPayloadMetadata, cachedTransaction *transaction.CachedTransaction, cachedTransactionMetadata *CachedTransactionMetadata) {
		// automatically release cached objects when we terminate
		defer cachedPayload.Release()
		defer cachedPayloadMetadata.Release()
		defer cachedTransaction.Release()
		defer cachedTransactionMetadata.Release()

		// abort if the payload could not be unwrapped
		unwrappedPayload := cachedPayload.Unwrap()
		if unwrappedPayload == nil {
			return
		}

		// abort if we have scheduled the check of this payload already
		if _, payloadProcessedAlready := processedPayloads[unwrappedPayload.ID()]; payloadProcessedAlready {
			return
		}
		processedPayloads[unwrappedPayload.ID()] = types.Void

		// schedule next checks
		propagationStack.PushBack(&valuePayloadPropagationStackEntry{
			CachedPayload:             cachedPayload.Retain(),
			CachedPayloadMetadata:     cachedPayloadMetadata.Retain(),
			CachedTransaction:         cachedTransaction.Retain(),
			CachedTransactionMetadata: cachedTransactionMetadata.Retain(),
		})
	}
}

func (tangle *Tangle) payloadRejected(payloadID payload.ID) (rejected bool) {
	tangle.PayloadMetadata(payloadID).Consume(func(payloadMetadata *PayloadMetadata) {
		rejected = payloadMetadata.Rejected()
	})
	return
}

func (tangle *Tangle) storePayload(payloadToStore *payload.Payload) (cachedPayload *payload.CachedPayload, cachedMetadata *CachedPayloadMetadata, payloadStored bool) {
	storedPayload, newPayload := tangle.payloadStorage.StoreIfAbsent(payloadToStore)
	if !newPayload {
		return
	}

	cachedPayload = &payload.CachedPayload{CachedObject: storedPayload}
	cachedMetadata = &CachedPayloadMetadata{CachedObject: tangle.payloadMetadataStorage.Store(NewPayloadMetadata(payloadToStore.ID()))}
	payloadStored = true

	return
}

func (tangle *Tangle) storeTransactionModels(solidPayload *payload.Payload) (cachedTransaction *transaction.CachedTransaction, cachedTransactionMetadata *CachedTransactionMetadata, cachedAttachment *CachedAttachment, transactionIsNew bool) {
	cachedTransaction = &transaction.CachedTransaction{CachedObject: tangle.transactionStorage.ComputeIfAbsent(solidPayload.Transaction().ID().Bytes(), func(key []byte) objectstorage.StorableObject {
		transactionIsNew = true

		result := solidPayload.Transaction()
		result.Persist()
		result.SetModified()

		return result
	})}

	if transactionIsNew {
		cachedTransactionMetadata = &CachedTransactionMetadata{CachedObject: tangle.transactionMetadataStorage.Store(NewTransactionMetadata(solidPayload.Transaction().ID()))}

		// store references to the consumed outputs
		solidPayload.Transaction().Inputs().ForEach(func(outputId transaction.OutputID) bool {
			tangle.consumerStorage.Store(NewConsumer(outputId, solidPayload.Transaction().ID())).Release()

			return true
		})
	} else {
		cachedTransactionMetadata = &CachedTransactionMetadata{CachedObject: tangle.transactionMetadataStorage.Load(solidPayload.Transaction().ID().Bytes())}
	}

	// store a reference from the transaction to the payload that attached it or abort, if we have processed this attachment already
	attachment, stored := tangle.attachmentStorage.StoreIfAbsent(NewAttachment(solidPayload.Transaction().ID(), solidPayload.ID()))
	if !stored {
		return
	}
	cachedAttachment = &CachedAttachment{CachedObject: attachment}

	return
}

func (tangle *Tangle) storePayloadReferences(payload *payload.Payload) {
	// store trunk approver
	trunkID := payload.TrunkID()
	tangle.approverStorage.Store(NewPayloadApprover(trunkID, payload.ID())).Release()

	// store branch approver
	if branchID := payload.BranchID(); branchID != trunkID {
		tangle.approverStorage.Store(NewPayloadApprover(branchID, payload.ID())).Release()
	}
}

// solidifyPayload is the worker function that solidifies the payloads (recursively from past to present).
func (tangle *Tangle) solidifyPayload(cachedPayload *payload.CachedPayload, cachedMetadata *CachedPayloadMetadata, cachedTransaction *transaction.CachedTransaction, cachedTransactionMetadata *CachedTransactionMetadata) {
	// initialize the stack
	solidificationStack := list.New()
	solidificationStack.PushBack(&valuePayloadPropagationStackEntry{
		CachedPayload:             cachedPayload,
		CachedPayloadMetadata:     cachedMetadata,
		CachedTransaction:         cachedTransaction,
		CachedTransactionMetadata: cachedTransactionMetadata,
	})

	// process payloads that are supposed to be checked for solidity recursively
	for solidificationStack.Len() > 0 {
		currentSolidificationEntry := solidificationStack.Front()
		tangle.processSolidificationStackEntry(solidificationStack, currentSolidificationEntry.Value.(*valuePayloadPropagationStackEntry))
		solidificationStack.Remove(currentSolidificationEntry)
	}
}

// deleteTransactionFutureCone removes a transaction and its whole future cone from the database (including all of the
// reference models).
func (tangle *Tangle) deleteTransactionFutureCone(transactionID transaction.ID, cause error) {
	// initialize stack with current transaction
	deleteStack := list.New()
	deleteStack.PushBack(transactionID)

	// iterate through stack
	for deleteStack.Len() >= 1 {
		// pop first element from stack
		currentTransactionIDEntry := deleteStack.Front()
		deleteStack.Remove(currentTransactionIDEntry)
		currentTransactionID := currentTransactionIDEntry.Value.(transaction.ID)

		// delete the transaction
		consumers, attachments := tangle.deleteTransaction(currentTransactionID, cause)

		// queue consumers to also be deleted
		for _, consumer := range consumers {
			deleteStack.PushBack(consumer)
		}

		// remove payload future cone
		for _, attachingPayloadID := range attachments {
			tangle.deletePayloadFutureCone(attachingPayloadID, cause)
		}
	}
}

// deleteTransaction deletes a single transaction and all of its related models from the database.
// Note: We do not immediately remove the attachments as this is related to the Payloads and is therefore left to the
//       caller to clean this up.
func (tangle *Tangle) deleteTransaction(transactionID transaction.ID, cause error) (consumers []transaction.ID, attachments []payload.ID) {
	// create result
	consumers = make([]transaction.ID, 0)
	attachments = make([]payload.ID, 0)

	cachedTransaction := tangle.Transaction(transactionID)
	cachedTransactionMetadata := tangle.TransactionMetadata(transactionID)

	// process transaction and its models
	cachedTransaction.Consume(func(tx *transaction.Transaction) {
		// if the removal was triggered by an invalid Transaction
		if errors.Is(cause, ErrTransactionInvalid) {
			tangle.Events.TransactionInvalid.Trigger(cachedTransaction, cachedTransactionMetadata, cause)
		}

		// mark transaction as deleted
		tx.Delete()

		// cleanup inputs
		tx.Inputs().ForEach(func(outputId transaction.OutputID) bool {
			// delete consumer pointers of the inputs of the current transaction
			tangle.consumerStorage.Delete(marshalutil.New(transaction.OutputIDLength + transaction.IDLength).WriteBytes(outputId.Bytes()).WriteBytes(transactionID.Bytes()).Bytes())

			return true
		})

		// introduce map to keep track of seen consumers (so we don't process them twice)
		seenConsumers := make(map[transaction.ID]types.Empty)
		seenConsumers[transactionID] = types.Void

		// cleanup outputs
		tx.Outputs().ForEach(func(addr address.Address, balances []*balance.Balance) bool {
			// delete outputs
			tangle.outputStorage.Delete(marshalutil.New(address.Length + transaction.IDLength).WriteBytes(addr.Bytes()).WriteBytes(transactionID.Bytes()).Bytes())

			// process consumers
			tangle.Consumers(transaction.NewOutputID(addr, transactionID)).Consume(func(consumer *Consumer) {
				// check if the transaction has been queued already
				if _, consumerSeenAlready := seenConsumers[consumer.TransactionID()]; consumerSeenAlready {
					return
				}
				seenConsumers[consumer.TransactionID()] = types.Void

				// queue consumers for deletion
				consumers = append(consumers, consumer.TransactionID())
			})

			return true
		})
	})

	// delete transaction metadata
	cachedTransactionMetadata.Consume(func(metadata *TransactionMetadata) {
		metadata.Delete()
	})

	// process attachments
	tangle.Attachments(transactionID).Consume(func(attachment *Attachment) {
		attachments = append(attachments, attachment.PayloadID())
	})

	return
}

// deletePayloadFutureCone removes a payload and its whole future cone from the database (including all of the reference
// models).
func (tangle *Tangle) deletePayloadFutureCone(payloadID payload.ID, cause error) {
	// initialize stack with current transaction
	deleteStack := list.New()
	deleteStack.PushBack(payloadID)

	// iterate through stack
	for deleteStack.Len() >= 1 {
		// pop first element from stack
		currentTransactionIDEntry := deleteStack.Front()
		deleteStack.Remove(currentTransactionIDEntry)
		currentPayloadID := currentTransactionIDEntry.Value.(payload.ID)

		cachedPayload := tangle.Payload(currentPayloadID)
		cachedPayloadMetadata := tangle.PayloadMetadata(currentPayloadID)

		// process payload
		cachedPayload.Consume(func(currentPayload *payload.Payload) {
			// trigger payload invalid if it was called with an "invalid cause"
			if errors.Is(cause, ErrPayloadInvalid) || errors.Is(cause, ErrTransactionInvalid) {
				tangle.Events.PayloadInvalid.Trigger(cachedPayload, cachedPayloadMetadata, cause)
			}

			// delete payload
			currentPayload.Delete()

			// delete approvers
			tangle.approverStorage.Delete(marshalutil.New(2 * payload.IDLength).WriteBytes(currentPayload.BranchID().Bytes()).WriteBytes(currentPayloadID.Bytes()).Bytes())
			if currentPayload.TrunkID() != currentPayload.BranchID() {
				tangle.approverStorage.Delete(marshalutil.New(2 * payload.IDLength).WriteBytes(currentPayload.TrunkID().Bytes()).WriteBytes(currentPayloadID.Bytes()).Bytes())
			}

			// delete attachment
			tangle.attachmentStorage.Delete(marshalutil.New(transaction.IDLength + payload.IDLength).WriteBytes(currentPayload.Transaction().ID().Bytes()).WriteBytes(currentPayloadID.Bytes()).Bytes())

			// if this was the last attachment of the transaction then we also delete the transaction
			if !tangle.Attachments(currentPayload.Transaction().ID()).Consume(func(attachment *Attachment) {}) {
				tangle.deleteTransaction(currentPayload.Transaction().ID(), nil)
			}
		})

		// delete payload metadata
		cachedPayloadMetadata.Consume(func(payloadMetadata *PayloadMetadata) {
			payloadMetadata.Delete()
		})

		// queue approvers
		tangle.Approvers(currentPayloadID).Consume(func(approver *PayloadApprover) {
			deleteStack.PushBack(approver.ApprovingPayloadID())
		})
	}
}

// processSolidificationStackEntry processes a single entry of the solidification stack and schedules its approvers and
// consumers if necessary.
func (tangle *Tangle) processSolidificationStackEntry(solidificationStack *list.List, solidificationStackEntry *valuePayloadPropagationStackEntry) {
	// release stack entry when we are done
	defer solidificationStackEntry.Release()

	// unwrap and abort if any of the retrieved models are nil
	currentPayload, currentPayloadMetadata, currentTransaction, currentTransactionMetadata := solidificationStackEntry.Unwrap()
	if currentPayload == nil || currentPayloadMetadata == nil || currentTransaction == nil || currentTransactionMetadata == nil {
		return
	}

	// abort if the transaction is not solid or invalid
	transactionSolid, consumedBranches, transactionSolidityErr := tangle.checkTransactionSolidity(currentTransaction, currentTransactionMetadata)
	if transactionSolidityErr != nil {
		tangle.deleteTransactionFutureCone(currentTransaction.ID(), transactionSolidityErr)

		return
	}
	if !transactionSolid {
		return
	}

	// abort if the payload is not solid or invalid
	payloadSolid, payloadSolidityErr := tangle.payloadBecameNewlySolid(currentPayload, currentPayloadMetadata, consumedBranches)
	if payloadSolidityErr != nil {
		tangle.deletePayloadFutureCone(currentPayload.ID(), payloadSolidityErr)

		return
	}
	if !payloadSolid {
		return
	}

	// book the solid entities
	transactionBooked, payloadBooked, decisionPending, bookingErr := tangle.book(solidificationStackEntry.Retain())
	if bookingErr != nil {
		tangle.Events.Error.Trigger(bookingErr)

		return
	}

	// keep track of the added payloads so we do not add them multiple times
	processedPayloads := make(map[payload.ID]types.Empty)

	// trigger events and schedule check of approvers / consumers
	if transactionBooked {
		tangle.Events.TransactionBooked.Trigger(solidificationStackEntry.CachedTransaction, solidificationStackEntry.CachedTransactionMetadata, decisionPending)

		tangle.ForEachConsumers(currentTransaction, tangle.createValuePayloadFutureConeIterator(solidificationStack, processedPayloads))
	}
	if payloadBooked {
		tangle.ForeachApprovers(currentPayload.ID(), tangle.createValuePayloadFutureConeIterator(solidificationStack, processedPayloads))
	}
}

func (tangle *Tangle) book(entitiesToBook *valuePayloadPropagationStackEntry) (transactionBooked bool, payloadBooked bool, decisionPending bool, err error) {
	defer entitiesToBook.Release()

	if transactionBooked, decisionPending, err = tangle.bookTransaction(entitiesToBook.CachedTransaction.Retain(), entitiesToBook.CachedTransactionMetadata.Retain()); err != nil {
		return
	}

	if payloadBooked, err = tangle.bookPayload(entitiesToBook.CachedPayload.Retain(), entitiesToBook.CachedPayloadMetadata.Retain(), entitiesToBook.CachedTransactionMetadata.Retain()); err != nil {
		return
	}

	return
}

func (tangle *Tangle) bookTransaction(cachedTransaction *transaction.CachedTransaction, cachedTransactionMetadata *CachedTransactionMetadata) (transactionBooked bool, decisionPending bool, err error) {
	defer cachedTransaction.Release()
	defer cachedTransactionMetadata.Release()

	transactionToBook := cachedTransaction.Unwrap()
	if transactionToBook == nil {
		// TODO: explicit error var
		err = errors.New("failed to unwrap transaction")

		return
	}

	transactionMetadata := cachedTransactionMetadata.Unwrap()
	if transactionMetadata == nil {
		// TODO: explicit error var
		err = errors.New("failed to unwrap transaction metadata")

		return
	}

	// abort if transaction was marked as solid before
	if !transactionMetadata.setSolid(true) {
		return
	}

	// trigger event if transaction became solid
	tangle.Events.TransactionSolid.Trigger(cachedTransaction, cachedTransactionMetadata)

	consumedBranches := make(branchmanager.BranchIds)
	conflictingInputs := make([]transaction.OutputID, 0)
	conflictingInputsOfFirstConsumers := make(map[transaction.ID][]transaction.OutputID)

	finalizedConflictingSpenderFound := false
	if !transactionToBook.Inputs().ForEach(func(outputID transaction.OutputID) bool {
		cachedOutput := tangle.TransactionOutput(outputID)
		defer cachedOutput.Release()

		// abort if the output could not be found
		output := cachedOutput.Unwrap()
		if output == nil {
			err = fmt.Errorf("could not load output '%s': %w", outputID, ErrFatal)

			return false
		}

		consumedBranches[output.BranchID()] = types.Void

		// register the current consumer and check if the input has been consumed before
		consumerCount, firstConsumerID := output.RegisterConsumer(transactionToBook.ID())
		switch consumerCount {
		// continue if we are the first consumer and there is no double spend
		case 0:
			return true

		// if the input has been consumed before but not been forked, yet
		case 1:
			// keep track of the conflicting inputs so we can fork them
			if _, conflictingInputsExist := conflictingInputsOfFirstConsumers[firstConsumerID]; !conflictingInputsExist {
				conflictingInputsOfFirstConsumers[firstConsumerID] = make([]transaction.OutputID, 0)
			}
			conflictingInputsOfFirstConsumers[firstConsumerID] = append(conflictingInputsOfFirstConsumers[firstConsumerID], outputID)
		}

		// check if any of the consumers were finalized already
		if !finalizedConflictingSpenderFound {
			tangle.Consumers(outputID).Consume(func(consumer *Consumer) {
				if !finalizedConflictingSpenderFound {
					tangle.TransactionMetadata(consumer.TransactionID()).Consume(func(metadata *TransactionMetadata) {
						finalizedConflictingSpenderFound = metadata.Preferred() && metadata.Finalized()
					})
				}
			})
		}

		// mark input as conflicting
		conflictingInputs = append(conflictingInputs, outputID)

		return true
	}) {
		return
	}

	cachedTargetBranch, err := tangle.branchManager.AggregateBranches(consumedBranches.ToList()...)
	if err != nil {
		return
	}
	defer cachedTargetBranch.Release()

	targetBranch := cachedTargetBranch.Unwrap()
	if targetBranch == nil {
		err = errors.New("failed to unwrap target branch")

		return
	}
	targetBranch.Persist()

	if len(conflictingInputs) >= 1 {
		cachedTargetBranch, _ = tangle.branchManager.Fork(branchmanager.NewBranchID(transactionToBook.ID()), []branchmanager.BranchID{targetBranch.ID()}, conflictingInputs)
		defer cachedTargetBranch.Release()

		targetBranch = cachedTargetBranch.Unwrap()
		if targetBranch == nil {
			err = errors.New("failed to inherit branches")

			return
		}
	}

	// book transaction into target branch
	transactionMetadata.setBranchID(targetBranch.ID())

	// create color for newly minted coins
	mintedColor, _, err := balance.ColorFromBytes(transactionToBook.ID().Bytes())
	if err != nil {
		panic(err) // this should never happen (a transaction id is always a valid color)
	}

	// book outputs into the target branch
	transactionToBook.Outputs().ForEach(func(address address.Address, balances []*balance.Balance) bool {
		// create correctly colored balances (replacing color of newly minted coins with color of transaction id)
		coloredBalances := make([]*balance.Balance, len(balances))
		for i, currentBalance := range balances {
			if currentBalance.Color == balance.ColorNew {
				coloredBalances[i] = balance.New(mintedColor, currentBalance.Value)
			} else {
				coloredBalances[i] = currentBalance
			}
		}

		// store output
		newOutput := NewOutput(address, transactionToBook.ID(), targetBranch.ID(), coloredBalances)
		newOutput.setSolid(true)
		tangle.outputStorage.Store(newOutput).Release()

		return true
	})

	// fork the conflicting transactions into their own branch if a decision is still pending
	decisionPending = !finalizedConflictingSpenderFound
	if decisionPending {
		for consumerID, conflictingInputs := range conflictingInputsOfFirstConsumers {
			_, decisionFinalized, forkedErr := tangle.Fork(consumerID, conflictingInputs)
			if forkedErr != nil {
				err = forkedErr

				return
			}

			decisionPending = decisionPending || !decisionFinalized
		}
	}
	transactionBooked = true

	return
}

func (tangle *Tangle) bookPayload(cachedPayload *payload.CachedPayload, cachedPayloadMetadata *CachedPayloadMetadata, cachedTransactionMetadata *CachedTransactionMetadata) (payloadBooked bool, err error) {
	defer cachedPayload.Release()
	defer cachedPayloadMetadata.Release()
	defer cachedTransactionMetadata.Release()

	valueObject := cachedPayload.Unwrap()
	valueObjectMetadata := cachedPayloadMetadata.Unwrap()
	transactionMetadata := cachedTransactionMetadata.Unwrap()

	if valueObject == nil || valueObjectMetadata == nil || transactionMetadata == nil {
		return
	}

	branchBranchID := tangle.payloadBranchID(valueObject.BranchID())
	trunkBranchID := tangle.payloadBranchID(valueObject.TrunkID())
	transactionBranchID := transactionMetadata.BranchID()

	if branchBranchID == branchmanager.UndefinedBranchID || trunkBranchID == branchmanager.UndefinedBranchID || transactionBranchID == branchmanager.UndefinedBranchID {
		return
	}

	// abort if the payload has been marked as solid before
	if !valueObjectMetadata.setSolid(true) {
		return
	}

	// trigger event if payload became solid
	tangle.Events.PayloadSolid.Trigger(cachedPayload, cachedPayloadMetadata)

	cachedAggregatedBranch, err := tangle.BranchManager().AggregateBranches([]branchmanager.BranchID{branchBranchID, trunkBranchID, transactionBranchID}...)
	if err != nil {
		return
	}
	defer cachedAggregatedBranch.Release()

	aggregatedBranch := cachedAggregatedBranch.Unwrap()
	if aggregatedBranch == nil {
		return
	}

	payloadBooked = valueObjectMetadata.setBranchID(aggregatedBranch.ID())

	return
}

// payloadBranchID returns the BranchID that the referenced Payload was booked into.
func (tangle *Tangle) payloadBranchID(payloadID payload.ID) branchmanager.BranchID {
	if payloadID == payload.GenesisID {
		return branchmanager.MasterBranchID
	}

	cachedPayloadMetadata := tangle.PayloadMetadata(payloadID)
	defer cachedPayloadMetadata.Release()

	payloadMetadata := cachedPayloadMetadata.Unwrap()
	if payloadMetadata == nil {

		// if payload is missing and was not reported as missing, yet
		if cachedMissingPayload, missingPayloadStored := tangle.missingPayloadStorage.StoreIfAbsent(NewMissingPayload(payloadID)); missingPayloadStored {
			cachedMissingPayload.Consume(func(object objectstorage.StorableObject) {
				tangle.Events.PayloadMissing.Trigger(object.(*MissingPayload).ID())
			})
		}

		return branchmanager.UndefinedBranchID
	}

	// the BranchID is only set if the payload was also marked as solid
	return payloadMetadata.BranchID()
}

// payloadBecameNewlySolid returns true if the given payload is solid but was not marked as solid. yet.
func (tangle *Tangle) payloadBecameNewlySolid(p *payload.Payload, payloadMetadata *PayloadMetadata, transactionBranches []branchmanager.BranchID) (solid bool, err error) {
	// abort if the payload was deleted
	if p == nil || p.IsDeleted() || payloadMetadata == nil || payloadMetadata.IsDeleted() {
		return
	}

	// abort if the payload was marked as solid already
	if payloadMetadata.IsSolid() {
		return
	}

	combinedBranches := transactionBranches

	trunkBranchID := tangle.payloadBranchID(p.TrunkID())
	if trunkBranchID == branchmanager.UndefinedBranchID {
		return false, nil
	}
	combinedBranches = append(combinedBranches, trunkBranchID)

	branchBranchID := tangle.payloadBranchID(p.BranchID())
	if branchBranchID == branchmanager.UndefinedBranchID {
		return false, nil
	}
	combinedBranches = append(combinedBranches, branchBranchID)

	branchesConflicting, err := tangle.branchManager.BranchesConflicting(combinedBranches...)
	if err != nil {
		return
	}
	if branchesConflicting {
		err = fmt.Errorf("the payload '%s' combines conflicting versions of the ledger state: %w", p.ID(), ErrPayloadInvalid)

		return false, err
	}

	solid = true

	return
}

func (tangle *Tangle) checkTransactionSolidity(tx *transaction.Transaction, metadata *TransactionMetadata) (solid bool, consumedBranches []branchmanager.BranchID, err error) {
	// abort if any of the models are nil or has been deleted
	if tx == nil || tx.IsDeleted() || metadata == nil || metadata.IsDeleted() {
		return
	}

	// abort if we have previously determined the solidity status of the transaction already
	if metadata.Solid() {
		if solid = metadata.BranchID() != branchmanager.UndefinedBranchID; solid {
			consumedBranches = []branchmanager.BranchID{metadata.BranchID()}
		}

		return
	}

	// determine the consumed inputs and balances of the transaction
	inputsSolid, cachedInputs, consumedBalances, consumedBranchesMap, err := tangle.RetrieveConsumedInputDetails(tx)
	if err != nil || !inputsSolid {
		return
	}
	defer cachedInputs.Release()

	// abort if the outputs are not matching the inputs
<<<<<<< HEAD
	if !tangle.CheckTransactionOutputs(consumedBalances, tx.Outputs()) {
		err = fmt.Errorf("the outputs do not match the inputs in transaction with id '%s'", tx.ID())
=======
	if !tangle.checkTransactionOutputs(consumedBalances, tx.Outputs()) {
		err = fmt.Errorf("the outputs do not match the inputs in transaction with id '%s': %w", tx.ID(), ErrTransactionInvalid)
>>>>>>> 9eae8bc7

		return
	}

	// abort if the branches are conflicting or we faced an error when checking the validity
	consumedBranches = consumedBranchesMap.ToList()
	branchesConflicting, err := tangle.branchManager.BranchesConflicting(consumedBranches...)
	if err != nil {
		return
	}
	if branchesConflicting {
		err = fmt.Errorf("the transaction '%s' spends conflicting inputs: %w", tx.ID(), ErrTransactionInvalid)

		return
	}

	// set the result to be solid and valid
	solid = true

	return
}

func (tangle *Tangle) getCachedOutputsFromTransactionInputs(tx *transaction.Transaction) (result CachedOutputs) {
	result = make(CachedOutputs)
	tx.Inputs().ForEach(func(inputId transaction.OutputID) bool {
		result[inputId] = tangle.TransactionOutput(inputId)

		return true
	})

	return
}

// RetrieveConsumedInputDetails retrieves the details of the consumed inputs of a transaction
func (tangle *Tangle) RetrieveConsumedInputDetails(tx *transaction.Transaction) (inputsSolid bool, cachedInputs CachedOutputs, consumedBalances map[balance.Color]int64, consumedBranches branchmanager.BranchIds, err error) {
	cachedInputs = tangle.getCachedOutputsFromTransactionInputs(tx)
	consumedBalances = make(map[balance.Color]int64)
	consumedBranches = make(branchmanager.BranchIds)
	for _, cachedInput := range cachedInputs {
		input := cachedInput.Unwrap()
		if input == nil || !input.Solid() {
			cachedInputs.Release()

			return
		}

		consumedBranches[input.BranchID()] = types.Void

		// calculate the input balances
		for _, inputBalance := range input.Balances() {
			var newBalance int64
			if currentBalance, balanceExists := consumedBalances[inputBalance.Color]; balanceExists {
				// check overflows in the numbers
				if inputBalance.Value > math.MaxInt64-currentBalance {
					// TODO: make it an explicit error var
					err = fmt.Errorf("buffer overflow in balances of inputs: %w", ErrTransactionInvalid)

					cachedInputs.Release()

					return
				}

				newBalance = currentBalance + inputBalance.Value
			} else {
				newBalance = inputBalance.Value
			}
			consumedBalances[inputBalance.Color] = newBalance
		}
	}
	inputsSolid = true

	return
}

// CheckTransactionOutputs is a utility function that returns true, if the outputs are consuming all of the given inputs
// (the sum of all the balance changes is 0). It also accounts for the ability to "recolor" coins during the creating of
// outputs. If this function returns false, then the outputs that are defined in the transaction are invalid and the
// transaction should be removed from the ledger state.
func (tangle *Tangle) CheckTransactionOutputs(inputBalances map[balance.Color]int64, outputs *transaction.Outputs) bool {
	// create a variable to keep track of outputs that create a new color
	var newlyColoredCoins int64
	var uncoloredCoins int64

	// iterate through outputs and check them one by one
	aborted := !outputs.ForEach(func(address address.Address, balances []*balance.Balance) bool {
		for _, outputBalance := range balances {
			// abort if the output creates a negative or empty output
			if outputBalance.Value <= 0 {
				return false
			}

			// sidestep logic if we have a newly colored output (we check the supply later)
			if outputBalance.Color == balance.ColorNew {
				// catch overflows
				if newlyColoredCoins > math.MaxInt64-outputBalance.Value {
					return false
				}

				newlyColoredCoins += outputBalance.Value

				continue
			}

			// sidestep logic if we have ColorIOTA
			if outputBalance.Color == balance.ColorIOTA {
				// catch overflows
				if uncoloredCoins > math.MaxInt64-outputBalance.Value {
					return false
				}

				uncoloredCoins += outputBalance.Value

				continue
			}

			// check if the used color does not exist in our supply
			availableBalance, spentColorExists := inputBalances[outputBalance.Color]
			if !spentColorExists {
				return false
			}

			// abort if we spend more coins of the given color than we have
			if availableBalance < outputBalance.Value {
				return false
			}

			// subtract the spent coins from the supply of this color
			inputBalances[outputBalance.Color] -= outputBalance.Value

			// cleanup empty map entries (we have exhausted our funds)
			if inputBalances[outputBalance.Color] == 0 {
				delete(inputBalances, outputBalance.Color)
			}
		}

		return true
	})

	// abort if the previous checks failed
	if aborted {
		return false
	}

	// determine the unspent inputs
	var unspentCoins int64
	for _, unspentBalance := range inputBalances {
		// catch overflows
		if unspentCoins > math.MaxInt64-unspentBalance {
			return false
		}

		unspentCoins += unspentBalance
	}

	// the outputs are valid if they spend all consumed funds
	return unspentCoins == newlyColoredCoins+uncoloredCoins
}

// TODO: write comment what it does
func (tangle *Tangle) moveTransactionToBranch(cachedTransaction *transaction.CachedTransaction, cachedTransactionMetadata *CachedTransactionMetadata, cachedTargetBranch *branchmanager.CachedBranch) (err error) {
	// push transaction that shall be moved to the stack
	transactionStack := list.New()
	branchStack := list.New()
	branchStack.PushBack([3]interface{}{cachedTransactionMetadata.Unwrap().BranchID(), cachedTargetBranch, transactionStack})
	transactionStack.PushBack([2]interface{}{cachedTransaction, cachedTransactionMetadata})

	// iterate through all transactions (grouped by their branch)
	for branchStack.Len() >= 1 {
		if err = func() error {
			// retrieve branch details from stack
			currentSolidificationEntry := branchStack.Front()
			currentSourceBranch := currentSolidificationEntry.Value.([3]interface{})[0].(branchmanager.BranchID)
			currentCachedTargetBranch := currentSolidificationEntry.Value.([3]interface{})[1].(*branchmanager.CachedBranch)
			transactionStack := currentSolidificationEntry.Value.([3]interface{})[2].(*list.List)
			branchStack.Remove(currentSolidificationEntry)
			defer currentCachedTargetBranch.Release()

			// unpack target branch
			targetBranch := currentCachedTargetBranch.Unwrap()
			if targetBranch == nil {
				return errors.New("failed to unpack branch")
			}

			// iterate through transactions
			for transactionStack.Len() >= 1 {
				if err = func() error {
					// retrieve transaction details from stack
					currentSolidificationEntry := transactionStack.Front()
					currentCachedTransaction := currentSolidificationEntry.Value.([2]interface{})[0].(*transaction.CachedTransaction)
					currentCachedTransactionMetadata := currentSolidificationEntry.Value.([2]interface{})[1].(*CachedTransactionMetadata)
					transactionStack.Remove(currentSolidificationEntry)
					defer currentCachedTransaction.Release()
					defer currentCachedTransactionMetadata.Release()

					// unwrap transaction
					currentTransaction := currentCachedTransaction.Unwrap()
					if currentTransaction == nil {
						return errors.New("failed to unwrap transaction")
					}

					// unwrap transaction metadata
					currentTransactionMetadata := currentCachedTransactionMetadata.Unwrap()
					if currentTransactionMetadata == nil {
						return errors.New("failed to unwrap transaction metadata")
					}

					// if we arrived at a nested branch
					if currentTransactionMetadata.BranchID() != currentSourceBranch {
						// abort if we the branch is a conflict branch or an error occurred while trying to elevate
						isConflictBranch, _, elevateErr := tangle.branchManager.ElevateConflictBranch(currentTransactionMetadata.BranchID(), targetBranch.ID())
						if elevateErr != nil || isConflictBranch {
							return elevateErr
						}

						// determine the new branch of the transaction
						newCachedTargetBranch, branchErr := tangle.calculateBranchOfTransaction(currentTransaction)
						if branchErr != nil {
							return branchErr
						}
						defer newCachedTargetBranch.Release()

						// unwrap the branch
						newTargetBranch := newCachedTargetBranch.Unwrap()
						if newTargetBranch == nil {
							return errors.New("failed to unwrap branch")
						}
						newTargetBranch.Persist()

						// add the new branch (with the current transaction as a starting point to the branch stack)
						newTransactionStack := list.New()
						newTransactionStack.PushBack([2]interface{}{currentCachedTransaction.Retain(), currentCachedTransactionMetadata.Retain()})
						branchStack.PushBack([3]interface{}{currentTransactionMetadata.BranchID(), newCachedTargetBranch.Retain(), newTransactionStack})

						return nil
					}

					// abort if we did not modify the branch of the transaction
					if !currentTransactionMetadata.setBranchID(targetBranch.ID()) {
						return nil
					}

					// update the payloads
					tangle.updateBranchOfValuePayloadsAttachingTransaction(currentTransactionMetadata.ID())

					// iterate through the outputs of the moved transaction
					currentTransaction.Outputs().ForEach(func(address address.Address, balances []*balance.Balance) bool {
						// create reference to the output
						outputID := transaction.NewOutputID(address, currentTransaction.ID())

						// load output from database
						cachedOutput := tangle.TransactionOutput(outputID)
						defer cachedOutput.Release()

						// unwrap output
						output := cachedOutput.Unwrap()
						if output == nil {
							err = fmt.Errorf("failed to load output '%s': %w", outputID, ErrFatal)

							return false
						}

						// abort if the output was moved already
						if !output.setBranchID(targetBranch.ID()) {
							return true
						}

						// schedule consumers for further checks
						consumingTransactions := make(map[transaction.ID]types.Empty)
						tangle.Consumers(transaction.NewOutputID(address, currentTransaction.ID())).Consume(func(consumer *Consumer) {
							consumingTransactions[consumer.TransactionID()] = types.Void
						})
						for transactionID := range consumingTransactions {
							transactionStack.PushBack([2]interface{}{tangle.Transaction(transactionID), tangle.TransactionMetadata(transactionID)})
						}

						return true
					})

					return nil
				}(); err != nil {
					return err
				}
			}

			return nil
		}(); err != nil {
			return
		}
	}

	return
}

// updateBranchOfValuePayloadsAttachingTransaction updates the BranchID of all payloads that attach a certain
// transaction (and its approvers).
func (tangle *Tangle) updateBranchOfValuePayloadsAttachingTransaction(transactionID transaction.ID) {
	// initialize stack with the attachments of the given transaction
	payloadStack := list.New()
	tangle.Attachments(transactionID).Consume(func(attachment *Attachment) {
		payloadStack.PushBack(tangle.Payload(attachment.PayloadID()))
	})

	// iterate through the stack to update all payloads we found
	for payloadStack.Len() >= 1 {
		// pop the first element from the stack
		currentPayloadElement := payloadStack.Front()
		payloadStack.Remove(currentPayloadElement)

		// process the found element
		currentPayloadElement.Value.(*payload.CachedPayload).Consume(func(currentPayload *payload.Payload) {
			// determine branches of referenced payloads
			branchIDofBranch := tangle.branchIDofPayload(currentPayload.BranchID())
			branchIDofTrunk := tangle.branchIDofPayload(currentPayload.TrunkID())

			// determine branch of contained transaction
			var branchIDofTransaction branchmanager.BranchID
			if !tangle.TransactionMetadata(currentPayload.Transaction().ID()).Consume(func(metadata *TransactionMetadata) {
				branchIDofTransaction = metadata.BranchID()
			}) {
				return
			}

			// abort if any of the branches is undefined
			if branchIDofBranch == branchmanager.UndefinedBranchID || branchIDofTrunk == branchmanager.UndefinedBranchID || branchIDofTransaction == branchmanager.UndefinedBranchID {
				return
			}

			// aggregate the branches or abort if we face an error
			cachedAggregatedBranch, err := tangle.branchManager.AggregateBranches(branchIDofBranch, branchIDofTrunk, branchIDofTransaction)
			if err != nil {
				tangle.Events.Error.Trigger(err)

				return
			}

			// try to update the metadata of the payload and queue its approvers
			cachedAggregatedBranch.Consume(func(branch *branchmanager.Branch) {
				tangle.PayloadMetadata(currentPayload.ID()).Consume(func(payloadMetadata *PayloadMetadata) {
					if !payloadMetadata.setBranchID(branch.ID()) {
						return
					}

					// queue approvers for recursive updates
					tangle.ForeachApprovers(currentPayload.ID(), func(payload *payload.CachedPayload, payloadMetadata *CachedPayloadMetadata, transaction *transaction.CachedTransaction, transactionMetadata *CachedTransactionMetadata) {
						payloadMetadata.Release()
						transaction.Release()
						transactionMetadata.Release()

						payloadStack.PushBack(payload)
					})
				})

			})
		})
	}
}

// branchIDofPayload returns the BranchID that a payload is booked into.
func (tangle *Tangle) branchIDofPayload(payloadID payload.ID) (branchID branchmanager.BranchID) {
	if payloadID == payload.GenesisID {
		return branchmanager.MasterBranchID
	}

	tangle.PayloadMetadata(payloadID).Consume(func(payloadMetadata *PayloadMetadata) {
		branchID = payloadMetadata.BranchID()
	})

	return
}

func (tangle *Tangle) calculateBranchOfTransaction(currentTransaction *transaction.Transaction) (branch *branchmanager.CachedBranch, err error) {
	consumedBranches := make(branchmanager.BranchIds)
	if !currentTransaction.Inputs().ForEach(func(outputId transaction.OutputID) bool {
		cachedTransactionOutput := tangle.TransactionOutput(outputId)
		defer cachedTransactionOutput.Release()

		transactionOutput := cachedTransactionOutput.Unwrap()
		if transactionOutput == nil {
			err = fmt.Errorf("failed to load output '%s': %w", outputId, ErrFatal)

			return false
		}

		consumedBranches[transactionOutput.BranchID()] = types.Void

		return true
	}) {
		return
	}

	branch, err = tangle.branchManager.AggregateBranches(consumedBranches.ToList()...)

	return
}

// endregion ///////////////////////////////////////////////////////////////////////////////////////////////////////////

// valuePayloadPropagationStackEntry is a container for the elements in the propagation stack of ValuePayloads
type valuePayloadPropagationStackEntry struct {
	CachedPayload             *payload.CachedPayload
	CachedPayloadMetadata     *CachedPayloadMetadata
	CachedTransaction         *transaction.CachedTransaction
	CachedTransactionMetadata *CachedTransactionMetadata
}

// Retain creates a new container with its contained elements being retained for further use.
func (stackEntry *valuePayloadPropagationStackEntry) Retain() *valuePayloadPropagationStackEntry {
	return &valuePayloadPropagationStackEntry{
		CachedPayload:             stackEntry.CachedPayload.Retain(),
		CachedPayloadMetadata:     stackEntry.CachedPayloadMetadata.Retain(),
		CachedTransaction:         stackEntry.CachedTransaction.Retain(),
		CachedTransactionMetadata: stackEntry.CachedTransactionMetadata.Retain(),
	}
}

// Release releases the elements in this container for being written by the objectstorage.
func (stackEntry *valuePayloadPropagationStackEntry) Release() {
	stackEntry.CachedPayload.Release()
	stackEntry.CachedPayloadMetadata.Release()
	stackEntry.CachedTransaction.Release()
	stackEntry.CachedTransactionMetadata.Release()
}

// Unwrap retrieves the underlying StorableObjects from the cached elements in this container.
func (stackEntry *valuePayloadPropagationStackEntry) Unwrap() (payload *payload.Payload, payloadMetadata *PayloadMetadata, transaction *transaction.Transaction, transactionMetadata *TransactionMetadata) {
	payload = stackEntry.CachedPayload.Unwrap()
	payloadMetadata = stackEntry.CachedPayloadMetadata.Unwrap()
	transaction = stackEntry.CachedTransaction.Unwrap()
	transactionMetadata = stackEntry.CachedTransactionMetadata.Unwrap()

	return
}<|MERGE_RESOLUTION|>--- conflicted
+++ resolved
@@ -1542,13 +1542,8 @@
 	defer cachedInputs.Release()
 
 	// abort if the outputs are not matching the inputs
-<<<<<<< HEAD
 	if !tangle.CheckTransactionOutputs(consumedBalances, tx.Outputs()) {
-		err = fmt.Errorf("the outputs do not match the inputs in transaction with id '%s'", tx.ID())
-=======
-	if !tangle.checkTransactionOutputs(consumedBalances, tx.Outputs()) {
 		err = fmt.Errorf("the outputs do not match the inputs in transaction with id '%s': %w", tx.ID(), ErrTransactionInvalid)
->>>>>>> 9eae8bc7
 
 		return
 	}
