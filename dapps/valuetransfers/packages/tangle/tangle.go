--- conflicted
+++ resolved
@@ -778,135 +778,6 @@
 	}
 }
 
-<<<<<<< HEAD
-// ValuePayloadsLiked is checking if the Payloads referenced by the passed in IDs are all liked.
-func (tangle *Tangle) ValuePayloadsLiked(payloadIDs ...payload.ID) (liked bool) {
-	for _, payloadID := range payloadIDs {
-		if payloadID == payload.GenesisID {
-			continue
-		}
-
-		payloadMetadataFound := tangle.PayloadMetadata(payloadID).Consume(func(payloadMetadata *PayloadMetadata) {
-			liked = payloadMetadata.Liked()
-		})
-
-		if !payloadMetadataFound || !liked {
-			return
-		}
-	}
-
-	return true
-}
-
-// Payload retrieves a payload from the object storage.
-func (tangle *Tangle) Payload(payloadID payload.ID) *payload.CachedPayload {
-	return &payload.CachedPayload{CachedObject: tangle.payloadStorage.Load(payloadID.Bytes())}
-}
-
-// PayloadMetadata retrieves the metadata of a value payload from the object storage.
-func (tangle *Tangle) PayloadMetadata(payloadID payload.ID) *CachedPayloadMetadata {
-	return &CachedPayloadMetadata{CachedObject: tangle.payloadMetadataStorage.Load(payloadID.Bytes())}
-}
-
-// Approvers retrieves the approvers of a payload from the object storage.
-func (tangle *Tangle) Approvers(payloadID payload.ID) CachedApprovers {
-	approvers := make(CachedApprovers, 0)
-	tangle.approverStorage.ForEach(func(key []byte, cachedObject objectstorage.CachedObject) bool {
-		approvers = append(approvers, &CachedPayloadApprover{CachedObject: cachedObject})
-
-		return true
-	}, payloadID.Bytes())
-
-	return approvers
-}
-
-// Shutdown stops the worker pools and shuts down the object storage instances.
-func (tangle *Tangle) Shutdown() *Tangle {
-	tangle.workerPool.ShutdownGracefully()
-	tangle.cleanupWorkerPool.ShutdownGracefully()
-
-	for _, storage := range []*objectstorage.ObjectStorage{
-		tangle.payloadStorage,
-		tangle.payloadMetadataStorage,
-		tangle.missingPayloadStorage,
-		tangle.approverStorage,
-		tangle.transactionStorage,
-		tangle.transactionMetadataStorage,
-		tangle.attachmentStorage,
-		tangle.outputStorage,
-		tangle.consumerStorage,
-	} {
-		storage.Shutdown()
-	}
-
-	return tangle
-}
-
-// Prune resets the database and deletes all objects (for testing or "node resets").
-func (tangle *Tangle) Prune() (err error) {
-	if err = tangle.branchManager.Prune(); err != nil {
-		return
-	}
-
-	for _, storage := range []*objectstorage.ObjectStorage{
-		tangle.payloadStorage,
-		tangle.payloadMetadataStorage,
-		tangle.missingPayloadStorage,
-		tangle.approverStorage,
-		tangle.transactionStorage,
-		tangle.transactionMetadataStorage,
-		tangle.attachmentStorage,
-		tangle.outputStorage,
-		tangle.consumerStorage,
-	} {
-		if err = storage.Prune(); err != nil {
-			return
-		}
-	}
-
-	return
-}
-
-// AttachPayloadSync is the worker function that stores the payload and calls the corresponding storage events.
-func (tangle *Tangle) AttachPayloadSync(payloadToStore *payload.Payload) {
-	// store the payload models or abort if we have seen the payload already
-	cachedPayload, cachedPayloadMetadata, payloadStored := tangle.storePayload(payloadToStore)
-	if !payloadStored {
-		return
-	}
-	defer cachedPayload.Release()
-	defer cachedPayloadMetadata.Release()
-
-	// store transaction models or abort if we have seen this attachment already  (nil == was not stored)
-	cachedTransaction, cachedTransactionMetadata, cachedAttachment, transactionIsNew := tangle.storeTransactionModels(payloadToStore)
-	defer cachedTransaction.Release()
-	defer cachedTransactionMetadata.Release()
-	// TODO: this should never be nil since we check whether we stored the payload already before,
-	// thus we shouldn't process the same payload again.
-	if cachedAttachment == nil {
-		return
-	}
-	defer cachedAttachment.Release()
-
-	// store the references between the different entities (we do this after the actual entities were stored, so that
-	// all the metadata models exist in the database as soon as the entities are reachable by walks).
-	tangle.storePayloadReferences(payloadToStore)
-
-	// trigger events
-	if tangle.missingPayloadStorage.DeleteIfPresent(payloadToStore.ID().Bytes()) {
-		tangle.Events.MissingPayloadReceived.Trigger(cachedPayload, cachedPayloadMetadata)
-	}
-	tangle.Events.PayloadAttached.Trigger(cachedPayload, cachedPayloadMetadata)
-	if transactionIsNew {
-		tangle.Events.TransactionReceived.Trigger(cachedTransaction, cachedTransactionMetadata, cachedAttachment)
-	}
-
-	// check solidity
-	tangle.solidifyPayload(cachedPayload.Retain(), cachedPayloadMetadata.Retain(), cachedTransaction.Retain(), cachedTransactionMetadata.Retain())
-}
-
-=======
->>>>>>> 9039716c
 func (tangle *Tangle) storePayload(payloadToStore *payload.Payload) (cachedPayload *payload.CachedPayload, cachedMetadata *CachedPayloadMetadata, payloadStored bool) {
 	storedPayload, newPayload := tangle.payloadStorage.StoreIfAbsent(payloadToStore)
 	if !newPayload {
