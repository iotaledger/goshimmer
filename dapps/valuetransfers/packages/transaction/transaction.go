--- conflicted
+++ resolved
@@ -177,24 +177,9 @@
 	return signaturesValid
 }
 
-<<<<<<< HEAD
-// Signatures returns all the signatures in this transaction.
-func (transaction *Transaction) Signatures() (signatures []signaturescheme.Signature) {
-	transaction.inputs.ForEachAddress(func(address address.Address) bool {
-		signature, exists := transaction.signatures.Get(address)
-		if !exists || !signature.IsValid(transaction.EssenceBytes()) {
-			return false
-		}
-		signatures = append(signatures, signature)
-		return true
-	})
-
-	return signatures
-=======
 // InputsCountValid returns true if the number of inputs in this transaction is not greater than MaxTransactionInputCount.
 func (transaction *Transaction) InputsCountValid() bool {
 	return transaction.inputs.Size() <= MaxTransactionInputCount
->>>>>>> 6d129c7f
 }
 
 // EssenceBytes return the bytes of the transaction excluding the Signatures. These bytes are later signed and used to
