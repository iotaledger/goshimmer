--- conflicted
+++ resolved
@@ -45,11 +45,11 @@
 
 var (
 	// app is the "plugin" instance of the value-transfers application.
-	app *node.Plugin
+	app     *node.Plugin
 	appOnce sync.Once
 
 	// _tangle represents the value tangle that is used to express votes on value transactions.
-	_tangle *tangle.Tangle
+	_tangle    *tangle.Tangle
 	tangleOnce sync.Once
 
 	// fcob contains the fcob consensus logic.
@@ -70,7 +70,7 @@
 
 // App gets the plugin instance.
 func App() *node.Plugin {
-	appOnce.Do(func () {
+	appOnce.Do(func() {
 		app = node.NewPlugin(PluginName, node.Enabled, configure, run)
 	})
 	return app
@@ -78,7 +78,7 @@
 
 // Tangle gets the tangle instance.
 func Tangle() *tangle.Tangle {
-	tangleOnce.Do(func () {
+	tangleOnce.Do(func() {
 		_tangle = tangle.New(database.Store())
 	})
 	return _tangle
@@ -142,29 +142,18 @@
 			log.Warnf("FPC vote: %s", err)
 		}
 	}))
-<<<<<<< HEAD
 	fcob.Events.Error.Attach(events.NewClosure(func(err error) {
-		log.Error(err)
-=======
-	FCOB.Events.Error.Attach(events.NewClosure(func(err error) {
 		log.Errorf("FCOB error: %s", err)
->>>>>>> 865ffd74
 	}))
 
 	// configure FPC + link to consensus
 	configureFPC()
-<<<<<<< HEAD
 	voter.Events().Finalized.Attach(events.NewClosure(fcob.ProcessVoteResult))
-	voter.Events().Failed.Attach(events.NewClosure(func(id string, lastOpinion vote.Opinion) {
-		log.Errorf("FPC failed for transaction with id '%s' - last opinion: '%s'", id, lastOpinion)
-=======
-	voter.Events().Finalized.Attach(events.NewClosure(FCOB.ProcessVoteResult))
 	voter.Events().Finalized.Attach(events.NewClosure(func(ev *vote.OpinionEvent) {
 		log.Infof("FPC finalized for transaction with id '%s' - final opinion: '%s'", ev.ID, ev.Opinion)
 	}))
 	voter.Events().Failed.Attach(events.NewClosure(func(ev *vote.OpinionEvent) {
 		log.Warnf("FPC failed for transaction with id '%s' - last opinion: '%s'", ev.ID, ev.Opinion)
->>>>>>> 865ffd74
 	}))
 
 	// register SignatureFilter in Parser
