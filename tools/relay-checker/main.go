--- conflicted
+++ resolved
@@ -10,11 +10,7 @@
 )
 
 func testBroadcastData(api *client.GoShimmerAPI) (string, error) {
-<<<<<<< HEAD
-	msgId, err := api.BroadcastData([]byte(msgData))
-=======
 	msgId, err := api.Data([]byte(msgData))
->>>>>>> 4b34c119
 	if err != nil {
 		return "", fmt.Errorf("broadcast failed: %w", err)
 	}
