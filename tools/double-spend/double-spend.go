--- conflicted
+++ resolved
@@ -13,11 +13,7 @@
 	"github.com/iotaledger/goshimmer/dapps/valuetransfers/packages/balance"
 	valuepayload "github.com/iotaledger/goshimmer/dapps/valuetransfers/packages/payload"
 	"github.com/iotaledger/goshimmer/dapps/valuetransfers/packages/transaction"
-<<<<<<< HEAD
-	"github.com/mr-tron/base58"
-=======
 	"github.com/iotaledger/goshimmer/dapps/valuetransfers/packages/wallet"
->>>>>>> b4d04a3d
 )
 
 func main() {
@@ -65,12 +61,6 @@
 		}
 	}
 
-<<<<<<< HEAD
-	const genesisBalance = 1000000000
-	genesisSeed := wallet.NewSeed(genesisSeedBytes)
-	genesisAddr := genesisSeed.Address(0).Address
-	genesisOutputID := transaction.NewOutputID(genesisAddr, transaction.GenesisID)
-=======
 	if myOutputID == "" {
 		fmt.Println("Could not find OutputID")
 		return
@@ -86,7 +76,6 @@
 		fmt.Println("malformed OutputID")
 		return
 	}
->>>>>>> b4d04a3d
 
 	// issue transactions which spend the same output
 	conflictingTxs := make([]*transaction.Transaction, 2)
@@ -99,27 +88,11 @@
 		go func(i int) {
 			defer wg.Done()
 
-<<<<<<< HEAD
-		// create a new receiver wallet for the given conflict
-		receiverSeeds[i] = wallet.NewSeed()
-		destAddr := receiverSeeds[i].Address(0).Address
-
-		tx := transaction.New(
-			transaction.NewInputs(genesisOutputID),
-			transaction.NewOutputs(map[address.Address][]*balance.Balance{
-				destAddr: {
-					{Value: genesisBalance, Color: balance.ColorIOTA},
-				},
-			}))
-		tx = tx.Sign(signaturescheme.ED25519(*genesisSeed.KeyPair(0)))
-		conflictingTxs[i] = tx
-=======
 			fmt.Println(i)
 
 			// create a new receiver wallet for the given conflict
 			receiverSeeds[i] = wallet.NewSeed()
 			destAddr := receiverSeeds[i].Address(0)
->>>>>>> b4d04a3d
 
 			tx := transaction.New(
 				transaction.NewInputs(out),
