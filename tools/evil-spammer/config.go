--- conflicted
+++ resolved
@@ -17,11 +17,7 @@
 	customSpamParams = CustomSpamParams{
 		ClientUrls:            urls,
 		SpamTypes:             []string{"msg"},
-<<<<<<< HEAD
-		Rate:                  []int{1},
-=======
 		Rates:                 []int{1},
->>>>>>> e790ed83
 		Durations:             []time.Duration{time.Second * 20},
 		MsgToBeSent:           []int{0},
 		TimeUnit:              time.Second,
