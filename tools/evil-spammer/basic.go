--- conflicted
+++ resolved
@@ -58,29 +58,13 @@
 			go func(i int) {
 				defer wg.Done()
 				SpamTransaction(wallet, params.Rates[i], params.TimeUnit, params.Durations[i], params.DeepSpam, params.EnableRateSetter)
-<<<<<<< HEAD
-			}()
+			}(i)
 		case "ds":
 			wg.Add(1)
-			go func() {
+			go func(i int) {
 				defer wg.Done()
 				SpamDoubleSpends(wallet, params.Rates[i], params.NSpend, params.TimeUnit, params.Durations[i], params.DelayBetweenConflicts, params.DeepSpam, params.EnableRateSetter)
-			}()
-=======
-			}(i)
-		// case "ds":
-		//	wg.Add(1)
-		//	go func(i int) {
-		//		defer wg.Done()
-		//		SpamDoubleSpends(wallet, params.Rates[i], params.BlkToBeSent[i], params.TimeUnit, params.Durations[i], params.DelayBetweenConflicts, params.DeepSpam, params.EnableRateSetter)
-		//	}(i)
-		// case "nds":
-		//	wg.Add(1)
-		//	go func(i int) {
-		//		defer wg.Done()
-		//		SpamNDoubleSpends(wallet, params.Rates[i], params.NSpend, params.TimeUnit, params.Durations[i], params.DelayBetweenConflicts, params.DeepSpam, params.EnableRateSetter)
-		//	}(i)
->>>>>>> bd79fd30
+			}(i)
 		case "custom":
 			wg.Add(1)
 			go func(i int) {
@@ -90,17 +74,13 @@
 					return
 				}
 				s.Spam()
-<<<<<<< HEAD
-			}()
+			}(i)
 		case "commitments":
 			wg.Add(1)
-			go func() {
-				defer wg.Done()
-
-			}()
-=======
-			}(i)
->>>>>>> bd79fd30
+			go func(i int) {
+				defer wg.Done()
+
+			}(i)
 
 		default:
 			log.Warn("Spamming type not recognized. Try one of following: tx, ds, blk")
@@ -170,40 +150,7 @@
 	spammer.Spam()
 }
 
-<<<<<<< HEAD
-func SpamNestedConflicts(wallet *evilwallet.EvilWallet, rate int, timeUnit, duration time.Duration, conflictBatch evilwallet.EvilBatch, deepSpam, reuseOutputs, enableRateSetter bool) (spammer *evilspammer.Spammer) {
-=======
-func SpamNDoubleSpends(wallet *evilwallet.EvilWallet, rate, nSpend int, timeUnit, duration, delayBetweenConflicts time.Duration, deepSpam, enableRateSetter bool) {
-	if nSpend > wallet.NumOfClient() {
-		printer.NotEnoughClientsWarning(nSpend)
-	}
-
-	scenarioOptions := []evilwallet.ScenarioOption{
-		evilwallet.WithScenarioCustomConflicts(evilwallet.NSpendBatch(nSpend)),
-	}
-	if deepSpam {
-		outWallet := wallet.NewWallet(evilwallet.Reuse)
-		scenarioOptions = append(scenarioOptions,
-			evilwallet.WithScenarioDeepSpamEnabled(),
-			evilwallet.WithScenarioReuseOutputWallet(outWallet),
-			evilwallet.WithScenarioInputWalletForDeepSpam(outWallet),
-		)
-	}
-	scenario := evilwallet.NewEvilScenario(scenarioOptions...)
-	options := []evilspammer.Options{
-		evilspammer.WithSpamRate(rate, timeUnit),
-		evilspammer.WithSpamDuration(duration),
-		evilspammer.WithRateSetter(enableRateSetter),
-		evilspammer.WithEvilWallet(wallet),
-		evilspammer.WithTimeDelayForDoubleSpend(delayBetweenConflicts),
-		evilspammer.WithEvilScenario(scenario),
-	}
-	spammer := evilspammer.NewSpammer(options...)
-	spammer.Spam()
-}
-
 func SpamNestedConflicts(wallet *evilwallet.EvilWallet, rate int, timeUnit, duration time.Duration, conflictBatch evilwallet.EvilBatch, deepSpam, reuseOutputs, enableRateSetter bool) *evilspammer.Spammer {
->>>>>>> bd79fd30
 	scenarioOptions := []evilwallet.ScenarioOption{
 		evilwallet.WithScenarioCustomConflicts(conflictBatch),
 	}
