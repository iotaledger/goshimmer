#!/bin/bash

echo "Build GoShimmer image"
docker build -t iotaledger/goshimmer ../../.

echo "Run integration tests"
docker-compose -f tester/docker-compose.yml up --abort-on-container-exit --exit-code-from tester --build

echo "Create logs from containers in network"
<<<<<<< HEAD
docker logs tester > logs/tester.log
=======
docker logs tester &> logs/tester.log
>>>>>>> dcfd8db9

echo "Clean up"
docker-compose -f tester/docker-compose.yml down<|MERGE_RESOLUTION|>--- conflicted
+++ resolved
@@ -7,11 +7,7 @@
 docker-compose -f tester/docker-compose.yml up --abort-on-container-exit --exit-code-from tester --build
 
 echo "Create logs from containers in network"
-<<<<<<< HEAD
-docker logs tester > logs/tester.log
-=======
 docker logs tester &> logs/tester.log
->>>>>>> dcfd8db9
 
 echo "Clean up"
 docker-compose -f tester/docker-compose.yml down