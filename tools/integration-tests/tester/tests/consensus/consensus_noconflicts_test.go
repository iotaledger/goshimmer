--- conflicted
+++ resolved
@@ -14,10 +14,6 @@
 	"github.com/iotaledger/goshimmer/client/wallet/packages/seed"
 	"github.com/iotaledger/goshimmer/packages/jsonmodels"
 	"github.com/iotaledger/goshimmer/packages/ledgerstate"
-<<<<<<< HEAD
-
-=======
->>>>>>> 862d2448
 	"github.com/iotaledger/goshimmer/tools/integration-tests/tester/framework"
 	"github.com/iotaledger/goshimmer/tools/integration-tests/tester/tests"
 )
@@ -97,19 +93,12 @@
 	tests.RequireInclusionStateEqual(t, n.Peers(), map[string]tests.ExpectedInclusionState{
 		txID: {
 			Confirmed: tests.True(), Finalized: tests.True(),
-			Conflicting: tests.False(), Solid: tests.True(),
+			Conflicting: tests.False(), SolidityType: tests.Solid(),
 			Rejected: tests.False(), Liked: tests.True(),
 		},
 	}, tests.Timeout, tests.Tick)
 	tests.RequireTransactionsEqual(t, n.Peers(), map[string]*tests.ExpectedTransaction{
 		txID: {Inputs: utilsTx.Inputs, Outputs: utilsTx.Outputs, UnlockBlocks: utilsTx.UnlockBlocks},
-<<<<<<< HEAD
-	}, true, tests.ExpectedInclusionState{
-		Confirmed: tests.True(), Finalized: tests.True(),
-		Conflicting: tests.False(), SolidityType: tests.Solid(),
-		Rejected: tests.False(), Liked: tests.True(),
-=======
->>>>>>> 862d2448
 	})
 
 	// check balances on peers
@@ -143,7 +132,7 @@
 		secondReceiverExpectedBalances[addr.Base58()] = map[ledgerstate.Color]uint64{ledgerstate.ColorIOTA: deposit}
 		secondReceiverExpectedStates[txID] = tests.ExpectedInclusionState{
 			Confirmed: tests.True(), Finalized: tests.True(),
-			Conflicting: tests.False(), Solid: tests.True(),
+			Conflicting: tests.False(), SolidityType: tests.Solid(),
 			Rejected: tests.False(), Liked: tests.True(),
 		}
 		secondReceiverExpectedTransactions[txID] = &tests.ExpectedTransaction{
@@ -160,18 +149,8 @@
 	// Wait for the approval weigth to build up via the sync beacon.
 	time.Sleep(20 * time.Second)
 	log.Println("checking that the 2nd batch transactions are finalized/confirmed")
-<<<<<<< HEAD
-	tests.CheckTransactions(t, n.Peers(), secondReceiverExpectedTransactions, true,
-		tests.ExpectedInclusionState{
-			Confirmed: tests.True(), Finalized: tests.True(),
-			Conflicting: tests.False(), SolidityType: tests.Solid(),
-			Rejected: tests.False(), Liked: tests.True(),
-		},
-	)
-=======
 	tests.RequireInclusionStateEqual(t, n.Peers(), secondReceiverExpectedStates, tests.Timeout, tests.Tick)
 	tests.RequireTransactionsEqual(t, n.Peers(), secondReceiverExpectedTransactions)
->>>>>>> 862d2448
 
 	log.Println("check that the 2nd batch of receive addresses is the same on all peers")
 	tests.RequireBalancesEqual(t, n.Peers(), secondReceiverExpectedBalances)
