package consensus

import (
	"fmt"
	"log"
	"testing"
	"time"

	"github.com/iotaledger/hive.go/crypto/ed25519"
	"github.com/iotaledger/hive.go/identity"
	"github.com/mr-tron/base58/base58"
	"github.com/stretchr/testify/assert"
	"github.com/stretchr/testify/require"

	"github.com/iotaledger/goshimmer/client/wallet/packages/seed"
	"github.com/iotaledger/goshimmer/packages/ledgerstate"
	"github.com/iotaledger/goshimmer/plugins/webapi/jsonmodels/value"
	"github.com/iotaledger/goshimmer/tools/integration-tests/tester/framework"
	"github.com/iotaledger/goshimmer/tools/integration-tests/tester/tests"
)

func TestConsensus(t *testing.T) {
	// backupParaWaitToKill := framework.ParaWaitToKill
	// framework.ParaWaitToKill = 2*framework.ParaFCoBAverageNetworkDelay + 10

	const numberOfPeers = 6

	// // reset framework paras
	// defer func() {
	// 	framework.ParaWaitToKill = backupParaWaitToKill
	// }()

	// create two partitions with their own peers
	n, err := f.CreateNetworkWithMana("conflict", numberOfPeers, 3, framework.CreateNetworkConfig{Faucet: true, Mana: true, StartSynced: true})
	require.NoError(t, err)
	defer tests.ShutdownNetwork(t, n)

	// genesis wallet
	genesisSeedBytes, err := base58.Decode("7R1itJx5hVuo9w9hjg5cwKFmek4HMSoBDgJZN8hKGxih")
	require.NoError(t, err, "couldn't decode genesis seed from base58 seed")

<<<<<<< HEAD
	snapshot := tests.GetSnapshot()

	faucetPledge := "EYsaGXnUVA9aTYL9FwYEvoQ8d1HCJveQVL7vogu6pqCP"
	pubKey, err := ed25519.PublicKeyFromString(faucetPledge)
	if err != nil {
		panic(err)
	}
	nodeID := identity.NewID(pubKey)

	genesisTransactionID := ledgerstate.GenesisTransactionID
	for ID, record := range snapshot.Transactions {
		if record.Essence.AccessPledgeID() == nodeID {
			genesisTransactionID = ID
		}
	}

	// make genesis fund easily divisible for further splitting of the funds
	const genesisBalance = 1000000000000000
=======
>>>>>>> 47a267fa
	genesisSeed := seed.NewSeed(genesisSeedBytes)
	genesisAddr := genesisSeed.Address(0).Address()
	unspentOutputs, err := n.Peers()[0].GetUnspentOutputs([]string{genesisAddr.Base58()})
	require.NoErrorf(t, err, "could not get unspent outputs on %s", n.Peers()[0].String())
	genesisBalance := unspentOutputs.UnspentOutputs[0].OutputIDs[0].Balances[0].Value
	fmt.Println("faucetRemainBalance:", genesisBalance)

	genesisOutputID, _ := ledgerstate.OutputIDFromBase58(unspentOutputs.UnspentOutputs[0].OutputIDs[0].ID)
	input := ledgerstate.NewUTXOInput(genesisOutputID)

	// splitting genesis funds to one address per peer plus one additional that will be used for the conflict
	// split funds to different addresses of destGenSeed
	spendingGenTx, destGenSeed := CreateOutputs(input, uint64(genesisBalance), genesisSeed.KeyPair(0), numberOfPeers+1, identity.ID{}, "skewed")

	// issue the transaction
	n.Peers()[0].SendTransaction(spendingGenTx.Bytes())

	// sleep the avg. network delay so both partitions confirm their own first seen transaction
	log.Printf("waiting %d seconds avg. network delay to make the transactions "+
		"preferred in their corresponding partition", framework.ParaFCoBAverageNetworkDelay)
	time.Sleep(time.Duration(framework.ParaFCoBAverageNetworkDelay) * time.Second)

	// issue one transaction per peer to pledge mana to nodes
	// leave one unspent output from splitting genesis transaction for further conflict creation

	// prepare all the pledgingTxs
	pledgingTxs := make([]*ledgerstate.Transaction, numberOfPeers+1)
	pledgeSeed := make([]*seed.Seed, numberOfPeers+1)
	receiverId := 0
	// pledge mana from destGenSeed to each peer
	for _, peer := range n.Peers() {
		// get next dest addresses
		destAddr := destGenSeed.Address(uint64(receiverId)).Address()
		fmt.Printf("dest addr: %s\n", destAddr)
		// Get tx output for current dest address

		outputGenTx := spendingGenTx.Essence().Outputs().Filter(func(output ledgerstate.Output) bool {
			return output.Address().Base58() == destAddr.Base58()
		})[0]
		balance, _ := outputGenTx.Balances().Get(ledgerstate.ColorIOTA)
		pledgeInput := ledgerstate.NewUTXOInput(outputGenTx.ID())
		pledgingTxs[receiverId], pledgeSeed[receiverId] = CreateOutputs(pledgeInput, balance, destGenSeed.KeyPair(uint64(receiverId)), 1, peer.ID(), "equal")

		// issue the transaction
		_, err = n.Peers()[0].SendTransaction(pledgingTxs[receiverId].Bytes())
		require.NoError(t, err)
		receiverId++
		time.Sleep(2 * time.Second)
	}
	// sleep 3* the avg. network delay so both partitions confirm their own pledging transaction
	// and 1 avg delay more to make sure each node has mana
	log.Printf("waiting 2 * %d seconds avg. network delay + 5s to make the transactions confirmed", framework.ParaFCoBAverageNetworkDelay)
	time.Sleep(time.Duration(framework.ParaFCoBAverageNetworkDelay)*2*time.Second + 5*time.Second)

	resp1, err := n.Peers()[0].GoShimmerAPI.GetAllMana()
	require.NoError(t, err)
	t.Log(resp1)

	// prepare two conflicting transactions from one additional unused genesis output
	conflictingTxs := make([]*ledgerstate.Transaction, 2)
	conflictingTxIDs := make([]string, 2)
	receiverSeeds := make([]*seed.Seed, 2)
	// get address for last created unused genesis output
	lastAddress := destGenSeed.Address(uint64(numberOfPeers)).Address()
	// Get ast created unused genesis output and its balance
	lastOutputTx := spendingGenTx.Essence().Outputs().Filter(func(output ledgerstate.Output) bool {
		return output.Address().Base58() == lastAddress.Base58()
	})[0]
	lastOutputBalance, _ := lastOutputTx.Balances().Get(ledgerstate.ColorIOTA)
	// prepare two conflicting transactions, one per partition
	for i, peer := range n.Peers()[1:3] {
		conflictInput := ledgerstate.NewUTXOInput(lastOutputTx.ID())
		conflictingTxs[i], receiverSeeds[i] = CreateOutputs(conflictInput, lastOutputBalance, destGenSeed.KeyPair(numberOfPeers), 1, peer.ID(), "equal")

		// issue conflicting transaction
		txId, err := peer.SendTransaction(conflictingTxs[i].Bytes())
		require.NoError(t, err)
		conflictingTxIDs[i] = txId

		// sleep to prefer the first one
		time.Sleep(time.Duration(framework.ParaFCoBAverageNetworkDelay) * time.Second)
	}

	log.Println("waiting for transactions to be available on all peers...")
	missing, err := tests.AwaitTransactionAvailability(n.Peers(), conflictingTxIDs, time.Duration(3)*time.Minute)
	if err != nil {
		assert.NoError(t, err, "transactions should have been available")
		for p, missingOnPeer := range missing {
			log.Printf("missing on peer %s:", p)
			for missingTx := range missingOnPeer {
				log.Println("tx id: ", missingTx)
			}
		}
		return
	}

	expectations := map[string]*tests.ExpectedTransaction{}
	for _, conflictingTx := range conflictingTxs {
		utilsTx := value.ParseTransaction(conflictingTx)
		expectations[conflictingTx.ID().Base58()] = &tests.ExpectedTransaction{
			Inputs:       &utilsTx.Inputs,
			Outputs:      &utilsTx.Outputs,
			UnlockBlocks: &utilsTx.UnlockBlocks,
		}
	}

	// check that the transactions are marked as conflicting
	tests.CheckTransactions(t, n.Peers(), expectations, true, tests.ExpectedInclusionState{
		Finalized:   tests.False(),
		Conflicting: tests.True(),
		Solid:       tests.True(),
	})

	// wait until the voting has finalized
	log.Println("waiting for voting/transaction finalization to be done on all peers...")
	awaitFinalization := map[string]tests.ExpectedInclusionState{}

	awaitFinalization[conflictingTxIDs[0]] = tests.ExpectedInclusionState{
		Finalized: tests.True(),
	}
	awaitFinalization[conflictingTxIDs[1]] = tests.ExpectedInclusionState{
		Finalized: tests.False(),
	}

	err = tests.AwaitTransactionInclusionState(n.Peers(), awaitFinalization, 30*time.Duration(framework.ParaFPCRoundInterval)*time.Second)
	assert.NoError(t, err)

	// now all transactions must be finalized and at most one must be confirmed
	rejected := make([]int, 2)
	confirmed := make([]int, 2)

	for i, conflictingTx := range conflictingTxIDs {
		for _, p := range n.Peers() {
			tx, err := p.GetTransactionByID(conflictingTx)
			assert.NoError(t, err)
			if tx.InclusionState.Confirmed {
				confirmed[i]++
				continue
			}
			if tx.InclusionState.Rejected {
				rejected[i]++
			}
		}
	}

	assert.Equal(t, 0, rejected[0], "the rejected count for first transaction should be equal to 0")
	assert.Equal(t, len(n.Peers()), rejected[1], "the rejected count for second transaction should be equal to %d", len(n.Peers()))
	assert.Equal(t, 0, confirmed[1], "the confirmed count for second transaction should be equal to 0")
	assert.Equal(t, len(n.Peers()), confirmed[0], "the confirmed count for first transaction should be equal to the amount of peers %d", len(n.Peers()))

	t.Log("Waiting for the potentially last rounds")
	time.Sleep(30 * time.Second)
}

func CreateOutputs(input *ledgerstate.UTXOInput, inputBalance uint64, kp *ed25519.KeyPair, nOutputs int, pledgeID identity.ID, balanceType string) (*ledgerstate.Transaction, *seed.Seed) {
	partitionReceiverSeed := seed.NewSeed()

	destAddr := make([]ledgerstate.Address, nOutputs)
	sigLockedColoredOutputs := make([]*ledgerstate.SigLockedColoredOutput, nOutputs)
	outputs := make([]ledgerstate.Output, nOutputs)
	outputBalances := createBalances(balanceType, nOutputs, inputBalance)
	for i := 0; i < nOutputs; i++ {
		destAddr[i] = partitionReceiverSeed.Address(uint64(i)).Address()
		sigLockedColoredOutputs[i] = ledgerstate.NewSigLockedColoredOutput(ledgerstate.NewColoredBalances(map[ledgerstate.Color]uint64{
			ledgerstate.ColorIOTA: outputBalances[i],
		}), destAddr[i])
		outputs[i] = sigLockedColoredOutputs[i]
	}

	txEssence := ledgerstate.NewTransactionEssence(0, time.Now(), pledgeID, pledgeID, ledgerstate.NewInputs(input), ledgerstate.NewOutputs(outputs...))

	sig := ledgerstate.NewED25519Signature(kp.PublicKey, kp.PrivateKey.Sign(txEssence.Bytes()))
	unlockBlock := ledgerstate.NewSignatureUnlockBlock(sig)
	tx := ledgerstate.NewTransaction(txEssence, ledgerstate.UnlockBlocks{unlockBlock})
	return tx, partitionReceiverSeed
}

func createBalances(balanceType string, nOutputs int, inputBalance uint64) []uint64 {
	outputBalances := make([]uint64, 0)
	// make sure the output balances are equal input
	var totalBalance uint64 = 0
	switch balanceType {
	// input is divided equally among outputs
	case "equal":
		for i := 0; i < nOutputs-1; i++ {
			outputBalances = append(outputBalances, inputBalance/uint64(nOutputs))
			totalBalance, _ = ledgerstate.SafeAddUint64(totalBalance, outputBalances[i])
		}
		lastBalance, _ := ledgerstate.SafeSubUint64(inputBalance, totalBalance)
		outputBalances = append(outputBalances, lastBalance)
		fmt.Printf("equal balances %v", outputBalances)
	// first output gets 90% of all input funds
	case "skewed":
		if nOutputs == 1 {
			outputBalances = append(outputBalances, inputBalance)
			fmt.Println("one balance")
		} else {
			fmt.Printf("before %v", outputBalances)
			outputBalances = append(outputBalances, inputBalance*9/10)
			remainingBalance, _ := ledgerstate.SafeSubUint64(inputBalance, outputBalances[0])
			fmt.Printf("remainig %v", outputBalances)
			for i := 1; i < nOutputs-1; i++ {
				outputBalances = append(outputBalances, remainingBalance/uint64(nOutputs-1))
				totalBalance, _ = ledgerstate.SafeAddUint64(totalBalance, outputBalances[i])
			}
			lastBalance, _ := ledgerstate.SafeSubUint64(remainingBalance, totalBalance)
			outputBalances = append(outputBalances, lastBalance)
			// outputBalances = append(outputBalances, createBalances("equal", nOutputs-1, remainingBalance)...)
			fmt.Printf("ready %v", outputBalances)
		}
	}
	log.Printf("Transaction balances; input: %d, output: %v", inputBalance, outputBalances)
	return outputBalances
}<|MERGE_RESOLUTION|>--- conflicted
+++ resolved
@@ -39,7 +39,6 @@
 	genesisSeedBytes, err := base58.Decode("7R1itJx5hVuo9w9hjg5cwKFmek4HMSoBDgJZN8hKGxih")
 	require.NoError(t, err, "couldn't decode genesis seed from base58 seed")
 
-<<<<<<< HEAD
 	snapshot := tests.GetSnapshot()
 
 	faucetPledge := "EYsaGXnUVA9aTYL9FwYEvoQ8d1HCJveQVL7vogu6pqCP"
@@ -58,8 +57,6 @@
 
 	// make genesis fund easily divisible for further splitting of the funds
 	const genesisBalance = 1000000000000000
-=======
->>>>>>> 47a267fa
 	genesisSeed := seed.NewSeed(genesisSeedBytes)
 	genesisAddr := genesisSeed.Address(0).Address()
 	unspentOutputs, err := n.Peers()[0].GetUnspentOutputs([]string{genesisAddr.Base58()})
