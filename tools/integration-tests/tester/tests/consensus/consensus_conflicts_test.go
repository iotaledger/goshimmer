package consensus

import (
	"context"
	"fmt"
	"log"
	"testing"
	"time"

	"github.com/iotaledger/hive.go/crypto/ed25519"
	"github.com/iotaledger/hive.go/identity"
	"github.com/stretchr/testify/assert"
	"github.com/stretchr/testify/require"

	"github.com/iotaledger/goshimmer/client/wallet/packages/seed"
	"github.com/iotaledger/goshimmer/packages/jsonmodels"
	"github.com/iotaledger/goshimmer/packages/ledgerstate"
<<<<<<< HEAD

=======
>>>>>>> 862d2448
	"github.com/iotaledger/goshimmer/tools/integration-tests/tester/framework"
	"github.com/iotaledger/goshimmer/tools/integration-tests/tester/tests"
)

func TestConsensusConflicts(t *testing.T) {
	const numberOfPeers = 6
	FCoBQuarantineTime := time.Duration(framework.PeerConfig().FCOB.QuarantineTime) * time.Second

	ctx, cancel := tests.Context(context.Background(), t)
	defer cancel()
	n, err := f.CreateNetwork(ctx, t.Name(), numberOfPeers, framework.CreateNetworkConfig{
		StartSynced: true,
		Faucet:      true,
		Autopeering: true,
		Activity:    true,
		FPC:         true,
	})
	require.NoError(t, err)
	defer tests.ShutdownNetwork(ctx, t, n)

	faucet := n.Peers()[0]

	genesisSeed := seed.NewSeed(framework.GenesisSeed)
	genesisAddr := genesisSeed.Address(0).Address()
	unspentOutputs, err := faucet.PostAddressUnspentOutputs([]string{genesisAddr.Base58()})
	require.NoErrorf(t, err, "could not get unspent outputs on %s", n.Peers()[0].String())
	genesisOutput, err := unspentOutputs.UnspentOutputs[0].Outputs[0].Output.ToLedgerstateOutput()
	require.NoError(t, err)
	genesisBalance, exist := genesisOutput.Balances().Get(ledgerstate.ColorIOTA)
	assert.True(t, exist)
	input := ledgerstate.NewUTXOInput(genesisOutput.ID())

	// splitting genesis funds to one address per peer plus one additional that will be used for the conflict
	// split funds to different addresses of destGenSeed
	spendingGenTx, destGenSeed := CreateOutputs(input, genesisBalance, genesisSeed.KeyPair(0), numberOfPeers+1, identity.ID{}, "skewed")

	// issue the transaction
	_, err = n.Peers()[0].PostTransaction(spendingGenTx.Bytes())
	assert.NoError(t, err)

	// sleep the avg. network delay so both partitions confirm their own first seen transaction
	log.Printf("waiting %v avg. network delay to make the transactions "+
		"preferred in their corresponding partition", FCoBQuarantineTime)
	time.Sleep(FCoBQuarantineTime)

	// issue one transaction per peer to pledge mana to nodes
	// leave one unspent output from splitting genesis transaction for further conflict creation

	// prepare all the pledgingTxs
	pledgingTxs := make([]*ledgerstate.Transaction, numberOfPeers+1)
	pledgeSeed := make([]*seed.Seed, numberOfPeers+1)
	receiverID := 0
	for _, peer := range n.Peers() {
		// get next dest addresses
		destAddr := destGenSeed.Address(uint64(receiverID)).Address()
		fmt.Printf("dest addr: %s\n", destAddr)
		// Get tx output for current dest address

		outputGenTx := spendingGenTx.Essence().Outputs().Filter(func(output ledgerstate.Output) bool {
			return output.Address().Base58() == destAddr.Base58()
		})[0]
		balance, _ := outputGenTx.Balances().Get(ledgerstate.ColorIOTA)
		pledgeInput := ledgerstate.NewUTXOInput(outputGenTx.ID())
		pledgingTxs[receiverID], pledgeSeed[receiverID] = CreateOutputs(pledgeInput, balance, destGenSeed.KeyPair(uint64(receiverID)), 1, peer.ID(), "equal")

		// issue the transaction
		_, err = n.Peers()[0].PostTransaction(pledgingTxs[receiverID].Bytes())
		assert.NoError(t, err)
		receiverID++
		time.Sleep(2 * time.Second)
	}
	// sleep 3* the avg. network delay so both partitions confirm their own pledging transaction
	// and 1 avg delay more to make sure each node has mana
	log.Printf("waiting 2 * %v avg. network delay + 5s to make the transactions confirmed", FCoBQuarantineTime)
	time.Sleep(2*FCoBQuarantineTime + 5*time.Second)

	_, err = n.Peers()[0].GoShimmerAPI.GetAllMana()
	require.NoError(t, err)

	// prepare two conflicting transactions from one additional unused genesis output
	conflictingTxs := make([]*ledgerstate.Transaction, 2)
	conflictingTxIDs := make([]string, 2)
	receiverSeeds := make([]*seed.Seed, 2)
	// get address for last created unused genesis output
	lastAddress := destGenSeed.Address(uint64(numberOfPeers)).Address()
	// Get ast created unused genesis output and its balance
	lastOutputTx := spendingGenTx.Essence().Outputs().Filter(func(output ledgerstate.Output) bool {
		return output.Address().Base58() == lastAddress.Base58()
	})[0]
	lastOutputBalance, _ := lastOutputTx.Balances().Get(ledgerstate.ColorIOTA)
	// prepare two conflicting transactions, one per partition
	for i, peer := range n.Peers()[1:3] {
		conflictInput := ledgerstate.NewUTXOInput(lastOutputTx.ID())
		conflictingTxs[i], receiverSeeds[i] = CreateOutputs(conflictInput, lastOutputBalance, destGenSeed.KeyPair(numberOfPeers), 1, peer.ID(), "equal")

		// issue conflicting transaction
		resp, err2 := peer.PostTransaction(conflictingTxs[i].Bytes())
		require.NoError(t, err2)
		conflictingTxIDs[i] = resp.TransactionID

		// sleep to prefer the first one
		time.Sleep(FCoBQuarantineTime)
	}

	expStates := map[string]tests.ExpectedInclusionState{}
	for _, txID := range conflictingTxIDs {
		expStates[txID] = tests.ExpectedInclusionState{
			Conflicting: tests.True(),
			Solid:       tests.True(),
		}
	}
	tests.RequireInclusionStateEqual(t, n.Peers(), expStates, tests.Timeout, tests.Tick)

	expTransactions := map[string]*tests.ExpectedTransaction{}
	for _, conflictingTx := range conflictingTxs {
		utilsTx := jsonmodels.NewTransaction(conflictingTx)
		expTransactions[conflictingTx.ID().Base58()] = &tests.ExpectedTransaction{
			Inputs:       utilsTx.Inputs,
			Outputs:      utilsTx.Outputs,
			UnlockBlocks: utilsTx.UnlockBlocks,
		}
	}

	// check that the transactions are marked as conflicting
<<<<<<< HEAD
	tests.CheckTransactions(t, n.Peers(), expectations, true, tests.ExpectedInclusionState{
		Finalized:    tests.False(),
		Conflicting:  tests.True(),
		SolidityType: tests.Solid(),
	})
=======
	tests.RequireTransactionsEqual(t, n.Peers(), expTransactions)
>>>>>>> 862d2448

	// wait until the voting has finalized
	log.Println("Waiting for voting/transaction finalization to be done on all peers...")
	expStates[conflictingTxIDs[0]] = tests.ExpectedInclusionState{
		Finalized: tests.True(),
	}
	expStates[conflictingTxIDs[1]] = tests.ExpectedInclusionState{
		Finalized: tests.False(),
	}
	tests.RequireInclusionStateEqual(t, n.Peers(), expStates, tests.Timeout, tests.Tick)

	// now all transactions must be finalized and at most one must be confirmed
	rejected := make([]int, 2)
	confirmed := make([]int, 2)

	for i, conflictingTx := range conflictingTxIDs {
		for _, p := range n.Peers() {
			tx, err := p.GetTransactionInclusionState(conflictingTx)
			assert.NoError(t, err)
			if tx.Confirmed {
				confirmed[i]++
				continue
			}
			if tx.Rejected {
				rejected[i]++
			}
		}
	}

	assert.Equal(t, 0, rejected[0], "the rejected count for first transaction should be equal to 0")
	assert.Equal(t, len(n.Peers()), rejected[1], "the rejected count for second transaction should be equal to %d", len(n.Peers()))
	assert.Equal(t, 0, confirmed[1], "the confirmed count for second transaction should be equal to 0")
	assert.Equal(t, len(n.Peers()), confirmed[0], "the confirmed count for first transaction should be equal to the amount of peers %d", len(n.Peers()))

	log.Println("Waiting for the potentially last rounds...")
	time.Sleep(30 * time.Second)
}

func CreateOutputs(input *ledgerstate.UTXOInput, inputBalance uint64, kp *ed25519.KeyPair, nOutputs int, pledgeID identity.ID, balanceType string) (*ledgerstate.Transaction, *seed.Seed) {
	partitionReceiverSeed := seed.NewSeed()

	destAddr := make([]ledgerstate.Address, nOutputs)
	sigLockedColoredOutputs := make([]*ledgerstate.SigLockedColoredOutput, nOutputs)
	outputs := make([]ledgerstate.Output, nOutputs)
	outputBalances := createBalances(balanceType, nOutputs, inputBalance)
	for i := 0; i < nOutputs; i++ {
		destAddr[i] = partitionReceiverSeed.Address(uint64(i)).Address()
		sigLockedColoredOutputs[i] = ledgerstate.NewSigLockedColoredOutput(ledgerstate.NewColoredBalances(map[ledgerstate.Color]uint64{
			ledgerstate.ColorIOTA: outputBalances[i],
		}), destAddr[i])
		outputs[i] = sigLockedColoredOutputs[i]
	}

	txEssence := ledgerstate.NewTransactionEssence(0, time.Now(), pledgeID, pledgeID, ledgerstate.NewInputs(input), ledgerstate.NewOutputs(outputs...))

	sig := ledgerstate.NewED25519Signature(kp.PublicKey, kp.PrivateKey.Sign(txEssence.Bytes()))
	unlockBlock := ledgerstate.NewSignatureUnlockBlock(sig)
	tx := ledgerstate.NewTransaction(txEssence, ledgerstate.UnlockBlocks{unlockBlock})
	return tx, partitionReceiverSeed
}

func createBalances(balanceType string, nOutputs int, inputBalance uint64) []uint64 {
	outputBalances := make([]uint64, 0)
	// make sure the output balances are equal input
	var totalBalance uint64 = 0
	switch balanceType {
	// input is divided equally among outputs
	case "equal":
		for i := 0; i < nOutputs-1; i++ {
			outputBalances = append(outputBalances, inputBalance/uint64(nOutputs))
			totalBalance, _ = ledgerstate.SafeAddUint64(totalBalance, outputBalances[i])
		}
		lastBalance, _ := ledgerstate.SafeSubUint64(inputBalance, totalBalance)
		outputBalances = append(outputBalances, lastBalance)
		fmt.Printf("equal balances %v", outputBalances)
	// first output gets 90% of all input funds
	case "skewed":
		if nOutputs == 1 {
			outputBalances = append(outputBalances, inputBalance)
			fmt.Println("one balance")
		} else {
			fmt.Printf("before %v", outputBalances)
			outputBalances = append(outputBalances, inputBalance*9/10)
			remainingBalance, _ := ledgerstate.SafeSubUint64(inputBalance, outputBalances[0])
			fmt.Printf("remaining %v", outputBalances)
			for i := 1; i < nOutputs-1; i++ {
				outputBalances = append(outputBalances, remainingBalance/uint64(nOutputs-1))
				totalBalance, _ = ledgerstate.SafeAddUint64(totalBalance, outputBalances[i])
			}
			lastBalance, _ := ledgerstate.SafeSubUint64(remainingBalance, totalBalance)
			outputBalances = append(outputBalances, lastBalance)
			// outputBalances = append(outputBalances, createBalances("equal", nOutputs-1, remainingBalance)...)
			fmt.Printf("ready %v", outputBalances)
		}
	}
	log.Printf("Transaction balances; input: %d, output: %v", inputBalance, outputBalances)
	return outputBalances
}<|MERGE_RESOLUTION|>--- conflicted
+++ resolved
@@ -15,10 +15,7 @@
 	"github.com/iotaledger/goshimmer/client/wallet/packages/seed"
 	"github.com/iotaledger/goshimmer/packages/jsonmodels"
 	"github.com/iotaledger/goshimmer/packages/ledgerstate"
-<<<<<<< HEAD
-
-=======
->>>>>>> 862d2448
+
 	"github.com/iotaledger/goshimmer/tools/integration-tests/tester/framework"
 	"github.com/iotaledger/goshimmer/tools/integration-tests/tester/tests"
 )
@@ -126,8 +123,8 @@
 	expStates := map[string]tests.ExpectedInclusionState{}
 	for _, txID := range conflictingTxIDs {
 		expStates[txID] = tests.ExpectedInclusionState{
-			Conflicting: tests.True(),
-			Solid:       tests.True(),
+			Conflicting:  tests.True(),
+			SolidityType: tests.Solid(),
 		}
 	}
 	tests.RequireInclusionStateEqual(t, n.Peers(), expStates, tests.Timeout, tests.Tick)
@@ -143,15 +140,7 @@
 	}
 
 	// check that the transactions are marked as conflicting
-<<<<<<< HEAD
-	tests.CheckTransactions(t, n.Peers(), expectations, true, tests.ExpectedInclusionState{
-		Finalized:    tests.False(),
-		Conflicting:  tests.True(),
-		SolidityType: tests.Solid(),
-	})
-=======
 	tests.RequireTransactionsEqual(t, n.Peers(), expTransactions)
->>>>>>> 862d2448
 
 	// wait until the voting has finalized
 	log.Println("Waiting for voting/transaction finalization to be done on all peers...")
