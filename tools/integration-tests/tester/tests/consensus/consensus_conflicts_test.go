package consensus

import (
	"fmt"
	"log"
	"testing"
	"time"

	"github.com/iotaledger/hive.go/crypto/ed25519"
	"github.com/iotaledger/hive.go/identity"
	"github.com/mr-tron/base58/base58"
	"github.com/stretchr/testify/assert"
	"github.com/stretchr/testify/require"

	"github.com/iotaledger/goshimmer/client/wallet/packages/seed"
	"github.com/iotaledger/goshimmer/packages/ledgerstate"
	"github.com/iotaledger/goshimmer/plugins/webapi/jsonmodels/value"
	"github.com/iotaledger/goshimmer/tools/integration-tests/tester/framework"
	"github.com/iotaledger/goshimmer/tools/integration-tests/tester/tests"
)

func TestConsensus(t *testing.T) {
	// backupParaWaitToKill := framework.ParaWaitToKill
	// framework.ParaWaitToKill = 2*framework.ParaFCoBAverageNetworkDelay + 10

	const numberOfPeers = 6

	// // reset framework paras
	// defer func() {
	// 	framework.ParaWaitToKill = backupParaWaitToKill
	// }()

	// create two partitions with their own peers
<<<<<<< HEAD
	n, err := f.CreateNetwork("conflict", numberOfPeers, framework.CreateNetworkConfig{Mana: true})
=======
	n, err := f.CreateNetworkWithMana("conflict", numberOfPeers, 3, framework.CreateNetworkConfig{Faucet: true, Mana: true, StartSynced: true})
>>>>>>> 31b70eee
	require.NoError(t, err)
	defer tests.ShutdownNetwork(t, n)

	// genesis wallet
	genesisSeedBytes, err := base58.Decode("7R1itJx5hVuo9w9hjg5cwKFmek4HMSoBDgJZN8hKGxih")
	require.NoError(t, err, "couldn't decode genesis seed from base58 seed")

	genesisSeed := seed.NewSeed(genesisSeedBytes)
	genesisAddr := genesisSeed.Address(0).Address()
	unspentOutputs, err := n.Peers()[0].GetUnspentOutputs([]string{genesisAddr.Base58()})
	require.NoErrorf(t, err, "could not get unspent outputs on %s", n.Peers()[0].String())
	genesisBalance := unspentOutputs.UnspentOutputs[0].OutputIDs[0].Balances[0].Value
	fmt.Println("faucetRemainBalance:", genesisBalance)

	genesisOutputID, _ := ledgerstate.OutputIDFromBase58(unspentOutputs.UnspentOutputs[0].OutputIDs[0].ID)
	input := ledgerstate.NewUTXOInput(genesisOutputID)

	// splitting genesis funds to one address per peer plus one additional that will be used for the conflict
	// split funds to different addresses of destGenSeed
	spendingGenTx, destGenSeed := CreateOutputs(input, uint64(genesisBalance), genesisSeed.KeyPair(0), numberOfPeers+1, identity.ID{}, "skewed")

	// issue the transaction
	n.Peers()[0].SendTransaction(spendingGenTx.Bytes())

	// sleep the avg. network delay so both partitions confirm their own first seen transaction
	log.Printf("waiting %d seconds avg. network delay to make the transactions "+
		"preferred in their corresponding partition", framework.ParaFCoBAverageNetworkDelay)
	time.Sleep(time.Duration(framework.ParaFCoBAverageNetworkDelay) * time.Second)

	// issue one transaction per peer to pledge mana to nodes
	// leave one unspent output from splitting genesis transaction for further conflict creation

	// prepare all the pledgingTxs
	pledgingTxs := make([]*ledgerstate.Transaction, numberOfPeers+1)
	pledgeSeed := make([]*seed.Seed, numberOfPeers+1)
	receiverId := 0
	// pledge mana from destGenSeed to each peer
	for _, peer := range n.Peers() {
		// get next dest addresses
		destAddr := destGenSeed.Address(uint64(receiverId)).Address()
		fmt.Printf("dest addr: %s\n", destAddr)
		// Get tx output for current dest address

		outputGenTx := spendingGenTx.Essence().Outputs().Filter(func(output ledgerstate.Output) bool {
			return output.Address().Base58() == destAddr.Base58()
		})[0]
		balance, _ := outputGenTx.Balances().Get(ledgerstate.ColorIOTA)
		pledgeInput := ledgerstate.NewUTXOInput(outputGenTx.ID())
		pledgingTxs[receiverId], pledgeSeed[receiverId] = CreateOutputs(pledgeInput, balance, destGenSeed.KeyPair(uint64(receiverId)), 1, peer.ID(), "equal")

		// issue the transaction
		_, err = n.Peers()[0].SendTransaction(pledgingTxs[receiverId].Bytes())
		require.NoError(t, err)
		receiverId++
		time.Sleep(2 * time.Second)
	}
	// sleep 3* the avg. network delay so both partitions confirm their own pledging transaction
	// and 1 avg delay more to make sure each node has mana
	log.Printf("waiting 2 * %d seconds avg. network delay + 5s to make the transactions confirmed", framework.ParaFCoBAverageNetworkDelay)
	time.Sleep(time.Duration(framework.ParaFCoBAverageNetworkDelay)*2*time.Second + 5*time.Second)

	resp1, err := n.Peers()[0].GoShimmerAPI.GetAllMana()
	require.NoError(t, err)
	t.Log(resp1)

	// prepare two conflicting transactions from one additional unused genesis output
	conflictingTxs := make([]*ledgerstate.Transaction, 2)
	conflictingTxIDs := make([]string, 2)
	receiverSeeds := make([]*seed.Seed, 2)
	// get address for last created unused genesis output
	lastAddress := destGenSeed.Address(uint64(numberOfPeers)).Address()
	// Get ast created unused genesis output and its balance
	lastOutputTx := spendingGenTx.Essence().Outputs().Filter(func(output ledgerstate.Output) bool {
		return output.Address().Base58() == lastAddress.Base58()
	})[0]
	lastOutputBalance, _ := lastOutputTx.Balances().Get(ledgerstate.ColorIOTA)
	// prepare two conflicting transactions, one per partition
	for i, peer := range n.Peers()[1:3] {
		conflictInput := ledgerstate.NewUTXOInput(lastOutputTx.ID())
		conflictingTxs[i], receiverSeeds[i] = CreateOutputs(conflictInput, lastOutputBalance, destGenSeed.KeyPair(numberOfPeers), 1, peer.ID(), "equal")

		// issue conflicting transaction
		txId, err := peer.SendTransaction(conflictingTxs[i].Bytes())
		require.NoError(t, err)
		conflictingTxIDs[i] = txId

		// sleep to prefer the first one
		time.Sleep(time.Duration(framework.ParaFCoBAverageNetworkDelay) * time.Second)
	}

	log.Println("waiting for transactions to be available on all peers...")
	missing, err := tests.AwaitTransactionAvailability(n.Peers(), conflictingTxIDs, time.Duration(3)*time.Minute)
	if err != nil {
		assert.NoError(t, err, "transactions should have been available")
		for p, missingOnPeer := range missing {
			log.Printf("missing on peer %s:", p)
			for missingTx := range missingOnPeer {
				log.Println("tx id: ", missingTx)
			}
		}
		return
	}

	expectations := map[string]*tests.ExpectedTransaction{}
	for _, conflictingTx := range conflictingTxs {
		utilsTx := value.ParseTransaction(conflictingTx)
		expectations[conflictingTx.ID().Base58()] = &tests.ExpectedTransaction{
			Inputs:       &utilsTx.Inputs,
			Outputs:      &utilsTx.Outputs,
			UnlockBlocks: &utilsTx.UnlockBlocks,
		}
	}

	// check that the transactions are marked as conflicting
	tests.CheckTransactions(t, n.Peers(), expectations, true, tests.ExpectedInclusionState{
		Finalized:   tests.False(),
		Conflicting: tests.True(),
		Solid:       tests.True(),
	})

	// wait until the voting has finalized
	log.Println("waiting for voting/transaction finalization to be done on all peers...")
	awaitFinalization := map[string]tests.ExpectedInclusionState{}

	awaitFinalization[conflictingTxIDs[0]] = tests.ExpectedInclusionState{
		Finalized: tests.True(),
	}
	awaitFinalization[conflictingTxIDs[1]] = tests.ExpectedInclusionState{
		Finalized: tests.False(),
	}

	err = tests.AwaitTransactionInclusionState(n.Peers(), awaitFinalization, 30*time.Duration(framework.ParaFPCRoundInterval)*time.Second)
	assert.NoError(t, err)

	// now all transactions must be finalized and at most one must be confirmed
	rejected := make([]int, 2)
	confirmed := make([]int, 2)

	for i, conflictingTx := range conflictingTxIDs {
		for _, p := range n.Peers() {
			tx, err := p.GetTransactionByID(conflictingTx)
			assert.NoError(t, err)
			if tx.InclusionState.Confirmed {
				confirmed[i]++
				continue
			}
			if tx.InclusionState.Rejected {
				rejected[i]++
			}
		}
	}

	assert.Equal(t, 0, rejected[0], "the rejected count for first transaction should be equal to 0")
	assert.Equal(t, len(n.Peers()), rejected[1], "the rejected count for second transaction should be equal to %d", len(n.Peers()))
	assert.Equal(t, 0, confirmed[1], "the confirmed count for second transaction should be equal to 0")
	assert.Equal(t, len(n.Peers()), confirmed[0], "the confirmed count for first transaction should be equal to the amount of peers %d", len(n.Peers()))

	t.Log("Waiting for the potentially last rounds")
	time.Sleep(30 * time.Second)
}

func CreateOutputs(input *ledgerstate.UTXOInput, inputBalance uint64, kp *ed25519.KeyPair, nOutputs int, pledgeID identity.ID, balanceType string) (*ledgerstate.Transaction, *seed.Seed) {
	partitionReceiverSeed := seed.NewSeed()

	destAddr := make([]ledgerstate.Address, nOutputs)
	sigLockedColoredOutputs := make([]*ledgerstate.SigLockedColoredOutput, nOutputs)
	outputs := make([]ledgerstate.Output, nOutputs)
	outputBalances := createBalances(balanceType, nOutputs, inputBalance)
	for i := 0; i < nOutputs; i++ {
		destAddr[i] = partitionReceiverSeed.Address(uint64(i)).Address()
		sigLockedColoredOutputs[i] = ledgerstate.NewSigLockedColoredOutput(ledgerstate.NewColoredBalances(map[ledgerstate.Color]uint64{
			ledgerstate.ColorIOTA: outputBalances[i],
		}), destAddr[i])
		outputs[i] = sigLockedColoredOutputs[i]
	}

	txEssence := ledgerstate.NewTransactionEssence(0, time.Now(), pledgeID, pledgeID, ledgerstate.NewInputs(input), ledgerstate.NewOutputs(outputs...))

	sig := ledgerstate.NewED25519Signature(kp.PublicKey, kp.PrivateKey.Sign(txEssence.Bytes()))
	unlockBlock := ledgerstate.NewSignatureUnlockBlock(sig)
	tx := ledgerstate.NewTransaction(txEssence, ledgerstate.UnlockBlocks{unlockBlock})
	return tx, partitionReceiverSeed
}

func createBalances(balanceType string, nOutputs int, inputBalance uint64) []uint64 {
	outputBalances := make([]uint64, 0)
	// make sure the output balances are equal input
	var totalBalance uint64 = 0
	switch balanceType {
	// input is divided equally among outputs
	case "equal":
		for i := 0; i < nOutputs-1; i++ {
			outputBalances = append(outputBalances, inputBalance/uint64(nOutputs))
			totalBalance, _ = ledgerstate.SafeAddUint64(totalBalance, outputBalances[i])
		}
		lastBalance, _ := ledgerstate.SafeSubUint64(inputBalance, totalBalance)
		outputBalances = append(outputBalances, lastBalance)
		fmt.Printf("equal balances %v", outputBalances)
	// first output gets 90% of all input funds
	case "skewed":
		if nOutputs == 1 {
			outputBalances = append(outputBalances, inputBalance)
			fmt.Println("one balance")
		} else {
			fmt.Printf("before %v", outputBalances)
			outputBalances = append(outputBalances, inputBalance*9/10)
			remainingBalance, _ := ledgerstate.SafeSubUint64(inputBalance, outputBalances[0])
			fmt.Printf("remaining %v", outputBalances)
			for i := 1; i < nOutputs-1; i++ {
				outputBalances = append(outputBalances, remainingBalance/uint64(nOutputs-1))
				totalBalance, _ = ledgerstate.SafeAddUint64(totalBalance, outputBalances[i])
			}
			lastBalance, _ := ledgerstate.SafeSubUint64(remainingBalance, totalBalance)
			outputBalances = append(outputBalances, lastBalance)
			// outputBalances = append(outputBalances, createBalances("equal", nOutputs-1, remainingBalance)...)
			fmt.Printf("ready %v", outputBalances)
		}
	}
	log.Printf("Transaction balances; input: %d, output: %v", inputBalance, outputBalances)
	return outputBalances
}<|MERGE_RESOLUTION|>--- conflicted
+++ resolved
@@ -31,11 +31,7 @@
 	// }()
 
 	// create two partitions with their own peers
-<<<<<<< HEAD
-	n, err := f.CreateNetwork("conflict", numberOfPeers, framework.CreateNetworkConfig{Mana: true})
-=======
-	n, err := f.CreateNetworkWithMana("conflict", numberOfPeers, 3, framework.CreateNetworkConfig{Faucet: true, Mana: true, StartSynced: true})
->>>>>>> 31b70eee
+	n, err := f.CreateNetworkWithMana("conflict", numberOfPeers, framework.CreateNetworkConfig{Faucet: true, Mana: true, StartSynced: true})
 	require.NoError(t, err)
 	defer tests.ShutdownNetwork(t, n)
 
