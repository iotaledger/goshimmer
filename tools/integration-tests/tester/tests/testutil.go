package tests

import (
	"context"
	"fmt"
	"log"
	"testing"
	"time"

	"github.com/cockroachdb/errors"
	"github.com/iotaledger/hive.go/identity"
	"github.com/mr-tron/base58"
	"github.com/stretchr/testify/require"
	"golang.org/x/crypto/blake2b"

<<<<<<< HEAD
	"github.com/iotaledger/goshimmer/packages/jsonmodels"
	"github.com/iotaledger/goshimmer/packages/ledgerstate"
	"github.com/iotaledger/goshimmer/packages/tangle/payload"

=======
	"github.com/iotaledger/goshimmer/client"
	"github.com/iotaledger/goshimmer/packages/jsonmodels"
	"github.com/iotaledger/goshimmer/packages/ledgerstate"
	"github.com/iotaledger/goshimmer/packages/tangle/payload"
>>>>>>> 862d2448
	"github.com/iotaledger/goshimmer/tools/integration-tests/tester/framework"
)

var faucetPoWDifficulty = framework.PeerConfig().Faucet.PowDifficulty

const (
	// Timeout denotes the default condition polling timout duration.
	Timeout = 3 * time.Minute
	// Tick denotes the default condition polling tick time.
	Tick = 500 * time.Millisecond

	shutdownGraceTime = time.Minute
)

// DataMessageSent defines a struct to identify from which issuer a data message was sent.
type DataMessageSent struct {
	number          int
	id              string
	data            []byte
	issuerPublicKey string
}

// TransactionConfig defines the configuration for a transaction.
type TransactionConfig struct {
	FromAddressIndex      uint64
	ToAddressIndex        uint64
	AccessManaPledgeID    identity.ID
	ConsensusManaPledgeID identity.ID
}

// Context creates a new context that matches the test deadline.
func Context(ctx context.Context, t *testing.T) (context.Context, context.CancelFunc) {
	if d, ok := t.Deadline(); ok {
		return context.WithDeadline(ctx, d.Add(-shutdownGraceTime))
	}
	return context.WithCancel(ctx)
}

// Synced returns whether node is synchronized.
func Synced(t *testing.T, node *framework.Node) bool {
	info, err := node.Info()
	require.NoError(t, err)
	return info.TangleTime.Synced
}

// Mana returns the mana reported by node.
func Mana(t *testing.T, node *framework.Node) jsonmodels.Mana {
	info, err := node.Info()
	require.NoError(t, err)
	return info.Mana
}

// AddressUnspentOutputs returns the unspent outputs on address.
func AddressUnspentOutputs(t *testing.T, node *framework.Node, address ledgerstate.Address) []jsonmodels.WalletOutput {
	resp, err := node.PostAddressUnspentOutputs([]string{address.Base58()})
	require.NoErrorf(t, err, "node=%s, address=%s, PostAddressUnspentOutputs failed", node, address.Base58())
	require.Lenf(t, resp.UnspentOutputs, 1, "invalid response")
	require.Equalf(t, address.Base58(), resp.UnspentOutputs[0].Address.Base58, "invalid response")

	return resp.UnspentOutputs[0].Outputs
}

// Balance returns the total balance of color at address.
func Balance(t *testing.T, node *framework.Node, address ledgerstate.Address, color ledgerstate.Color) uint64 {
	unspentOutputs := AddressUnspentOutputs(t, node, address)

	var sum uint64
	for _, output := range unspentOutputs {
		out, err := output.Output.ToLedgerstateOutput()
		require.NoError(t, err)
		balance, _ := out.Balances().Get(color)
		sum += balance
	}
	return sum
}

// SendFaucetRequest sends a data message on a given peer and returns the id and a DataMessageSent struct. By default,
// it pledges mana to the peer making the request.
func SendFaucetRequest(t *testing.T, node *framework.Node, addr ledgerstate.Address, manaPledgeIDs ...string) (string, DataMessageSent) {
	nodeID := base58.Encode(node.ID().Bytes())
	aManaPledgeID, cManaPledgeID := nodeID, nodeID
	if len(manaPledgeIDs) > 1 {
		aManaPledgeID, cManaPledgeID = manaPledgeIDs[0], manaPledgeIDs[1]
	}

	resp, err := node.SendFaucetRequest(addr.Base58(), faucetPoWDifficulty, aManaPledgeID, cManaPledgeID)
	require.NoErrorf(t, err, "node=%s, address=%s, SendFaucetRequest failed", node, addr.Base58())

	sent := DataMessageSent{
		id:              resp.ID,
		data:            nil,
		issuerPublicKey: node.Identity.PublicKey().String(),
	}
	return resp.ID, sent
}

// SendDataMessage sends a data message on a given peer and returns the id and a DataMessageSent struct.
func SendDataMessage(t *testing.T, node *framework.Node, data []byte, number int) (string, DataMessageSent) {
	id, err := node.Data(data)
	require.NoErrorf(t, err, "node=%s, 'Data' failed", node)

	sent := DataMessageSent{
		number: number,
		id:     id,
		// save payload to be able to compare API response
		data:            payload.NewGenericDataPayload(data).Bytes(),
		issuerPublicKey: node.Identity.PublicKey().String(),
	}
	return id, sent
}

// SendDataMessages sends a total of numMessages data messages and saves the sent message to a map.
// It chooses the peers to send the messages from in a round-robin fashion.
func SendDataMessages(t *testing.T, peers []*framework.Node, numMessages int, idsMap ...map[string]DataMessageSent) map[string]DataMessageSent {
	var result map[string]DataMessageSent
	if len(idsMap) > 0 {
		result = idsMap[0]
	} else {
		result = make(map[string]DataMessageSent, numMessages)
	}

	for i := 0; i < numMessages; i++ {
		data := []byte(fmt.Sprintf("Test: %d", i))

		id, sent := SendDataMessage(t, peers[i%len(peers)], data, i)
		result[id] = sent
	}
	return result
}

// SendTransaction sends a transaction of value and color. It returns the transactionID and the error return by PostTransaction.
// If addrBalance is given the balance mutation are added to that map.
func SendTransaction(t *testing.T, from *framework.Node, to *framework.Node, color ledgerstate.Color, value uint64, txConfig TransactionConfig, addrBalance ...map[string]map[ledgerstate.Color]uint64) (string, error) {
	inputAddr := from.Seed.Address(txConfig.FromAddressIndex).Address()
	outputAddr := to.Seed.Address(txConfig.ToAddressIndex).Address()

	unspentOutputs := AddressUnspentOutputs(t, from, inputAddr)
	require.NotEmptyf(t, unspentOutputs, "address=%s, no unspent outputs", inputAddr.Base58())

	inputColor := color
	if color == ledgerstate.ColorMint {
		inputColor = ledgerstate.ColorIOTA
	}
	balance := Balance(t, from, inputAddr, inputColor)
	require.GreaterOrEqualf(t, balance, value, "address=%s, insufficient balance", inputAddr.Base58())

	out, err := unspentOutputs[0].Output.ToLedgerstateOutput()
	require.NoError(t, err)

	input := ledgerstate.NewUTXOInput(out.ID())

	var outputs ledgerstate.Outputs
	output := ledgerstate.NewSigLockedColoredOutput(ledgerstate.NewColoredBalances(map[ledgerstate.Color]uint64{
		color: value,
	}), outputAddr)
	outputs = append(outputs, output)

	// handle remainder address
	if balance > value {
		output := ledgerstate.NewSigLockedColoredOutput(ledgerstate.NewColoredBalances(map[ledgerstate.Color]uint64{
			inputColor: balance - value,
		}), inputAddr)
		outputs = append(outputs, output)
	}

	txEssence := ledgerstate.NewTransactionEssence(0, time.Now(), txConfig.AccessManaPledgeID, txConfig.ConsensusManaPledgeID, ledgerstate.NewInputs(input), ledgerstate.NewOutputs(outputs...))
	sig := ledgerstate.NewED25519Signature(from.KeyPair(txConfig.FromAddressIndex).PublicKey, from.KeyPair(txConfig.FromAddressIndex).PrivateKey.Sign(txEssence.Bytes()))
	unlockBlock := ledgerstate.NewSignatureUnlockBlock(sig)
	txn := ledgerstate.NewTransaction(txEssence, ledgerstate.UnlockBlocks{unlockBlock})

	outputColor := color
	if color == ledgerstate.ColorMint {
		mintOutput := txn.Essence().Outputs()[OutputIndex(txn, outputAddr)]
		outputColor = blake2b.Sum256(mintOutput.ID().Bytes())
	}

	// send transaction
	resp, err := from.PostTransaction(txn.Bytes())
	if err != nil {
		return "", err
	}

	if len(addrBalance) > 0 {
		if addrBalance[0][inputAddr.Base58()] == nil {
			addrBalance[0][inputAddr.Base58()] = make(map[ledgerstate.Color]uint64)
		}
		addrBalance[0][inputAddr.Base58()][inputColor] -= value
		if addrBalance[0][outputAddr.Base58()] == nil {
			addrBalance[0][outputAddr.Base58()] = make(map[ledgerstate.Color]uint64)
		}
		addrBalance[0][outputAddr.Base58()][outputColor] += value
	}
	return resp.TransactionID, nil
}

// RequireMessagesAvailable asserts that all nodes have received MessageIDs in waitFor time, periodically checking each tick.
func RequireMessagesAvailable(t *testing.T, nodes []*framework.Node, messageIDs map[string]DataMessageSent, waitFor time.Duration, tick time.Duration) {
	missing := make(map[identity.ID]map[string]struct{}, len(nodes))
	for _, node := range nodes {
		missing[node.ID()] = make(map[string]struct{}, len(messageIDs))
		for messageID := range messageIDs {
			missing[node.ID()][messageID] = struct{}{}
		}
	}

	condition := func() bool {
		for _, node := range nodes {
			nodeMissing := missing[node.ID()]
			for messageID := range nodeMissing {
				msg, err := node.GetMessage(messageID)
				// retry, when the message could not be found
				if errors.Is(err, client.ErrNotFound) {
					continue
				}
				require.NoErrorf(t, err, "node=%s, messageID=%s, 'GetMessage' failed", node, messageID)
				require.Equal(t, messageID, msg.ID)
				delete(nodeMissing, messageID)
				if len(nodeMissing) == 0 {
					delete(missing, node.ID())
				}
			}
		}
		return len(missing) == 0
	}

	log.Printf("Waiting for %d messages to become available...", len(messageIDs))
	require.Eventuallyf(t, condition, waitFor, tick,
		"%d out of %d nodes did not receive all messages", len(missing), len(nodes))
	log.Println("Waiting for message... done")
}

// RequireMessagesEqual asserts that all nodes return the correct data messages as specified in messagesByID.
func RequireMessagesEqual(t *testing.T, nodes []*framework.Node, messagesByID map[string]DataMessageSent) {
	for _, node := range nodes {
		for messageID := range messagesByID {
			resp, err := node.GetMessage(messageID)
			require.NoErrorf(t, err, "node=%s, messageID=%s, 'GetMessage' failed", node, messageID)
			require.Equal(t, resp.ID, messageID)

			respMetadata, err := node.GetMessageMetadata(messageID)
			require.NoErrorf(t, err, "node=%s, messageID=%s, 'GetMessageMetadata' failed", node, messageID)
			require.Equal(t, respMetadata.ID, messageID)

			// check for general information
			msgSent := messagesByID[messageID]

			require.Equalf(t, msgSent.issuerPublicKey, resp.IssuerPublicKey, "messageID=%s, issuer=%s not correct issuer in %s.", msgSent.id, msgSent.issuerPublicKey, node)
			if msgSent.data != nil {
				require.Equalf(t, msgSent.data, resp.Payload, "messageID=%s, issuer=%s data not equal in %s.", msgSent.id, msgSent.issuerPublicKey, node)
			}
			require.Truef(t, respMetadata.Solid, "messageID=%s, issuer=%s not solid in %s", msgSent.id, msgSent.issuerPublicKey, node)
		}
	}
}

// RequireBalancesEqual asserts that all nodes report the balances as specified in balancesByAddress.
func RequireBalancesEqual(t *testing.T, nodes []*framework.Node, balancesByAddress map[string]map[ledgerstate.Color]uint64) {
	for _, node := range nodes {
		for addrString, balances := range balancesByAddress {
			for color, balance := range balances {
				addr, err := ledgerstate.AddressFromBase58EncodedString(addrString)
				require.NoErrorf(t, err, "invalid address string: %s", addrString)
				require.Equalf(t, balance, Balance(t, node, addr, color),
					"balance for color '%s' on address '%s' (node='%s') does not match", color, addr.Base58(), node)
			}
		}
	}
}

// RequireNoUnspentOutputs asserts that on all node the given addresses do not have any unspent outputs.
func RequireNoUnspentOutputs(t *testing.T, nodes []*framework.Node, addresses ...ledgerstate.Address) {
	for _, node := range nodes {
		for _, addr := range addresses {
			unspent := AddressUnspentOutputs(t, node, addr)
			require.Empty(t, unspent, "address %s should not have any UTXOs", addr)
		}
	}
}

// ExpectedInclusionState is an expected inclusion state.
// All fields are optional.
type ExpectedInclusionState struct {
	// The optional confirmed state to check against.
	Confirmed *bool
	// The optional finalized state to check against.
	Finalized *bool
	// The optional conflict state to check against.
	Conflicting *bool
	// The optional solid state to check against.
	SolidityType *string
	// The optional rejected state to check against.
	Rejected *bool
	// The optional liked state to check against.
	Liked *bool
}

// True returns a pointer to a true bool.
func True() *bool {
	x := true
	return &x
}

// False returns a pointer to a false bool.
func False() *bool {
	x := false
	return &x
}

// Solid returns a pointer to the string representation of the Solid SolidityType.
func Solid() *string {
	x := ledgerstate.Solid.String()
	return &x
}

// ExpectedTransaction defines the expected data of a transaction.
// All fields are optional.
type ExpectedTransaction struct {
	Inputs []*jsonmodels.Input
	// The optional outputs to check against.
	Outputs []*jsonmodels.Output
	// The optional unlock blocks to check against.
	UnlockBlocks []*jsonmodels.UnlockBlock
}

<<<<<<< HEAD
// CheckTransactions performs checks to make sure that all peers have received all transactions.
// Optionally takes an expected inclusion state for all supplied transaction IDs and expected transaction
// data per transaction ID.
func CheckTransactions(t *testing.T, peers []*framework.Peer, transactionIDs map[string]*ExpectedTransaction, checkSynchronized bool, expectedInclusionState ExpectedInclusionState) {
	for _, peer := range peers {
		if checkSynchronized {
			// check that the peer sees itself as synchronized
			info, err := peer.Info()
			require.NoError(t, err)
			require.Truef(t, info.TangleTime.Synced, "peer '%s' not synced", peer)
		}

		for txId, expectedTransaction := range transactionIDs {
			transaction, err := peer.GetTransaction(txId)
			require.NoError(t, err)

			inclusionState, err := peer.GetTransactionInclusionState(txId)
			require.NoError(t, err)

			metadata, err := peer.GetTransactionMetadata(txId)
			require.NoError(t, err)

			consensusData, err := peer.GetTransactionConsensusMetadata(txId)
			require.NoError(t, err)

			// check inclusion state
			if expectedInclusionState.Confirmed != nil {
				assert.Equal(t, *expectedInclusionState.Confirmed, inclusionState.Confirmed, "confirmed state doesn't match - tx %s - peer '%s'", txId, peer)
			}
			if expectedInclusionState.Conflicting != nil {
				assert.Equal(t, *expectedInclusionState.Conflicting, inclusionState.Conflicting, "conflict state doesn't match - tx %s - peer '%s'", txId, peer)
			}
			if expectedInclusionState.SolidityType != nil {
				assert.Equal(t, *expectedInclusionState.SolidityType, metadata.SolidityType, "solid state doesn't match - tx %s - peer '%s'", txId, peer)
			}
			if expectedInclusionState.Rejected != nil {
				assert.Equal(t, *expectedInclusionState.Rejected, inclusionState.Rejected, "rejected state doesn't match - tx %s - peer '%s'", txId, peer)
			}
			if expectedInclusionState.Liked != nil {
				assert.Equal(t, *expectedInclusionState.Liked, consensusData.Liked, "liked state doesn't match - tx %s - peer '%s'", txId, peer)
			}
=======
// RequireTransactionsEqual asserts that all nodes return the correct transactions as specified in transactionsByID.
func RequireTransactionsEqual(t *testing.T, nodes []*framework.Node, transactionsByID map[string]*ExpectedTransaction) {
	for _, node := range nodes {
		for txID, expTransaction := range transactionsByID {
			transaction, err := node.GetTransaction(txID)
			require.NoErrorf(t, err, "node%s, txID=%s, 'GetTransaction' failed", node, txID)
>>>>>>> 862d2448

			if expTransaction != nil {
				if expTransaction.Inputs != nil {
					require.Equalf(t, expTransaction.Inputs, transaction.Inputs, "node=%s, txID=%s, inputs do not match", node, txID)
				}
				if expTransaction.Outputs != nil {
					require.Equalf(t, expTransaction.Outputs, transaction.Outputs, "node=%s, txID=%s, outputs do not match", node, txID)
				}
				if expTransaction.UnlockBlocks != nil {
					require.Equalf(t, expTransaction.UnlockBlocks, transaction.UnlockBlocks, "node=%s, txID=%s, signatures do not match", node, txID)
				}
			}
		}
	}
}

// RequireInclusionStateEqual asserts that all nodes have received the transaction and have correct expectedStates
// in waitFor time, periodically checking each tick.
func RequireInclusionStateEqual(t *testing.T, nodes []*framework.Node, expectedStates map[string]ExpectedInclusionState, waitFor time.Duration, tick time.Duration) {
	condition := func() bool {
		for _, node := range nodes {
			for txID, expInclState := range expectedStates {
				_, err := node.GetTransaction(txID)
				// retry, when the transaction could not be found
				if errors.Is(err, client.ErrNotFound) {
					continue
				}
				require.NoErrorf(t, err, "node=%s, txID=%, 'GetTransaction' failed", node, txID)

<<<<<<< HEAD
// AwaitTransactionInclusionState awaits on all given peers until the specified transactions
// have the expected state or max duration is reached. This function does not gracefully
// handle the transactions not existing on the given peers, therefore it must be ensured
// the the transactions exist beforehand.
func AwaitTransactionInclusionState(peers []*framework.Peer, transactionIDs map[string]ExpectedInclusionState, maxAwait time.Duration) error {
	s := time.Now()
	for ; time.Since(s) < maxAwait; time.Sleep(1 * time.Second) {
		var wg sync.WaitGroup
		wg.Add(len(peers))
		counter := int32(len(peers) * len(transactionIDs))
		for _, p := range peers {
			go func(p *framework.Peer) {
				defer wg.Done()
				for txID := range transactionIDs {
					inclusionState, err := p.GetTransactionInclusionState(txID)
					if err != nil {
						continue
					}
					metadata, err := p.GetTransactionMetadata(txID)
					if err != nil {
						continue
					}
					consensusData, err := p.GetTransactionConsensusMetadata(txID)
					if err != nil {
						continue
					}
					expInclState := transactionIDs[txID]
					if expInclState.Confirmed != nil && *expInclState.Confirmed != inclusionState.Confirmed {
						continue
					}
					if expInclState.Conflicting != nil && *expInclState.Conflicting != inclusionState.Conflicting {
						continue
					}
					if expInclState.Finalized != nil && *expInclState.Finalized != metadata.Finalized {
						continue
					}
					if expInclState.Liked != nil && *expInclState.Liked != consensusData.Liked {
						continue
					}
					if expInclState.Rejected != nil && *expInclState.Rejected != inclusionState.Rejected {
						continue
					}
					if expInclState.SolidityType != nil && *expInclState.SolidityType != metadata.SolidityType {
						continue
					}
					atomic.AddInt32(&counter, -1)
=======
				// the inclusion state can change, so we should check all transactions every time
				if !inclusionStateEqual(t, node, txID, expInclState) {
					return false
>>>>>>> 862d2448
				}
			}
		}
		return true
	}

	log.Printf("Waiting for %d transactions to reach the correct inclusion state...", len(expectedStates))
	require.Eventually(t, condition, waitFor, tick)
	log.Println("Waiting for inclusion state... done")
}

// ShutdownNetwork shuts down the network and reports errors.
func ShutdownNetwork(ctx context.Context, t *testing.T, n interface{ Shutdown(context.Context) error }) {
	log.Println("Shutting down network...")
	require.NoError(t, n.Shutdown(ctx))
	log.Println("Shutting down network... done")
}

// OutputIndex returns the index of the first output to address.
func OutputIndex(transaction *ledgerstate.Transaction, address ledgerstate.Address) int {
	for i, output := range transaction.Essence().Outputs() {
		if output.Address().Equals(address) {
			return i
		}
	}
	panic("invalid address")
}

func inclusionStateEqual(t *testing.T, node *framework.Node, txID string, expInclState ExpectedInclusionState) bool {
	inclusionState, err := node.GetTransactionInclusionState(txID)
	require.NoErrorf(t, err, "node=%s, txID=%, 'GetTransactionInclusionState' failed")
	metadata, err := node.GetTransactionMetadata(txID)
	require.NoErrorf(t, err, "node=%s, txID=%, 'GetTransactionMetadata' failed")
	consensusData, err := node.GetTransactionConsensusMetadata(txID)
	require.NoErrorf(t, err, "node=%s, txID=%, 'GetTransactionConsensusMetadata' failed")

	if (expInclState.Confirmed != nil && *expInclState.Confirmed != inclusionState.Confirmed) ||
		(expInclState.Finalized != nil && *expInclState.Finalized != metadata.Finalized) ||
		(expInclState.Conflicting != nil && *expInclState.Conflicting != inclusionState.Conflicting) ||
		(expInclState.Solid != nil && *expInclState.Solid != metadata.Solid) ||
		(expInclState.Rejected != nil && *expInclState.Rejected != inclusionState.Rejected) ||
		(expInclState.Liked != nil && *expInclState.Liked != consensusData.Liked) {
		return false
	}
	return true
}<|MERGE_RESOLUTION|>--- conflicted
+++ resolved
@@ -13,17 +13,10 @@
 	"github.com/stretchr/testify/require"
 	"golang.org/x/crypto/blake2b"
 
-<<<<<<< HEAD
-	"github.com/iotaledger/goshimmer/packages/jsonmodels"
-	"github.com/iotaledger/goshimmer/packages/ledgerstate"
-	"github.com/iotaledger/goshimmer/packages/tangle/payload"
-
-=======
 	"github.com/iotaledger/goshimmer/client"
 	"github.com/iotaledger/goshimmer/packages/jsonmodels"
 	"github.com/iotaledger/goshimmer/packages/ledgerstate"
 	"github.com/iotaledger/goshimmer/packages/tangle/payload"
->>>>>>> 862d2448
 	"github.com/iotaledger/goshimmer/tools/integration-tests/tester/framework"
 )
 
@@ -348,56 +341,12 @@
 	UnlockBlocks []*jsonmodels.UnlockBlock
 }
 
-<<<<<<< HEAD
-// CheckTransactions performs checks to make sure that all peers have received all transactions.
-// Optionally takes an expected inclusion state for all supplied transaction IDs and expected transaction
-// data per transaction ID.
-func CheckTransactions(t *testing.T, peers []*framework.Peer, transactionIDs map[string]*ExpectedTransaction, checkSynchronized bool, expectedInclusionState ExpectedInclusionState) {
-	for _, peer := range peers {
-		if checkSynchronized {
-			// check that the peer sees itself as synchronized
-			info, err := peer.Info()
-			require.NoError(t, err)
-			require.Truef(t, info.TangleTime.Synced, "peer '%s' not synced", peer)
-		}
-
-		for txId, expectedTransaction := range transactionIDs {
-			transaction, err := peer.GetTransaction(txId)
-			require.NoError(t, err)
-
-			inclusionState, err := peer.GetTransactionInclusionState(txId)
-			require.NoError(t, err)
-
-			metadata, err := peer.GetTransactionMetadata(txId)
-			require.NoError(t, err)
-
-			consensusData, err := peer.GetTransactionConsensusMetadata(txId)
-			require.NoError(t, err)
-
-			// check inclusion state
-			if expectedInclusionState.Confirmed != nil {
-				assert.Equal(t, *expectedInclusionState.Confirmed, inclusionState.Confirmed, "confirmed state doesn't match - tx %s - peer '%s'", txId, peer)
-			}
-			if expectedInclusionState.Conflicting != nil {
-				assert.Equal(t, *expectedInclusionState.Conflicting, inclusionState.Conflicting, "conflict state doesn't match - tx %s - peer '%s'", txId, peer)
-			}
-			if expectedInclusionState.SolidityType != nil {
-				assert.Equal(t, *expectedInclusionState.SolidityType, metadata.SolidityType, "solid state doesn't match - tx %s - peer '%s'", txId, peer)
-			}
-			if expectedInclusionState.Rejected != nil {
-				assert.Equal(t, *expectedInclusionState.Rejected, inclusionState.Rejected, "rejected state doesn't match - tx %s - peer '%s'", txId, peer)
-			}
-			if expectedInclusionState.Liked != nil {
-				assert.Equal(t, *expectedInclusionState.Liked, consensusData.Liked, "liked state doesn't match - tx %s - peer '%s'", txId, peer)
-			}
-=======
 // RequireTransactionsEqual asserts that all nodes return the correct transactions as specified in transactionsByID.
 func RequireTransactionsEqual(t *testing.T, nodes []*framework.Node, transactionsByID map[string]*ExpectedTransaction) {
 	for _, node := range nodes {
 		for txID, expTransaction := range transactionsByID {
 			transaction, err := node.GetTransaction(txID)
 			require.NoErrorf(t, err, "node%s, txID=%s, 'GetTransaction' failed", node, txID)
->>>>>>> 862d2448
 
 			if expTransaction != nil {
 				if expTransaction.Inputs != nil {
@@ -427,58 +376,9 @@
 				}
 				require.NoErrorf(t, err, "node=%s, txID=%, 'GetTransaction' failed", node, txID)
 
-<<<<<<< HEAD
-// AwaitTransactionInclusionState awaits on all given peers until the specified transactions
-// have the expected state or max duration is reached. This function does not gracefully
-// handle the transactions not existing on the given peers, therefore it must be ensured
-// the the transactions exist beforehand.
-func AwaitTransactionInclusionState(peers []*framework.Peer, transactionIDs map[string]ExpectedInclusionState, maxAwait time.Duration) error {
-	s := time.Now()
-	for ; time.Since(s) < maxAwait; time.Sleep(1 * time.Second) {
-		var wg sync.WaitGroup
-		wg.Add(len(peers))
-		counter := int32(len(peers) * len(transactionIDs))
-		for _, p := range peers {
-			go func(p *framework.Peer) {
-				defer wg.Done()
-				for txID := range transactionIDs {
-					inclusionState, err := p.GetTransactionInclusionState(txID)
-					if err != nil {
-						continue
-					}
-					metadata, err := p.GetTransactionMetadata(txID)
-					if err != nil {
-						continue
-					}
-					consensusData, err := p.GetTransactionConsensusMetadata(txID)
-					if err != nil {
-						continue
-					}
-					expInclState := transactionIDs[txID]
-					if expInclState.Confirmed != nil && *expInclState.Confirmed != inclusionState.Confirmed {
-						continue
-					}
-					if expInclState.Conflicting != nil && *expInclState.Conflicting != inclusionState.Conflicting {
-						continue
-					}
-					if expInclState.Finalized != nil && *expInclState.Finalized != metadata.Finalized {
-						continue
-					}
-					if expInclState.Liked != nil && *expInclState.Liked != consensusData.Liked {
-						continue
-					}
-					if expInclState.Rejected != nil && *expInclState.Rejected != inclusionState.Rejected {
-						continue
-					}
-					if expInclState.SolidityType != nil && *expInclState.SolidityType != metadata.SolidityType {
-						continue
-					}
-					atomic.AddInt32(&counter, -1)
-=======
 				// the inclusion state can change, so we should check all transactions every time
 				if !inclusionStateEqual(t, node, txID, expInclState) {
 					return false
->>>>>>> 862d2448
 				}
 			}
 		}
@@ -518,7 +418,7 @@
 	if (expInclState.Confirmed != nil && *expInclState.Confirmed != inclusionState.Confirmed) ||
 		(expInclState.Finalized != nil && *expInclState.Finalized != metadata.Finalized) ||
 		(expInclState.Conflicting != nil && *expInclState.Conflicting != inclusionState.Conflicting) ||
-		(expInclState.Solid != nil && *expInclState.Solid != metadata.Solid) ||
+		(expInclState.SolidityType != nil && *expInclState.SolidityType != metadata.SolidityType) ||
 		(expInclState.Rejected != nil && *expInclState.Rejected != inclusionState.Rejected) ||
 		(expInclState.Liked != nil && *expInclState.Liked != consensusData.Liked) {
 		return false
