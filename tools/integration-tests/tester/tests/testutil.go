--- conflicted
+++ resolved
@@ -76,26 +76,6 @@
 }
 
 // AwaitInitialFaucetOutputsPrepared waits until the initial outputs are prepared by the faucet.
-<<<<<<< HEAD
-func AwaitInitialFaucetOutputsPrepared(t *testing.T, faucet *framework.Node, peers []*framework.Node, wantedGoF ...gof.GradeOfFinality) {
-	addrToCheck := faucet.Address(faucet.Config().Faucet.PreparedOutputsCount).Base58()
-	require.Eventually(t, func() bool {
-		avail := true
-		for _, p := range peers {
-			resp, err := p.PostAddressUnspentOutputs([]string{addrToCheck})
-			require.NoError(t, err)
-			if len(resp.UnspentOutputs[0].Outputs) == 0 {
-				avail = false
-				break
-			}
-			if len(wantedGoF) > 0 && resp.UnspentOutputs[0].Outputs[0].GradeOfFinality != wantedGoF[0] {
-				avail = false
-				break
-			}
-		}
-		return avail
-	}, time.Minute, Tick)
-=======
 func AwaitInitialFaucetOutputsPrepared(t *testing.T, faucet *framework.Node) {
 	supplyOutputsCount := faucet.Config().SupplyOutputsCount
 	splittingMultiplayer := faucet.Config().SplittingMultiplier
@@ -123,7 +103,6 @@
 	}, time.Minute, Tick)
 	// give the faucet time to save the latest confirmed output
 	time.Sleep(3 * time.Second)
->>>>>>> 4ca9407a
 }
 
 // AddressUnspentOutputs returns the unspent outputs on address.
