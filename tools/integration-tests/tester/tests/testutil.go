package tests

import (
	"errors"
	"fmt"
	"math/rand"
	"sync"
	"sync/atomic"
	"testing"
	"time"

	"github.com/iotaledger/goshimmer/dapps/valuetransfers/packages/address"
	"github.com/iotaledger/goshimmer/dapps/valuetransfers/packages/address/signaturescheme"
	"github.com/iotaledger/goshimmer/dapps/valuetransfers/packages/balance"
	"github.com/iotaledger/goshimmer/dapps/valuetransfers/packages/transaction"
	"github.com/iotaledger/goshimmer/packages/binary/messagelayer/payload"
	"github.com/iotaledger/goshimmer/plugins/webapi/value/utils"
	"github.com/iotaledger/goshimmer/tools/integration-tests/tester/framework"
	"github.com/iotaledger/hive.go/types"
	"github.com/stretchr/testify/assert"
	"github.com/stretchr/testify/require"
)

var (
	ErrTransactionNotAvailableInTime = errors.New("transaction was not available in time")
	ErrTransactionStateNotSameInTime = errors.New("transaction state did not materialize in time")
)

const maxRetry = 50

// DataMessageSent defines a struct to identify from which issuer a data message was sent.
type DataMessageSent struct {
	number          int
	id              string
	data            []byte
	issuerPublicKey string
}

type Shutdowner interface {
	Shutdown() error
}

// SendDataMessagesOnRandomPeer sends data messages on a random peer and saves the sent message to a map.
func SendDataMessagesOnRandomPeer(t *testing.T, peers []*framework.Peer, numMessages int, idsMap ...map[string]DataMessageSent) map[string]DataMessageSent {
	var ids map[string]DataMessageSent
	if len(idsMap) > 0 {
		ids = idsMap[0]
	} else {
		ids = make(map[string]DataMessageSent, numMessages)
	}

	for i := 0; i < numMessages; i++ {
		data := []byte(fmt.Sprintf("Test%d", i))

		peer := peers[rand.Intn(len(peers))]
		id, sent := SendDataMessage(t, peer, data, i)

		ids[id] = sent
	}

	return ids
}

// SendDataMessage sends a data message on a given peer and returns the id and a DataMessageSent struct.
func SendDataMessage(t *testing.T, peer *framework.Peer, data []byte, number int) (string, DataMessageSent) {
	id, err := peer.Data(data)
	require.NoErrorf(t, err, "could not send message on %s", peer.String())

	sent := DataMessageSent{
		number: number,
		id:     id,
		// save payload to be able to compare API response
		data:            payload.NewData(data).Bytes(),
		issuerPublicKey: peer.Identity.PublicKey().String(),
	}
	return id, sent
}

// SendFaucetRequestOnRandomPeer sends a faucet request on a given peer and returns the id and a DataMessageSent struct.
func SendFaucetRequestOnRandomPeer(t *testing.T, peers []*framework.Peer, numMessages int) (ids map[string]DataMessageSent, addrBalance map[string]map[balance.Color]int64) {
	ids = make(map[string]DataMessageSent, numMessages)
	addrBalance = make(map[string]map[balance.Color]int64)
<<<<<<< HEAD
	for _, p := range peers {
		addr := p.Seed.Address(0).String()
		addrBalance[addr] = make(map[balance.Color]int64)
		addrBalance[addr][balance.ColorIOTA] = 0
	}
=======
>>>>>>> c7af761c

	for i := 0; i < numMessages; i++ {
		peer := peers[rand.Intn(len(peers))]
		addr := peer.Seed().Address(uint64(i))
		id, sent := SendFaucetRequest(t, peer, addr)
		ids[id] = sent
<<<<<<< HEAD
		addrBalance[peer.Seed.Address(0).String()][balance.ColorIOTA] += framework.ParaFaucetTokensPerRequest
=======
		addrBalance[addr.String()] = map[balance.Color]int64{
			balance.ColorIOTA: framework.ParaFaucetTokensPerRequest,
		}
>>>>>>> c7af761c
	}

	return ids, addrBalance
}

// SendFaucetRequest sends a data message on a given peer and returns the id and a DataMessageSent struct.
<<<<<<< HEAD
func SendFaucetRequest(t *testing.T, peer *framework.Peer) (string, DataMessageSent) {
	addr := peer.Seed.Address(0).Address
=======
func SendFaucetRequest(t *testing.T, peer *framework.Peer, addr address.Address) (string, DataMessageSent) {
>>>>>>> c7af761c
	resp, err := peer.SendFaucetRequest(addr.String())
	require.NoErrorf(t, err, "Could not send faucet request on %s", peer.String())

	sent := DataMessageSent{
		id:              resp.ID,
		data:            nil,
		issuerPublicKey: peer.Identity.PublicKey().String(),
	}
	return resp.ID, sent
}

// CheckForMessageIds performs checks to make sure that all peers received all given messages defined in ids.
func CheckForMessageIds(t *testing.T, peers []*framework.Peer, ids map[string]DataMessageSent, checkSynchronized bool) {
	var idsSlice []string
	for id := range ids {
		idsSlice = append(idsSlice, id)
	}

	for _, peer := range peers {
		if checkSynchronized {
			// check that the peer sees itself as synchronized
			info, err := peer.Info()
			require.NoError(t, err)
			assert.Truef(t, info.Synced, "Node %s is not synced", peer)
		}

		resp, err := peer.FindMessageByID(idsSlice)
		require.NoError(t, err)

		// check that all messages are present in response
		respIDs := make([]string, len(resp.Messages))
		for i, msg := range resp.Messages {
			respIDs[i] = msg.ID
		}
		assert.ElementsMatchf(t, idsSlice, respIDs, "messages do not match sent in %s", peer.String())

		// check for general information
		for _, msg := range resp.Messages {
			msgSent := ids[msg.ID]

			assert.Equalf(t, msgSent.issuerPublicKey, msg.IssuerPublicKey, "messageID=%s, issuer=%s not correct issuer in %s.", msgSent.id, msgSent.issuerPublicKey, peer.String())
			if msgSent.data != nil {
				assert.Equalf(t, msgSent.data, msg.Payload, "messageID=%s, issuer=%s data not equal in %s.", msgSent.id, msgSent.issuerPublicKey, peer.String())
			}
			assert.Truef(t, msg.Metadata.Solid, "messageID=%s, issuer=%s not solid in %s.", msgSent.id, msgSent.issuerPublicKey, peer.String())
		}
	}
}

// SendTransactionFromFaucet sends funds to peers from the faucet, sends back the remainder to faucet, and returns the transaction ID.
func SendTransactionFromFaucet(t *testing.T, peers []*framework.Peer, sentValue int64) (txIds []string, addrBalance map[string]map[balance.Color]int64) {
	// initiate addrBalance map
	addrBalance = make(map[string]map[balance.Color]int64)
	for _, p := range peers {
		addr := p.Seed.Address(0).String()
		addrBalance[addr] = make(map[balance.Color]int64)
	}

	faucetPeer := peers[0]
	faucetAddrStr := faucetPeer.Seed.Address(0).String()

	// get faucet balances
	unspentOutputs, err := faucetPeer.GetUnspentOutputs([]string{faucetAddrStr})
	require.NoErrorf(t, err, "could not get unspent outputs on %s", faucetPeer.String())
	addrBalance[faucetAddrStr][balance.ColorIOTA] = unspentOutputs.UnspentOutputs[0].OutputIDs[0].Balances[0].Value

	// send funds to other peers
	for i := 1; i < len(peers); i++ {
		fail, txId := SendIotaTransaction(t, faucetPeer, peers[i], addrBalance, sentValue)
		require.False(t, fail)
		txIds = append(txIds, txId)

		// let the transaction propagate
		time.Sleep(3 * time.Second)
	}

	return
}

// SendTransactionOnRandomPeer sends sentValue amount of IOTA tokens from/to a random peer, mutates the given balance map and returns the transaction IDs.
func SendTransactionOnRandomPeer(t *testing.T, peers []*framework.Peer, addrBalance map[string]map[balance.Color]int64, numMessages int, sentValue int64) (txIds []string) {
	counter := 0
	for i := 0; i < numMessages; i++ {
		from := rand.Intn(len(peers))
		to := rand.Intn(len(peers))
		fail, txId := SendIotaTransaction(t, peers[from], peers[to], addrBalance, sentValue)
		if fail {
			i--
			counter++
			if counter >= maxRetry {
				return
			}
			continue
		}

		// attach tx id
		txIds = append(txIds, txId)

		// let the transaction propagate
		time.Sleep(3 * time.Second)
	}

	return
}

// SendIotaTransaction sends sentValue amount of IOTA tokens and remainders from and to a given peer and returns the fail flag and the transaction ID.
// Every peer sends and receives the transaction on the address of index 0.
func SendIotaTransaction(t *testing.T, from *framework.Peer, to *framework.Peer, addrBalance map[string]map[balance.Color]int64, sentValue int64) (fail bool, txId string) {
	sigScheme := signaturescheme.ED25519(*from.Seed.KeyPair(0))
	inputAddr := from.Seed.Address(0).Address
	outputAddr := to.Seed.Address(0).Address

	// prepare inputs
	resp, err := from.GetUnspentOutputs([]string{inputAddr.String()})
	require.NoErrorf(t, err, "could not get unspent outputs on %s", from.String())

	// abort if no unspent outputs
	if len(resp.UnspentOutputs[0].OutputIDs) == 0 {
		return true, ""
	}
	availableValue := resp.UnspentOutputs[0].OutputIDs[0].Balances[0].Value

	// abort if the balance is not enough
	if availableValue < sentValue {
		return true, ""
	}

	out, err := transaction.OutputIDFromBase58(resp.UnspentOutputs[0].OutputIDs[0].ID)
	require.NoErrorf(t, err, "invalid unspent outputs ID on %s", from.String())
	inputs := transaction.NewInputs([]transaction.OutputID{out}...)

	// prepare outputs
	outmap := map[address.Address][]*balance.Balance{}
	if inputAddr == outputAddr {
		sentValue = availableValue
	}

	// set balances
	outmap[outputAddr] = []*balance.Balance{balance.New(balance.ColorIOTA, sentValue)}
	outputs := transaction.NewOutputs(outmap)

	// handle remainder address
	if availableValue > sentValue {
		outputs.Add(inputAddr, []*balance.Balance{balance.New(balance.ColorIOTA, availableValue-sentValue)})
	}

	// sign transaction
	txn := transaction.New(inputs, outputs).Sign(sigScheme)

	// send transaction
	txId, err = from.SendTransaction(txn.Bytes())
	require.NoErrorf(t, err, "could not send transaction on %s", from.String())

	addrBalance[inputAddr.String()][balance.ColorIOTA] -= sentValue
	addrBalance[outputAddr.String()][balance.ColorIOTA] += sentValue

	return false, txId
}

// SendColoredTransactionOnRandomPeer sends colored tokens on a random peer, saves the sent token amount to a map, and returns transaction IDs.
func SendColoredTransactionOnRandomPeer(t *testing.T, peers []*framework.Peer, addrBalance map[string]map[balance.Color]int64, numMessages int) (txIds []string) {
	counter := 0
	for i := 0; i < numMessages; i++ {
		from := rand.Intn(len(peers))
		to := rand.Intn(len(peers))
		fail, txId := SendColoredTransaction(t, peers[from], peers[to], addrBalance)
		if fail {
			i--
			counter++
			if counter >= maxRetry {
				return
			}
			continue
		}

		// attach tx id
		txIds = append(txIds, txId)

		// let the transaction propagate
		time.Sleep(3 * time.Second)
	}

	return
}

// SendColoredTransaction sends IOTA and colored tokens from and to a given peer and returns the fail flag and the transaction ID.
// 1. Get the first unspent outputs of `from`
// 2. Accumulate the token amount of the first unspent output
// 3. Send 50 IOTA tokens + [accumalate token amount - 50] new minted tokens to `to`
func SendColoredTransaction(t *testing.T, from *framework.Peer, to *framework.Peer, addrBalance map[string]map[balance.Color]int64) (fail bool, txId string) {
	var sentValue int64 = 50
	var balanceList []*balance.Balance
	sigScheme := signaturescheme.ED25519(*from.Seed.KeyPair(0))
	inputAddr := from.Seed.Address(0).Address
	outputAddr := to.Seed.Address(0).Address

	// prepare inputs
	resp, err := from.GetUnspentOutputs([]string{inputAddr.String()})
	require.NoErrorf(t, err, "could not get unspent outputs on %s", from.String())

	// abort if no unspent outputs
	if len(resp.UnspentOutputs[0].OutputIDs) == 0 {
		return true, ""
	}

	// calculate available token in the unspent output
	var availableValue int64 = 0
	for _, b := range resp.UnspentOutputs[0].OutputIDs[0].Balances {
		availableValue += b.Value
		balanceList = append(balanceList, balance.New(getColorFromString(b.Color), (-1)*b.Value))
	}

	// abort if not enough tokens
	if availableValue < sentValue {
		return true, ""
	}

	out, err := transaction.OutputIDFromBase58(resp.UnspentOutputs[0].OutputIDs[0].ID)
	require.NoErrorf(t, err, "invalid unspent outputs ID on %s", from.String())
	inputs := transaction.NewInputs([]transaction.OutputID{out}...)

	// prepare outputs
	outmap := map[address.Address][]*balance.Balance{}

	// set balances
	outmap[outputAddr] = []*balance.Balance{balance.New(balance.ColorIOTA, sentValue)}
	if availableValue > sentValue {
		outmap[outputAddr] = append(outmap[outputAddr], balance.New(balance.ColorNew, availableValue-sentValue))
	}
	outputs := transaction.NewOutputs(outmap)

	// sign transaction
	txn := transaction.New(inputs, outputs).Sign(sigScheme)

	// send transaction
	txId, err = from.SendTransaction(txn.Bytes())
	require.NoErrorf(t, err, "could not send transaction on %s", from.String())

	// update balance list
	balanceList = append(balanceList, outmap[outputAddr]...)
	updateBalanceList(addrBalance, balanceList, inputAddr.String(), outputAddr.String(), txId)

	return false, txId
}

// updateBalanceList updates the token amount map with given peers and balances.
// If the value of balance is negative, it is the balance to be deducted from peer from, else it is deposited to peer to.
// If the color is balance.ColorNew, it should be recolored with txId.
func updateBalanceList(addrBalance map[string]map[balance.Color]int64, balances []*balance.Balance, from, to, txId string) {
	for _, b := range balances {
		color := b.Color
		value := b.Value
		if value < 0 {
			// deduct
			addrBalance[from][color] += value
			continue
		}
		// deposit
		if color == balance.ColorNew {
			addrBalance[to][getColorFromString(txId)] = value
			continue
		}
		addrBalance[to][color] += value
	}
	return
}

func getColorFromString(colorStr string) (color balance.Color) {
	if colorStr == "IOTA" {
		color = balance.ColorIOTA
	} else {
		t, _ := transaction.IDFromBase58(colorStr)
		color, _, _ = balance.ColorFromBytes(t.Bytes())
	}
	return
}

// CheckBalances performs checks to make sure that all peers have the same ledger state.
func CheckBalances(t *testing.T, peers []*framework.Peer, addrBalance map[string]map[balance.Color]int64) {
	for _, peer := range peers {
		for addr, b := range addrBalance {
			sum := make(map[balance.Color]int64)
			resp, err := peer.GetUnspentOutputs([]string{addr})
			require.NoError(t, err)
			assert.Equal(t, addr, resp.UnspentOutputs[0].Address)

			// calculate the balances of each colored coin
			for _, unspents := range resp.UnspentOutputs[0].OutputIDs {
				for _, respBalance := range unspents.Balances {
					color := getColorFromString(respBalance.Color)
					sum[color] += respBalance.Value
				}
			}

			// check balances
			for color, value := range sum {
				assert.Equal(t, b[color], value)
			}
		}
	}
}

// CheckAddressOutputsFullyConsumed performs checks to make sure that on all given peers,
// the given addresses have no UTXOs.
func CheckAddressOutputsFullyConsumed(t *testing.T, peers []*framework.Peer, addrs []string) {
	for _, peer := range peers {
		resp, err := peer.GetUnspentOutputs(addrs)
		assert.NoError(t, err)
		assert.Len(t, resp.Error, 0)
		for i, utxos := range resp.UnspentOutputs {
			assert.Len(t, utxos.OutputIDs, 0, "address %s should not have any UTXOs", addrs[i])
		}
	}
}

// ExpectedInclusionState is an expected inclusion state.
// All fields are optional.
type ExpectedInclusionState struct {
	// The optional confirmed state to check against.
	Confirmed *bool
	// The optional finalized state to check against.
	Finalized *bool
	// The optional conflict state to check against.
	Conflicting *bool
	// The optional solid state to check against.
	Solid *bool
	// The optional rejected state to check against.
	Rejected *bool
	// The optional liked state to check against.
	Liked *bool
	// The optional preferred state to check against.
	Preferred *bool
}

// True returns a pointer to a true bool.
func True() *bool {
	x := true
	return &x
}

// False returns a pointer to a false bool.
func False() *bool {
	x := false
	return &x
}

// ExpectedTransaction defines the expected data of a transaction.
// All fields are optional.
type ExpectedTransaction struct {
	// The optional input IDs to check against.
	Inputs *[]string
	// The optional outputs to check against.
	Outputs *[]utils.Output
	// The optional signature to check against.
	Signature *[]byte
}

// CheckTransactions performs checks to make sure that all peers have received all transactions.
// Optionally takes an expected inclusion state for all supplied transaction IDs and expected transaction
// data per transaction ID.
func CheckTransactions(t *testing.T, peers []*framework.Peer, transactionIDs map[string]*ExpectedTransaction, checkSynchronized bool, expectedInclusionState ExpectedInclusionState) {
	for _, peer := range peers {
		if checkSynchronized {
			// check that the peer sees itself as synchronized
			info, err := peer.Info()
			require.NoError(t, err)
			require.True(t, info.Synced)
		}

		for txId, expectedTransaction := range transactionIDs {
			resp, err := peer.GetTransactionByID(txId)
			require.NoError(t, err)

			// check inclusion state
			if expectedInclusionState.Confirmed != nil {
				assert.Equal(t, *expectedInclusionState.Confirmed, resp.InclusionState.Confirmed, "confirmed state doesn't match - %s", txId)
			}
			if expectedInclusionState.Conflicting != nil {
				assert.Equal(t, *expectedInclusionState.Conflicting, resp.InclusionState.Conflicting, "conflict state doesn't match - %s", txId)
			}
			if expectedInclusionState.Solid != nil {
				assert.Equal(t, *expectedInclusionState.Solid, resp.InclusionState.Solid, "solid state doesn't match - %s", txId)
			}
			if expectedInclusionState.Rejected != nil {
				assert.Equal(t, *expectedInclusionState.Rejected, resp.InclusionState.Rejected, "rejected state doesn't match - %s", txId)
			}
			if expectedInclusionState.Liked != nil {
				assert.Equal(t, *expectedInclusionState.Liked, resp.InclusionState.Liked, "liked state doesn't match - %s", txId)
			}
			if expectedInclusionState.Preferred != nil {
				assert.Equal(t, *expectedInclusionState.Preferred, resp.InclusionState.Preferred, "preferred state doesn't match - %s", txId)
			}

			if expectedTransaction != nil {
				if expectedTransaction.Inputs != nil {
					assert.Equal(t, *expectedTransaction.Inputs, resp.Transaction.Inputs, "inputs do not match - %s", txId)
				}
				if expectedTransaction.Outputs != nil {
					assert.Equal(t, *expectedTransaction.Outputs, resp.Transaction.Outputs, "outputs do not match - %s", txId)
				}
				if expectedTransaction.Signature != nil {
					assert.Equal(t, *expectedTransaction.Signature, resp.Transaction.Signature, "signatures do not match - %s", txId)
				}
			}
		}
	}
}

// AwaitTransactionAvailability awaits until the given transaction IDs become available on all given peers or
// the max duration is reached. Returns a map of missing transactions per peer. An error is returned if at least
// one peer does not have all specified transactions available.
func AwaitTransactionAvailability(peers []*framework.Peer, transactionIDs []string, maxAwait time.Duration) (missing map[string]map[string]types.Empty, err error) {
	s := time.Now()
	var missingMu sync.Mutex
	missing = map[string]map[string]types.Empty{}
	for ; time.Since(s) < maxAwait; time.Sleep(500 * time.Millisecond) {
		var wg sync.WaitGroup
		wg.Add(len(peers))
		counter := int32(len(peers) * len(transactionIDs))
		for _, p := range peers {
			go func(p *framework.Peer) {
				defer wg.Done()
				for _, txID := range transactionIDs {
					_, err := p.GetTransactionByID(txID)
					if err == nil {
						missingMu.Lock()
						m, has := missing[p.ID().String()]
						if has {
							delete(m, txID)
							if len(m) == 0 {
								delete(missing, p.ID().String())
							}
						}
						missingMu.Unlock()
						atomic.AddInt32(&counter, -1)
						continue
					}
					missingMu.Lock()
					m, has := missing[p.ID().String()]
					if !has {
						m = map[string]types.Empty{}
					}
					m[txID] = types.Empty{}
					missing[p.ID().String()] = m
					missingMu.Unlock()
				}
			}(p)
		}
		wg.Wait()
		if counter == 0 {
			// everything available
			return missing, nil
		}
	}
	return missing, ErrTransactionNotAvailableInTime
}

// AwaitTransactionInclusionState awaits on all given peers until the specified transactions
// have the expected state or max duration is reached. This function does not gracefully
// handle the transactions not existing on the given peers, therefore it must be ensured
// the the transactions exist beforehand.
func AwaitTransactionInclusionState(peers []*framework.Peer, transactionIDs map[string]ExpectedInclusionState, maxAwait time.Duration) error {
	s := time.Now()
	for ; time.Since(s) < maxAwait; time.Sleep(1 * time.Second) {
		var wg sync.WaitGroup
		wg.Add(len(peers))
		counter := int32(len(peers) * len(transactionIDs))
		for _, p := range peers {
			go func(p *framework.Peer) {
				defer wg.Done()
				for txID := range transactionIDs {
					tx, err := p.GetTransactionByID(txID)
					if err != nil {
						continue
					}
					expInclState := transactionIDs[txID]
					if expInclState.Confirmed != nil && *expInclState.Confirmed != tx.InclusionState.Confirmed {
						continue
					}
					if expInclState.Conflicting != nil && *expInclState.Conflicting != tx.InclusionState.Conflicting {
						continue
					}
					if expInclState.Finalized != nil && *expInclState.Finalized != tx.InclusionState.Finalized {
						continue
					}
					if expInclState.Liked != nil && *expInclState.Liked != tx.InclusionState.Liked {
						continue
					}
					if expInclState.Preferred != nil && *expInclState.Preferred != tx.InclusionState.Preferred {
						continue
					}
					if expInclState.Rejected != nil && *expInclState.Rejected != tx.InclusionState.Rejected {
						continue
					}
					if expInclState.Solid != nil && *expInclState.Solid != tx.InclusionState.Solid {
						continue
					}
					atomic.AddInt32(&counter, -1)
				}
			}(p)
		}
		wg.Wait()
		if counter == 0 {
			// everything available
			return nil
		}
	}
	return ErrTransactionStateNotSameInTime
}

// ShutdownNetwork shuts down the network and reports errors.
func ShutdownNetwork(t *testing.T, n Shutdowner) {
	err := n.Shutdown()
	require.NoError(t, err)
}<|MERGE_RESOLUTION|>--- conflicted
+++ resolved
@@ -80,39 +80,22 @@
 func SendFaucetRequestOnRandomPeer(t *testing.T, peers []*framework.Peer, numMessages int) (ids map[string]DataMessageSent, addrBalance map[string]map[balance.Color]int64) {
 	ids = make(map[string]DataMessageSent, numMessages)
 	addrBalance = make(map[string]map[balance.Color]int64)
-<<<<<<< HEAD
-	for _, p := range peers {
-		addr := p.Seed.Address(0).String()
-		addrBalance[addr] = make(map[balance.Color]int64)
-		addrBalance[addr][balance.ColorIOTA] = 0
-	}
-=======
->>>>>>> c7af761c
 
 	for i := 0; i < numMessages; i++ {
 		peer := peers[rand.Intn(len(peers))]
 		addr := peer.Seed().Address(uint64(i))
 		id, sent := SendFaucetRequest(t, peer, addr)
 		ids[id] = sent
-<<<<<<< HEAD
-		addrBalance[peer.Seed.Address(0).String()][balance.ColorIOTA] += framework.ParaFaucetTokensPerRequest
-=======
 		addrBalance[addr.String()] = map[balance.Color]int64{
 			balance.ColorIOTA: framework.ParaFaucetTokensPerRequest,
 		}
->>>>>>> c7af761c
 	}
 
 	return ids, addrBalance
 }
 
 // SendFaucetRequest sends a data message on a given peer and returns the id and a DataMessageSent struct.
-<<<<<<< HEAD
-func SendFaucetRequest(t *testing.T, peer *framework.Peer) (string, DataMessageSent) {
-	addr := peer.Seed.Address(0).Address
-=======
 func SendFaucetRequest(t *testing.T, peer *framework.Peer, addr address.Address) (string, DataMessageSent) {
->>>>>>> c7af761c
 	resp, err := peer.SendFaucetRequest(addr.String())
 	require.NoErrorf(t, err, "Could not send faucet request on %s", peer.String())
 
