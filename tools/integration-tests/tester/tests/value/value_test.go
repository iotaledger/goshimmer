package value

import (
	"fmt"
	"testing"
	"time"

	"github.com/iotaledger/goshimmer/plugins/messagelayer"

	"github.com/iotaledger/hive.go/crypto/ed25519"
	"github.com/iotaledger/hive.go/identity"
	"github.com/mr-tron/base58"
	"github.com/stretchr/testify/require"

	"github.com/iotaledger/goshimmer/client/wallet"
	"github.com/iotaledger/goshimmer/client/wallet/packages/address"
	"github.com/iotaledger/goshimmer/client/wallet/packages/createnftoptions"
	"github.com/iotaledger/goshimmer/client/wallet/packages/delegateoptions"
	"github.com/iotaledger/goshimmer/client/wallet/packages/destroynftoptions"
	"github.com/iotaledger/goshimmer/packages/ledgerstate"
	"github.com/iotaledger/goshimmer/tools/integration-tests/tester/framework"
	"github.com/iotaledger/goshimmer/tools/integration-tests/tester/tests"
)

// TestTransactionPersistence issues messages on random peers, restarts them and checks for persistence after restart.
func TestTransactionPersistence(t *testing.T) {
<<<<<<< HEAD
	n, err := f.CreateNetwork("transaction_TestPersistence", 4, framework.CreateNetworkConfig{Faucet: true, Mana: true})
=======
	n, err := f.CreateNetwork("transaction_TestPersistence", 4, 2, framework.CreateNetworkConfig{Faucet: true, Mana: true, StartSynced: true})
>>>>>>> 31b70eee
	require.NoError(t, err)
	defer tests.ShutdownNetwork(t, n)

	// wait for peers to change their state to synchronized
	time.Sleep(15 * time.Second)

	// master node sends funds to all peers in the network
	txIdsSlice, addrBalance := tests.SendTransactionFromFaucet(t, n.Peers(), 100)
	txIds := make(map[string]*tests.ExpectedTransaction)
	for _, txID := range txIdsSlice {
		txIds[txID] = nil
	}

	// wait for messages to be gossiped
	time.Sleep(2 * messagelayer.DefaultAverageNetworkDelay)

	// check whether the first issued transaction is available on all nodes, and confirmed
	tests.CheckTransactions(t, n.Peers(), txIds, true, tests.ExpectedInclusionState{
		Confirmed: tests.True(),
	})

	// check ledger state
	tests.CheckBalances(t, n.Peers(), addrBalance)

	// send value message randomly
	randomTxIds := tests.SendTransactionOnRandomPeer(t, n.Peers(), addrBalance, 10, 100)
	for _, randomTxId := range randomTxIds {
		txIds[randomTxId] = nil
	}

	// wait for messages to be gossiped
	time.Sleep(2 * messagelayer.DefaultAverageNetworkDelay)

	// check whether all issued transactions are available on all nodes and confirmed
	tests.CheckTransactions(t, n.Peers(), txIds, true, tests.ExpectedInclusionState{
		Confirmed: tests.True(),
	})

	// check ledger state
	tests.CheckBalances(t, n.Peers(), addrBalance)

	// 3. stop all nodes
	for _, peer := range n.Peers()[1:] {
		err = peer.Stop()
		require.NoError(t, err)
	}

	// 4. start all nodes
	for _, peer := range n.Peers()[1:] {
		err = peer.Start()
		require.NoError(t, err)
	}

	// wait for peers to start
	time.Sleep(20 * time.Second)
	err = n.DoManualPeeringAndWait()
	require.NoError(t, err)

	// check whether all issued transactions are available on all nodes and confirmed
	tests.CheckTransactions(t, n.Peers(), txIds, false, tests.ExpectedInclusionState{
		Confirmed: tests.True(),
	})

	// 5. check ledger state
	tests.CheckBalances(t, n.Peers(), addrBalance)
}

// TestValueColoredPersistence issues colored tokens on random peers, restarts them and checks for persistence after restart.
func TestValueColoredPersistence(t *testing.T) {
<<<<<<< HEAD
	n, err := f.CreateNetwork("valueColor_TestPersistence", 4, framework.CreateNetworkConfig{Faucet: true, Mana: true})
=======
	n, err := f.CreateNetwork("valueColor_TestPersistence", 4, 2, framework.CreateNetworkConfig{Faucet: true, Mana: true, StartSynced: true})
>>>>>>> 31b70eee
	require.NoError(t, err)
	defer tests.ShutdownNetwork(t, n)

	// wait for peers to change their state to synchronized
	time.Sleep(15 * time.Second)

	// master node sends funds to all peers in the network
	txIdsSlice, addrBalance := tests.SendTransactionFromFaucet(t, n.Peers(), 100)
	txIds := make(map[string]*tests.ExpectedTransaction)
	for _, txID := range txIdsSlice {
		txIds[txID] = nil
	}

	// wait for messages to be gossiped
	time.Sleep(3 * messagelayer.DefaultAverageNetworkDelay)

	// check whether the transactions are available on all nodes, and confirmed
	tests.CheckTransactions(t, n.Peers(), txIds, true, tests.ExpectedInclusionState{
		Confirmed: tests.True(),
	})

	// check ledger state
	tests.CheckBalances(t, n.Peers(), addrBalance)

	// send funds to node 2
	for _, peer := range n.Peers()[1:] {
		fail, txId := tests.SendColoredTransaction(t, peer, n.Peers()[0], addrBalance, tests.TransactionConfig{})
		require.False(t, fail)
		txIds[txId] = nil
		time.Sleep(2 * time.Second)
	}
	// wait for value messages to be gossiped
	time.Sleep(3 * messagelayer.DefaultAverageNetworkDelay)

	// check whether all issued transactions are persistently available on all nodes, and confirmed
	tests.CheckTransactions(t, n.Peers(), txIds, true, tests.ExpectedInclusionState{
		Confirmed: tests.True(),
	})

	// check ledger state
	tests.CheckBalances(t, n.Peers(), addrBalance)

	// stop all nodes
	for _, peer := range n.Peers()[1:] {
		err = peer.Stop()
		require.NoError(t, err)
	}

	// start all nodes
	for _, peer := range n.Peers()[1:] {
		err = peer.Start()
		require.NoError(t, err)
	}

	// wait for peers to start
	time.Sleep(20 * time.Second)
	err = n.DoManualPeeringAndWait()
	require.NoError(t, err)

	// check whether all issued transactions are persistently available on all nodes, and confirmed
	tests.CheckTransactions(t, n.Peers(), txIds, true, tests.ExpectedInclusionState{
		Confirmed: tests.True(),
	})

	// 5. check ledger state
	tests.CheckBalances(t, n.Peers(), addrBalance)
}

// TestAlias_Persistence creates an alias output, restarts all nodes, and checks whether the output is persisted.
func TestAlias_Persistence(t *testing.T) {
<<<<<<< HEAD
	n, err := f.CreateNetwork("alias_TestPersistence", 4, framework.CreateNetworkConfig{Faucet: true, Mana: true})
=======
	n, err := f.CreateNetworkWithMana("alias_TestPersistence", 4, 2, framework.CreateNetworkConfig{Faucet: true, Mana: true, StartSynced: true})
>>>>>>> 31b70eee
	require.NoError(t, err)
	defer tests.ShutdownNetwork(t, n)

	// wait for peers to change their state to synchronized
	time.Sleep(15 * time.Second)

	// create a wallet that connects to a random peer
	w := wallet.New(wallet.WebAPI(n.RandomPeer().BaseURL()), wallet.FaucetPowDifficulty(framework.ParaPoWFaucetDifficulty))

	err = w.RequestFaucetFunds(true)
	require.NoError(t, err)

	tx, aliasID, err := w.CreateNFT(
		createnftoptions.ImmutableData([]byte("can't touch this")),
		createnftoptions.WaitForConfirmation(true),
	)
	require.NoError(t, err)
	aliasOutputID := ledgerstate.OutputID{}

	for i, peer := range n.Peers() {
		inclusionState, err := peer.GetTransactionInclusionState(tx.ID().Base58())
		require.NoError(t, err)
		require.True(t, inclusionState.Confirmed)
		require.False(t, inclusionState.Rejected)
		require.False(t, inclusionState.Pending)

		resp, err := peer.GetAddressUnspentOutputs(aliasID.Base58())
		require.NoError(t, err)
		// there should be only this output
		require.True(t, len(resp.Outputs) == 1)
		shouldBeAliasOutput, err := resp.Outputs[0].ToLedgerstateOutput()
		require.NoError(t, err)
		require.Equal(t, ledgerstate.AliasOutputType, shouldBeAliasOutput.Type())
		alias, ok := shouldBeAliasOutput.(*ledgerstate.AliasOutput)
		require.True(t, ok)
		require.Equal(t, aliasID.Base58(), alias.GetAliasAddress().Base58())
		switch i {
		case 0:
			aliasOutputID = alias.ID()
		default:
			require.Equal(t, aliasOutputID.Base58(), alias.ID().Base58())
		}
	}

	// stop all nodes
	for _, peer := range n.Peers()[1:] {
		err = peer.Stop()
		require.NoError(t, err)
	}

	// start all nodes
	for _, peer := range n.Peers()[1:] {
		err = peer.Start()
		require.NoError(t, err)
	}

	// wait for peers to start
	time.Sleep(5 * time.Second)
	err = n.DoManualPeeringAndWait()
	require.NoError(t, err)

	// check if nodes still have the outputs and transaction
	for _, peer := range n.Peers() {
		inclusionState, err := peer.GetTransactionInclusionState(tx.ID().Base58())
		require.NoError(t, err)
		require.True(t, inclusionState.Confirmed)
		require.False(t, inclusionState.Rejected)
		require.False(t, inclusionState.Pending)

		resp, err := peer.GetAddressUnspentOutputs(aliasID.Base58())
		require.NoError(t, err)
		// there should be only this output
		require.True(t, len(resp.Outputs) == 1)
		shouldBeAliasOutput, err := resp.Outputs[0].ToLedgerstateOutput()
		require.NoError(t, err)
		require.Equal(t, ledgerstate.AliasOutputType, shouldBeAliasOutput.Type())
		alias, ok := shouldBeAliasOutput.(*ledgerstate.AliasOutput)
		require.True(t, ok)
		require.Equal(t, aliasID.Base58(), alias.GetAliasAddress().Base58())
	}

	_, err = w.DestroyNFT(destroynftoptions.Alias(aliasID.Base58()), destroynftoptions.WaitForConfirmation(true))
	require.NoError(t, err)
	// give enough time to all peers
	time.Sleep(25 * time.Second)
	// check if all nodes destroyed it
	for _, peer := range n.Peers() {
		outputMetadata, err := peer.GetOutputMetadata(aliasOutputID.Base58())
		require.NoError(t, err)
		// it has been spent
		require.True(t, outputMetadata.ConsumerCount > 0)

		resp, err := peer.GetAddressUnspentOutputs(aliasID.Base58())
		require.NoError(t, err)
		// there should be no outputs
		require.True(t, len(resp.Outputs) == 0)
	}
}

// TestAlias_Delegation tests if a delegation output can be used to refresh mana.
func TestAlias_Delegation(t *testing.T) {
<<<<<<< HEAD
	n, err := f.CreateNetwork("alias_TestDelegation", 4, framework.CreateNetworkConfig{Faucet: true, Mana: true})
=======
	n, err := f.CreateNetworkWithMana("alias_TestDelegation", 4, 2, framework.CreateNetworkConfig{Faucet: true, Mana: true, StartSynced: true})
>>>>>>> 31b70eee
	require.NoError(t, err)
	defer tests.ShutdownNetwork(t, n)

	// wait for peers to change their state to synchronized
	time.Sleep(10 * time.Second)

	// create a wallet that connects to a random peer
	w := wallet.New(wallet.WebAPI(n.RandomPeer().BaseURL()), wallet.FaucetPowDifficulty(framework.ParaPoWFaucetDifficulty))

	err = w.RequestFaucetFunds(true)
	require.NoError(t, err)

	dumbWallet := createWallets(1)[0]
	delegationAddress := dumbWallet.address
	tx, delegationIDs, err := w.DelegateFunds(
		delegateoptions.Destination(address.Address{AddressBytes: delegationAddress.Array()}, map[ledgerstate.Color]uint64{ledgerstate.ColorIOTA: 1000}),
		delegateoptions.WaitForConfirmation(true),
	)
	require.NoError(t, err)
	// give enough time to all peers
	time.Sleep(5 * time.Second)

	delegatedAliasOutputID := ledgerstate.OutputID{}
	delegatedAliasOutput := &ledgerstate.AliasOutput{}
	for i, peer := range n.Peers() {
		resp, err := peer.GetAddressUnspentOutputs(delegationIDs[0].Base58())
		require.NoError(t, err)
		// there should be only this output
		require.True(t, len(resp.Outputs) == 1)
		shouldBeAliasOutput, err := resp.Outputs[0].ToLedgerstateOutput()
		require.NoError(t, err)
		require.Equal(t, ledgerstate.AliasOutputType, shouldBeAliasOutput.Type())
		alias, ok := shouldBeAliasOutput.(*ledgerstate.AliasOutput)
		require.True(t, ok)
		require.Equal(t, delegationIDs[0].Base58(), alias.GetAliasAddress().Base58())
		require.True(t, alias.IsDelegated())
		switch i {
		case 0:
			delegatedAliasOutputID = alias.ID()
			delegatedAliasOutput = alias
		default:
			require.Equal(t, delegatedAliasOutputID.Base58(), alias.ID().Base58())
			require.Equal(t, delegatedAliasOutput.Bytes(), alias.Bytes())
		}
	}

	aManaReceiver, err := identity.RandomID()
	require.NoError(t, err)
	cManaReceiver, err := identity.RandomID()
	require.NoError(t, err)
	// let's try to "refresh mana"
	nextOutput := delegatedAliasOutput.NewAliasOutputNext(false)
	essence := ledgerstate.NewTransactionEssence(0, time.Now(),
		aManaReceiver, cManaReceiver,
		ledgerstate.NewInputs(ledgerstate.NewUTXOInput(delegatedAliasOutputID)),
		ledgerstate.NewOutputs(nextOutput))
	tx = ledgerstate.NewTransaction(essence, dumbWallet.unlockBlocks(essence))
	_, err = n.RandomPeer().SendTransaction(tx.Bytes())
	require.NoError(t, err)
	// give enough time to all peers
	time.Sleep(5 * time.Second)

	confirmed := false
	timeout := 150 // seconds
	timeoutCounter := 0
	for !confirmed {
		inc, err := n.RandomPeer().GetTransactionInclusionState(tx.ID().Base58())
		require.NoError(t, err)
		if inc.Confirmed {
			confirmed = true
		} else {
			time.Sleep(time.Second)
			timeoutCounter++
			if timeoutCounter >= timeout {
				break
			}
		}
	}
	require.True(t, confirmed, fmt.Sprintf("mana refersh tx didn't confirm in %d seconds", timeout))

	aManaReceiverCurrMana, err := n.RandomPeer().GetManaFullNodeID(base58.Encode(aManaReceiver.Bytes()))
	require.NoError(t, err)
	cManaReceiverCurrMana, err := n.RandomPeer().GetManaFullNodeID(base58.Encode(cManaReceiver.Bytes()))
	require.NoError(t, err)

	// check that the pledge actually worked
	require.True(t, aManaReceiverCurrMana.Access > 0)
	require.True(t, cManaReceiverCurrMana.Consensus > 0)
}

type simpleWallet struct {
	keyPair ed25519.KeyPair
	address *ledgerstate.ED25519Address
}

func (s simpleWallet) privateKey() ed25519.PrivateKey {
	return s.keyPair.PrivateKey
}

func (s simpleWallet) publicKey() ed25519.PublicKey {
	return s.keyPair.PublicKey
}

func createWallets(n int) []simpleWallet {
	wallets := make([]simpleWallet, n)
	for i := 0; i < n; i++ {
		kp := ed25519.GenerateKeyPair()
		wallets[i] = simpleWallet{
			kp,
			ledgerstate.NewED25519Address(kp.PublicKey),
		}
	}
	return wallets
}

func (s simpleWallet) sign(txEssence *ledgerstate.TransactionEssence) *ledgerstate.ED25519Signature {
	return ledgerstate.NewED25519Signature(s.publicKey(), s.privateKey().Sign(txEssence.Bytes()))
}

func (s simpleWallet) unlockBlocks(txEssence *ledgerstate.TransactionEssence) []ledgerstate.UnlockBlock {
	unlockBlock := ledgerstate.NewSignatureUnlockBlock(s.sign(txEssence))
	unlockBlocks := make([]ledgerstate.UnlockBlock, len(txEssence.Inputs()))
	for i := range txEssence.Inputs() {
		unlockBlocks[i] = unlockBlock
	}
	return unlockBlocks
}<|MERGE_RESOLUTION|>--- conflicted
+++ resolved
@@ -24,11 +24,7 @@
 
 // TestTransactionPersistence issues messages on random peers, restarts them and checks for persistence after restart.
 func TestTransactionPersistence(t *testing.T) {
-<<<<<<< HEAD
-	n, err := f.CreateNetwork("transaction_TestPersistence", 4, framework.CreateNetworkConfig{Faucet: true, Mana: true})
-=======
-	n, err := f.CreateNetwork("transaction_TestPersistence", 4, 2, framework.CreateNetworkConfig{Faucet: true, Mana: true, StartSynced: true})
->>>>>>> 31b70eee
+	n, err := f.CreateNetwork("transaction_TestPersistence", 4, framework.CreateNetworkConfig{Faucet: true, Mana: true, StartSynced: true})
 	require.NoError(t, err)
 	defer tests.ShutdownNetwork(t, n)
 
@@ -98,11 +94,7 @@
 
 // TestValueColoredPersistence issues colored tokens on random peers, restarts them and checks for persistence after restart.
 func TestValueColoredPersistence(t *testing.T) {
-<<<<<<< HEAD
-	n, err := f.CreateNetwork("valueColor_TestPersistence", 4, framework.CreateNetworkConfig{Faucet: true, Mana: true})
-=======
-	n, err := f.CreateNetwork("valueColor_TestPersistence", 4, 2, framework.CreateNetworkConfig{Faucet: true, Mana: true, StartSynced: true})
->>>>>>> 31b70eee
+	n, err := f.CreateNetwork("valueColor_TestPersistence", 4, framework.CreateNetworkConfig{Faucet: true, Mana: true, StartSynced: true})
 	require.NoError(t, err)
 	defer tests.ShutdownNetwork(t, n)
 
@@ -173,11 +165,7 @@
 
 // TestAlias_Persistence creates an alias output, restarts all nodes, and checks whether the output is persisted.
 func TestAlias_Persistence(t *testing.T) {
-<<<<<<< HEAD
-	n, err := f.CreateNetwork("alias_TestPersistence", 4, framework.CreateNetworkConfig{Faucet: true, Mana: true})
-=======
-	n, err := f.CreateNetworkWithMana("alias_TestPersistence", 4, 2, framework.CreateNetworkConfig{Faucet: true, Mana: true, StartSynced: true})
->>>>>>> 31b70eee
+	n, err := f.CreateNetworkWithMana("alias_TestPersistence", 4, framework.CreateNetworkConfig{Faucet: true, Mana: true, StartSynced: true})
 	require.NoError(t, err)
 	defer tests.ShutdownNetwork(t, n)
 
@@ -279,11 +267,7 @@
 
 // TestAlias_Delegation tests if a delegation output can be used to refresh mana.
 func TestAlias_Delegation(t *testing.T) {
-<<<<<<< HEAD
-	n, err := f.CreateNetwork("alias_TestDelegation", 4, framework.CreateNetworkConfig{Faucet: true, Mana: true})
-=======
-	n, err := f.CreateNetworkWithMana("alias_TestDelegation", 4, 2, framework.CreateNetworkConfig{Faucet: true, Mana: true, StartSynced: true})
->>>>>>> 31b70eee
+	n, err := f.CreateNetworkWithMana("alias_TestDelegation", 4, framework.CreateNetworkConfig{Faucet: true, Mana: true, StartSynced: true})
 	require.NoError(t, err)
 	defer tests.ShutdownNetwork(t, n)
 
