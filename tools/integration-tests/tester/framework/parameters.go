--- conflicted
+++ resolved
@@ -91,17 +91,12 @@
 	c.BlockLayer.Enabled = true
 	c.BlockLayer.Snapshot.GenesisNode = "" // use the default time based approach
 
-<<<<<<< HEAD
-	c.RateSetter.Mode = "disabled"
-	c.RateSetter.RateSetterParametersDefinition.Mode = "disabled"
-=======
 	c.Notarization.Enabled = true
 	c.Notarization.BootstrapWindow = 0 // disable bootstrap window for tests
 	c.Notarization.MinEpochCommitableAge = 10 * time.Second
 
-	c.RateSetter.Enabled = true
-	c.RateSetter.RateSetterParametersDefinition.Enable = false
->>>>>>> c1903abb
+	c.RateSetter.Mode = "disabled"
+	c.RateSetter.RateSetterParametersDefinition.Mode = "disabled"
 
 	c.Faucet.Enabled = false
 	c.Faucet.Seed = base58.Encode(GenesisSeedBytes)
