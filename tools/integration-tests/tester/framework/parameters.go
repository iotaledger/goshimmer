--- conflicted
+++ resolved
@@ -23,29 +23,8 @@
 	containerNameDrand       = "drand_"
 	containerNameSuffixPumba = "_pumba"
 
-<<<<<<< HEAD
 	logsDir             = "/tmp/logs/"
 	dockerLogsPrefixLen = 8
-=======
-	logsDir = "/tmp/logs/"
-
-	disabledPluginsEntryNode = "portcheck,dashboard,analysis-client,profiling,gossip,drng,issuer,metrics,valuetransfers,consensus,messagelayer,mana,pow,webapi,webapibroadcastdataendpoint,webapifindtransactionhashesendpoint,webapigetneighborsendpoint,webapigettransactionobjectsbyhashendpoint,webapigettransactiontrytesbyhashendpoint,clock"
-	disabledPluginsPeer      = "portcheck,dashboard,analysis-client,profiling,clock"
-	enabledPluginsPeer       = "WebAPI tools Endpoint"
-	snapshotFilePath         = "/assets/7R1itJx5hVuo9w9hjg5cwKFmek4HMSoBDgJZN8hKGxih.bin"
-	noCache                  = 0
-	dockerLogsPrefixLen      = 8
-
-	dkgMaxTries = 50
-
-	exitStatusSuccessful = 0
-
-	syncBeaconSeed      = "3YX6e7AL28hHihZewKdq6CMkEYVsTJBLgRiprUNiNq5E"
-	syncBeaconPublicKey = "CHfU1NUf6ZvUKDQHTG2df53GR7CvuMFtyt7YymJ6DwS3"
-
-	// GenesisTokenAmount is the amount of tokens in the genesis output.
-	GenesisTokenAmount = 1000000000000000
->>>>>>> 4e457e2c
 )
 
 var (
@@ -77,36 +56,17 @@
 	Autopeering bool
 	// Faucet specifies whether the first peer should have the faucet enabled.
 	Faucet bool
-<<<<<<< HEAD
 	// FPC specified whether FPC is enabled.
 	FPC bool
-=======
-
-	EnableAutopeeringForGossip bool
-
-	ActivityPlugin   bool
-	ActivityInterval int
-
-	ManaAllowedAccessFilterEnabled    bool
-	ManaAllowedConsensusFilterEnabled bool
-	ManaAllowedAccessPledge           []string
-	ManaAllowedConsensusPledge        []string
-
-	FPCRoundInterval           int64
-	FPCTotalRoundsFinalization int
-	WaitForStatement           int
-	FPCListen                  bool
-	WriteStatement             bool
-	WriteManaThreshold         float64
-	ReadManaThreshold          float64
-	SnapshotResetTime          bool
-	ForceCacheTime             time.Duration
->>>>>>> 4e457e2c
 }
 
 // PeerConfig specifies the default config of a standard GoShimmer peer.
 var PeerConfig = config.GoShimmer{
 	DisabledPlugins: []string{"portcheck", "dashboard", "analysis-client", "profiling", "clock"},
+	Database: config.Database{
+		Enabled:        true,
+		ForceCacheTime: 0, // disable caching for tests
+	},
 	POW: config.POW{
 		Enabled:    true,
 		Difficulty: 2,
@@ -168,8 +128,9 @@
 var EntryNodeConfig = config.GoShimmer{
 	DisabledPlugins: append(PeerConfig.DisabledPlugins,
 		"gossip", "issuer", "metrics", "valuetransfers", "consensus"),
-	POW:    PeerConfig.POW,
-	Webapi: PeerConfig.Webapi,
+	Database: PeerConfig.Database,
+	POW:      PeerConfig.POW,
+	Webapi:   PeerConfig.Webapi,
 	Autopeering: config.Autopeering{
 		Enabled:    true,
 		Port:       peeringPort,
