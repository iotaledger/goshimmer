--- conflicted
+++ resolved
@@ -46,11 +46,7 @@
 	ParaFPCRoundInterval int64 = 5
 	// ParaWaitForStatement is the time in seconds for which the node wait for receiveing the new statement.
 	ParaWaitForStatement = 3
-<<<<<<< HEAD
-	// ParaFPCListen defines on which address the FPC service should listen.
-=======
 	// ParaFPCListen defines if the FPC service should listen.
->>>>>>> c99d09e0
 	ParaFPCListen = false
 )
 
