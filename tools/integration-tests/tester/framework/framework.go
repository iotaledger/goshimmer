--- conflicted
+++ resolved
@@ -156,23 +156,6 @@
 		panic(err)
 	}
 
-<<<<<<< HEAD
-=======
-	if nodesToPledgeMap.Size() == 0 {
-		return errors.New("no nodes to pledge specified in SnapshotInfo")
-	}
-
-	// default to /assets/snapshot.bin
-	if snapshotInfo.FilePath == "" {
-		snapshotInfo.FilePath = "/assets/snapshot.bin"
-	}
-
-	storage := createTempStorage()
-	defer storage.Shutdown()
-
-	snapshotcreator.CreateSnapshotForIntegrationTest(storage, snapshotInfo.FilePath, snapshotInfo.GenesisTokenAmount, GenesisSeedBytes, nodesToPledgeMap, startSynced, new(devnetvm.VM), slot.NewTimeProvider(slot.WithGenesisUnixTime(time.Now().Unix())))
-
->>>>>>> e444a3b3
 	return nil
 }
 
