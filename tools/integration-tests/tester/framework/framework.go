// Package framework provides integration test functionality for GoShimmer with a Docker network.
// It effectively abstracts away all complexity with creating a custom Docker network per test,
// discovering peers, waiting for them to autopeer and offers easy access to the peers' web API and logs.
package framework

import (
	"encoding/hex"
	"fmt"
	"strings"
	"sync"
	"time"

	"github.com/cockroachdb/errors"
	"github.com/docker/docker/api/types/strslice"
	"github.com/docker/docker/client"
	"github.com/iotaledger/hive.go/crypto/ed25519"
	"github.com/mr-tron/base58"
)

var (
	once     sync.Once
	instance *Framework
)

// Framework is a wrapper that provides the integration testing functionality.
type Framework struct {
	tester       *DockerContainer
	dockerClient *client.Client
}

// Instance returns the singleton Framework instance.
func Instance() (f *Framework, err error) {
	once.Do(func() {
		f, err = newFramework()
		instance = f
	})

	return instance, err
}

// newFramework creates a new instance of Framework, creates a DockerClient
// and creates a DockerContainer for the tester container where the tests are running in.
func newFramework() (*Framework, error) {
	dockerClient, err := newDockerClient()
	if err != nil {
		return nil, err
	}

	tester, err := NewDockerContainerFromExisting(dockerClient, containerNameTester)
	if err != nil {
		return nil, err
	}

	f := &Framework{
		dockerClient: dockerClient,
		tester:       tester,
	}

	return f, nil
}

// CreateNetwork creates and returns a (Docker) Network that contains `peers` GoShimmer nodes.
// It waits for the peers to autopeer until the minimum neighbors criteria is met for every peer.
// The first peer automatically starts with the bootstrap plugin enabled.
func (f *Framework) CreateNetwork(name string, peers int, config CreateNetworkConfig) (*Network, error) {
	network, err := newNetwork(f.dockerClient, strings.ToLower(name), f.tester)
	if err != nil {
		return nil, err
	}

	if err := network.createEntryNode(); err != nil {
		return nil, err
	}

	// create peers/GoShimmer nodes
	for i := 0; i < peers; i++ {
		config := GoShimmerConfig{
			ActivityPlugin: func(i int) bool {
				if ParaActivityPluginOnEveryNode {
					return true
				}
				return i == 0
			}(i),
			ActivityInterval: func(i int) int {
				broadcastInterval := 3
				if i == 0 {
					broadcastInterval = 1
				}
				return broadcastInterval
			}(i),
			Seed: func(i int) string {
				if i == 0 {
					return syncBeaconSeed
				}
				return ""
			}(i),
			Faucet: config.Faucet && i == 0,
			Mana: func(i int) bool {
				if ParaManaOnEveryNode {
					return true
				}
				return config.Mana && i == 0
			}(i),
			StartSynced:                config.StartSynced,
			FPCRoundInterval:           ParaFPCRoundInterval,
			FPCTotalRoundsFinalization: ParaFPCTotalRoundsFinalization,
			WaitForStatement:           ParaWaitForStatement,
			FPCListen:                  ParaFPCListen,
			WriteStatement:             ParaWriteStatement,
			WriteManaThreshold:         ParaWriteManaThreshold,
			ReadManaThreshold:          ParaReadManaThreshold,
		}
		if _, err := network.CreatePeer(config); err != nil {
			return nil, err
		}
	}
	// wait until containers are fully started
	time.Sleep(5 * time.Second)
	if err := network.DoManualPeeringAndWait(); err != nil {
		return nil, errors.WithStack(err)
	}

	return network, nil
}

// CreateNetworkWithPartitions creates and returns a partitioned network that contains `peers` GoShimmer nodes per partition.
// It waits for the peers to autopeer until the minimum neighbors criteria is met for every peer.
// The first peer automatically starts with the bootstrap plugin enabled.
func (f *Framework) CreateNetworkWithPartitions(name string, peers, partitions, minimumNeighbors int, config CreateNetworkConfig) (*Network, error) {
	network, err := newNetwork(f.dockerClient, strings.ToLower(name), f.tester)
	if err != nil {
		return nil, err
	}

	err = network.createEntryNode()
	if err != nil {
		return nil, err
	}

	// block all traffic from/to entry node
	pumbaEntryNodeName := network.namePrefix(containerNameEntryNode) + containerNameSuffixPumba
	pumbaEntryNode, err := network.createPumba(
		pumbaEntryNodeName,
		network.namePrefix(containerNameEntryNode),
		strslice.StrSlice{},
	)
	if err != nil {
		return nil, err
	}
	// wait until pumba is started and blocks all traffic
	time.Sleep(5 * time.Second)

	// create peers/GoShimmer nodes
	for i := 0; i < peers; i++ {
		config := GoShimmerConfig{
			ActivityPlugin: func(i int) bool {
				if ParaActivityPluginOnEveryNode {
					return true
				}
				return i == 0
			}(i),
			ActivityInterval: func(i int) int {
				broadcastInterval := 3
				if i == 0 {
					broadcastInterval = 1
				}
				return broadcastInterval
			}(i),
			Seed: func(i int) string {
				if i == 0 {
					return syncBeaconSeed
				}
				return ""
			}(i),
			Faucet:                     config.Faucet && i == 0,
			Mana:                       config.Mana,
			FPCRoundInterval:           ParaFPCRoundInterval,
			FPCTotalRoundsFinalization: ParaFPCTotalRoundsFinalization,
			WaitForStatement:           ParaWaitForStatement,
			FPCListen:                  ParaFPCListen,
			WriteStatement:             ParaWriteStatement,
			WriteManaThreshold:         ParaWriteManaThreshold,
			ReadManaThreshold:          ParaReadManaThreshold,
			EnableAutopeeringForGossip: true,
		}
		if _, err = network.CreatePeer(config); err != nil {
			return nil, err
		}
	}
	// wait until containers are fully started
	time.Sleep(2 * time.Second)

	// create partitions
	chunkSize := peers / partitions
	var end int
	for i := 0; end < peers; i += chunkSize {
		end = i + chunkSize
		// last partitions takes the rest
		if i/chunkSize == partitions-1 {
			end = peers
		}
		_, err = network.createPartition(network.peers[i:end])
		if err != nil {
			return nil, err
		}
	}
	// wait until pumba containers are started and block traffic between partitions
	time.Sleep(5 * time.Second)

	// delete pumba for entry node
	err = pumbaEntryNode.Stop()
	if err != nil {
		return nil, err
	}
	logs, err := pumbaEntryNode.Logs()
	if err != nil {
		return nil, err
	}
	err = createLogFile(pumbaEntryNodeName, logs)
	if err != nil {
		return nil, err
	}
	err = pumbaEntryNode.Remove()
	if err != nil {
		return nil, err
	}

	err = network.WaitForAutopeering(minimumNeighbors)
	if err != nil {
		return nil, err
	}

	return network, nil
}

// CreateDRNGNetwork creates and returns a (Docker) Network that contains drand and `peers` GoShimmer nodes.
func (f *Framework) CreateDRNGNetwork(name string, members, peers int) (*DRNGNetwork, error) {
	drng, err := newDRNGNetwork(f.dockerClient, strings.ToLower(name), f.tester)
	if err != nil {
		return nil, err
	}

	err = drng.network.createEntryNode()
	if err != nil {
		return nil, err
	}

	// create members/drand nodes
	for i := 0; i < members; i++ {
		leader := i == 0
		if _, err = drng.CreateMember(leader); err != nil {
			return nil, err
		}
	}

	// wait until containers are fully started
	time.Sleep(1 * time.Second)
	err = drng.WaitForDKG()
	if err != nil {
		return nil, err
	}

	// create GoShimmer identities
	pubKeys := make([]ed25519.PublicKey, peers)
	privKeys := make([]ed25519.PrivateKey, peers)
	var drngCommittee string

	for i := 1; i < peers; i++ {
		pubKeys[i], privKeys[i], err = ed25519.GenerateKey()
		if err != nil {
			return nil, err
		}

		if i < members {
			if drngCommittee != "" {
				drngCommittee += fmt.Sprintf(",")
			}
			drngCommittee += pubKeys[i].String()
		}
	}
	config := GoShimmerConfig{
		DRNGInstance:  111,
		DRNGThreshold: 3,
		DRNGDistKey:   hex.EncodeToString(drng.distKey),
		DRNGCommittee: drngCommittee,
		Mana:          true,
		StartSynced:   true,
	}

	// create peers/GoShimmer nodes
	for i := 0; i < peers; i++ {
		if i != 0 {
			config.Seed = privKeys[i].Seed().String()
		}
		if _, e := drng.CreatePeer(func() GoShimmerConfig {
			if i == 0 {
				faucetConfig := config
				faucetConfig.Faucet = true
				faucetConfig.Seed = syncBeaconSeed
				return faucetConfig
			}
			return config
		}(), pubKeys[i]); e != nil {
			return nil, e
		}
	}

	// wait until peers are fully started and connected
	time.Sleep(1 * time.Second)
	err = drng.network.WaitForAutopeering(minimumNeighbors)
	if err != nil {
		return nil, err
	}

<<<<<<< HEAD
	// wait until peers are fully started and connected
	time.Sleep(5 * time.Second)
	err = drng.network.DoManualPeeringAndWait()
=======
	// get mana from faucet
	for i := 1; i < peers; i++ {
		peer := drng.network.peers[i]
		addr := peer.Seed.Address(uint64(0)).Address()
		ID := base58.Encode(peer.ID().Bytes())
		_, err := drng.network.peers[0].SendFaucetRequest(addr.Base58(), ParaPoWFaucetDifficulty, ID, ID)
		if err != nil {
			return nil, fmt.Errorf("faucet request failed on peer %s: %w", peer.ID(), err)
		}
		time.Sleep(2 * time.Second)
	}
	err = drng.network.WaitForMana(drng.network.peers[1:]...)
>>>>>>> 31b70eee
	if err != nil {
		return nil, errors.WithStack(err)
	}

	return drng, nil
}

// CreateNetworkWithMana creates and returns a (Docker) Network that contains peers that all have some mana.
// Mana is gotten by sending faucet requests.
<<<<<<< HEAD
func (f *Framework) CreateNetworkWithMana(name string, peers int, config CreateNetworkConfig) (*Network, error) {
	n, err := f.CreateNetwork(name, peers, config)
	if err != nil {
		return nil, err
	}
=======
func (f *Framework) CreateNetworkWithMana(name string, peers, minimumNeighbors int, config CreateNetworkConfig) (*Network, error) {
>>>>>>> 31b70eee
	if !config.Faucet {
		return nil, fmt.Errorf("faucet is required")
	}
	if !config.Mana {
		return nil, fmt.Errorf("mana plugin is required to load mana snapshot")
	}

	n, err := f.CreateNetwork(name, peers, minimumNeighbors, config)
	if err != nil {
		return nil, err
	}

	for i := 1; i < len(n.peers); i++ {
		peer := n.peers[i]
		addr := peer.Seed.Address(uint64(0)).Address()
		ID := base58.Encode(peer.ID().Bytes())
		_, err := n.peers[0].SendFaucetRequest(addr.Base58(), ParaPoWFaucetDifficulty, ID, ID)
		if err != nil {
			return nil, fmt.Errorf("faucet request failed on peer %s: %w", peer.ID(), err)
		}
	}
	err = n.WaitForMana(n.peers[1:]...)
	if err != nil {
		return nil, err
	}
	return n, nil
}<|MERGE_RESOLUTION|>--- conflicted
+++ resolved
@@ -306,17 +306,12 @@
 	}
 
 	// wait until peers are fully started and connected
-	time.Sleep(1 * time.Second)
-	err = drng.network.WaitForAutopeering(minimumNeighbors)
-	if err != nil {
-		return nil, err
-	}
-
-<<<<<<< HEAD
-	// wait until peers are fully started and connected
 	time.Sleep(5 * time.Second)
 	err = drng.network.DoManualPeeringAndWait()
-=======
+	if err != nil {
+		return nil, errors.WithStack(err)
+	}
+
 	// get mana from faucet
 	for i := 1; i < peers; i++ {
 		peer := drng.network.peers[i]
@@ -329,9 +324,8 @@
 		time.Sleep(2 * time.Second)
 	}
 	err = drng.network.WaitForMana(drng.network.peers[1:]...)
->>>>>>> 31b70eee
-	if err != nil {
-		return nil, errors.WithStack(err)
+	if err != nil {
+		return nil, err
 	}
 
 	return drng, nil
@@ -339,15 +333,7 @@
 
 // CreateNetworkWithMana creates and returns a (Docker) Network that contains peers that all have some mana.
 // Mana is gotten by sending faucet requests.
-<<<<<<< HEAD
 func (f *Framework) CreateNetworkWithMana(name string, peers int, config CreateNetworkConfig) (*Network, error) {
-	n, err := f.CreateNetwork(name, peers, config)
-	if err != nil {
-		return nil, err
-	}
-=======
-func (f *Framework) CreateNetworkWithMana(name string, peers, minimumNeighbors int, config CreateNetworkConfig) (*Network, error) {
->>>>>>> 31b70eee
 	if !config.Faucet {
 		return nil, fmt.Errorf("faucet is required")
 	}
@@ -355,7 +341,7 @@
 		return nil, fmt.Errorf("mana plugin is required to load mana snapshot")
 	}
 
-	n, err := f.CreateNetwork(name, peers, minimumNeighbors, config)
+	n, err := f.CreateNetwork(name, peers, config)
 	if err != nil {
 		return nil, err
 	}
