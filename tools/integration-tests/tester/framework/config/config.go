--- conflicted
+++ resolved
@@ -119,16 +119,6 @@
 	Enabled bool
 }
 
-<<<<<<< HEAD
-=======
-// FPC defines the parameters used by the FPC consensus.
-type FPC struct {
-	Enabled bool
-
-	consensus.FPCParametersDefinition
-}
-
->>>>>>> 4ca9407a
 // Activity defines the parameters of the activity plugin.
 type Activity struct {
 	Enabled bool
