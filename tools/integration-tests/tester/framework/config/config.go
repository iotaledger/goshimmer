package config

import (
	"reflect"

	"github.com/iotaledger/goshimmer/plugins/dagsvisualizer"

	"github.com/iotaledger/hive.go/crypto/ed25519"
	"github.com/iotaledger/hive.go/identity"

	"github.com/iotaledger/goshimmer/plugins/activity"
	"github.com/iotaledger/goshimmer/plugins/autopeering"
	"github.com/iotaledger/goshimmer/plugins/autopeering/discovery"
	"github.com/iotaledger/goshimmer/plugins/dashboard"
	"github.com/iotaledger/goshimmer/plugins/database"
	"github.com/iotaledger/goshimmer/plugins/faucet"
	"github.com/iotaledger/goshimmer/plugins/gossip"
	"github.com/iotaledger/goshimmer/plugins/messagelayer"
	"github.com/iotaledger/goshimmer/plugins/pow"
	"github.com/iotaledger/goshimmer/plugins/profiling"
	"github.com/iotaledger/goshimmer/plugins/prometheus"
	"github.com/iotaledger/goshimmer/plugins/webapi"
)

// GoShimmer defines the config of a GoShimmer node.
type GoShimmer struct {
	// Name specifies the GoShimmer instance.
	Name string
	// Image specifies the docker image for the instance
	Image string
	// DisabledPlugins specifies the plugins that are disabled with a config.
	DisabledPlugins []string
	// Seed specifies identity.
	Seed []byte
	// Whether to use the same seed for the node's wallet.
	UseNodeSeedAsWalletSeed bool

	// Network specifies network-level configurations
	Network

	// individual plugin configurations
	Database
	Gossip
	POW
	WebAPI
	AutoPeering
	MessageLayer
	Faucet
	Mana
	Consensus
	Activity
	Prometheus
	Profiling
	Dashboard
	Dagsvisualizer
	RateSetter
}

// NewGoShimmer creates a GoShimmer config initialized with default values.
func NewGoShimmer() (config GoShimmer) {
	config = GoShimmer{}
	fillStructFromDefaultTag(reflect.ValueOf(&config).Elem())
	return
}

type Network struct {
	Enabled bool
}

// Database defines the parameters of the database plugin.
type Database struct {
	Enabled bool

	database.ParametersDefinition
}

// Gossip defines the parameters of the gossip plugin.
type Gossip struct {
	Enabled bool

	gossip.ParametersDefinition
}

// POW defines the parameters of the PoW plugin.
type POW struct {
	Enabled bool

	pow.ParametersDefinition
}

// Webapi defines the parameters of the Web API plugin.
type WebAPI struct {
	Enabled bool

	webapi.ParametersDefinition
}

// Autopeering defines the parameters of the autopeering plugin.
type AutoPeering struct {
	Enabled bool

	autopeering.ParametersDefinition
	discovery.ParametersDefinitionDiscovery
}

// Faucet defines the parameters of the faucet plugin.
type Faucet struct {
	Enabled bool

	faucet.ParametersDefinition
}

// Mana defines the parameters of the Mana plugin.
type Mana struct {
	Enabled bool

	messagelayer.ManaParametersDefinition
}

// MessageLayer defines the parameters used by the message layer.
type MessageLayer struct {
	Enabled bool

	messagelayer.ParametersDefinition
}

// Consensus defines the parameters of the consensus plugin.
type Consensus struct {
	Enabled bool
}

// Activity defines the parameters of the activity plugin.
type Activity struct {
	Enabled bool

	activity.ParametersDefinition
}

<<<<<<< HEAD
// DRNG defines the parameters of the DRNG plugin.
type DRNG struct {
	Enabled bool

	drng.ParametersDefinition
}

// RateSetter defines the parameters of the RateSetter plugin.
type RateSetter struct {
	Enabled bool

	messagelayer.RateSetterParametersDefinition
}

=======
>>>>>>> 2b8d1e98
// Prometheus defines the parameters of the Prometheus plugin.
type Prometheus struct {
	Enabled bool

	prometheus.ParametersDefinition
}

// Profiling defines the parameters of the Profiling plugin.
type Profiling struct {
	Enabled bool

	profiling.ParametersDefinition
}

// Dashboard defines the parameters of the Dashboard plugin.
type Dashboard struct {
	Enabled bool

	dashboard.ParametersDefinition
}

// Dagsvisualizer defines the parameters of the Dag Visualizer plugin.
type Dagsvisualizer struct {
	Enabled bool

	dagsvisualizer.ParametersDefinition
}

// CreateIdentity returns an identity based on the config.
// If a Seed is specified, it is used to derive the identity. Otherwise a new key pair is generated and Seed set accordingly.
func (s *GoShimmer) CreateIdentity() (*identity.Identity, error) {
	if s.Seed != nil {
		publicKey := ed25519.PrivateKeyFromSeed(s.Seed).Public()
		return identity.New(publicKey), nil
	}

	publicKey, privateKey, err := ed25519.GenerateKey()
	if err != nil {
		return nil, err
	}
	s.Seed = privateKey.Seed().Bytes()
	return identity.New(publicKey), nil
}<|MERGE_RESOLUTION|>--- conflicted
+++ resolved
@@ -136,14 +136,6 @@
 	activity.ParametersDefinition
 }
 
-<<<<<<< HEAD
-// DRNG defines the parameters of the DRNG plugin.
-type DRNG struct {
-	Enabled bool
-
-	drng.ParametersDefinition
-}
-
 // RateSetter defines the parameters of the RateSetter plugin.
 type RateSetter struct {
 	Enabled bool
@@ -151,8 +143,6 @@
 	messagelayer.RateSetterParametersDefinition
 }
 
-=======
->>>>>>> 2b8d1e98
 // Prometheus defines the parameters of the Prometheus plugin.
 type Prometheus struct {
 	Enabled bool
