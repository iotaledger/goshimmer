--- conflicted
+++ resolved
@@ -1,15 +1,10 @@
 package config
 
 import (
-<<<<<<< HEAD
-	"encoding/csv"
-	"fmt"
 	"reflect"
-	"strings"
-	"time"
-=======
-	"reflect"
->>>>>>> 4c8e1642
+
+	"github.com/iotaledger/hive.go/crypto/ed25519"
+	"github.com/iotaledger/hive.go/identity"
 
 	"github.com/iotaledger/goshimmer/plugins/activity"
 	"github.com/iotaledger/goshimmer/plugins/autopeering"
@@ -23,20 +18,6 @@
 	"github.com/iotaledger/goshimmer/plugins/pow"
 	"github.com/iotaledger/goshimmer/plugins/profiling"
 	"github.com/iotaledger/goshimmer/plugins/prometheus"
-	"github.com/iotaledger/goshimmer/plugins/webapi"
-	"github.com/iotaledger/hive.go/crypto/ed25519"
-	"github.com/iotaledger/hive.go/identity"
-
-	"github.com/iotaledger/goshimmer/plugins/activity"
-	"github.com/iotaledger/goshimmer/plugins/autopeering"
-	"github.com/iotaledger/goshimmer/plugins/autopeering/discovery"
-	"github.com/iotaledger/goshimmer/plugins/autopeering/local"
-	"github.com/iotaledger/goshimmer/plugins/database"
-	"github.com/iotaledger/goshimmer/plugins/drng"
-	"github.com/iotaledger/goshimmer/plugins/faucet"
-	"github.com/iotaledger/goshimmer/plugins/gossip"
-	"github.com/iotaledger/goshimmer/plugins/messagelayer"
-	"github.com/iotaledger/goshimmer/plugins/pow"
 	"github.com/iotaledger/goshimmer/plugins/webapi"
 )
 
@@ -69,125 +50,6 @@
 	DRNG
 	Prometheus
 	Profiling
-}
-
-// NewGoShimmer creates a GoShimmer config initialized with default values.
-func NewGoShimmer() (config GoShimmer) {
-	config = GoShimmer{}
-	fillStructFromDefaultTag(&config)
-	return
-}
-
-// fillStructFromDefaultTag recursively explores the given struct pointer and sets values of fields to the `default` as
-// specified in the struct's tags.
-func fillStructFromDefaultTag(s interface{}) {
-	val := reflect.ValueOf(s).Elem()
-	for i := 0; i < val.NumField(); i++ {
-		valueField := val.Field(i)
-		typeField := val.Type().Field(i)
-
-		if valueField.Kind() == reflect.Struct {
-			fillStructFromDefaultTag(valueField.Addr().Interface())
-			continue
-		}
-
-		tagDefaultValue, exists := typeField.Tag.Lookup("default")
-		if !exists {
-			continue
-		}
-
-		var err error
-		switch defaultValue := valueField.Interface().(type) {
-		case bool:
-			if _, err = fmt.Sscan(tagDefaultValue, &defaultValue); err != nil {
-				panic(err)
-			}
-			valueField.Set(reflect.ValueOf(defaultValue))
-		case time.Duration:
-			if defaultValue, err = time.ParseDuration(tagDefaultValue); err != nil {
-				panic(err)
-			}
-			valueField.Set(reflect.ValueOf(defaultValue))
-		case int:
-			if _, err = fmt.Sscan(tagDefaultValue, &defaultValue); err != nil {
-				panic(err)
-			}
-			valueField.Set(reflect.ValueOf(defaultValue))
-		case int8:
-			if _, err = fmt.Sscan(tagDefaultValue, &defaultValue); err != nil {
-				panic(err)
-			}
-			valueField.Set(reflect.ValueOf(defaultValue))
-		case int16:
-			if _, err = fmt.Sscan(tagDefaultValue, &defaultValue); err != nil {
-				panic(err)
-			}
-			valueField.Set(reflect.ValueOf(defaultValue))
-		case int32:
-			if _, err = fmt.Sscan(tagDefaultValue, &defaultValue); err != nil {
-				panic(err)
-			}
-			valueField.Set(reflect.ValueOf(defaultValue))
-		case int64:
-			if _, err = fmt.Sscan(tagDefaultValue, &defaultValue); err != nil {
-				panic(err)
-			}
-			valueField.Set(reflect.ValueOf(defaultValue))
-		case uint:
-			if _, err = fmt.Sscan(tagDefaultValue, &defaultValue); err != nil {
-				panic(err)
-			}
-			valueField.Set(reflect.ValueOf(defaultValue))
-		case uint8:
-			if _, err = fmt.Sscan(tagDefaultValue, &defaultValue); err != nil {
-				panic(err)
-			}
-			valueField.Set(reflect.ValueOf(defaultValue))
-		case uint16:
-			if _, err = fmt.Sscan(tagDefaultValue, &defaultValue); err != nil {
-				panic(err)
-			}
-			valueField.Set(reflect.ValueOf(defaultValue))
-		case uint32:
-			if _, err = fmt.Sscan(tagDefaultValue, &defaultValue); err != nil {
-				panic(err)
-			}
-			valueField.Set(reflect.ValueOf(defaultValue))
-		case uint64:
-			if _, err = fmt.Sscan(tagDefaultValue, &defaultValue); err != nil {
-				panic(err)
-			}
-			valueField.Set(reflect.ValueOf(defaultValue))
-		case string:
-			if _, err = fmt.Sscan(tagDefaultValue, &defaultValue); err != nil {
-				panic(err)
-			}
-			valueField.Set(reflect.ValueOf(defaultValue))
-		case float32:
-			if _, err = fmt.Sscan(tagDefaultValue, &defaultValue); err != nil {
-				panic(err)
-			}
-			valueField.Set(reflect.ValueOf(defaultValue))
-		case float64:
-			if _, err = fmt.Sscan(tagDefaultValue, &defaultValue); err != nil {
-				panic(err)
-			}
-			valueField.Set(reflect.ValueOf(defaultValue))
-		case []string:
-			if defaultValue, err = csv.NewReader(strings.NewReader(tagDefaultValue)).Read(); err != nil {
-				panic(err)
-			}
-			valueField.Set(reflect.ValueOf(defaultValue))
-		default:
-			panic(fmt.Sprintf("type `%s` not implemented", reflect.TypeOf(defaultValue)))
-		}
-	}
-}
-
-type Network struct {
-	Enabled bool
-
-	local.ParametersDefinitionNetwork
 }
 
 // NewGoShimmer creates a GoShimmer config initialized with default values.
@@ -285,7 +147,6 @@
 	Enabled bool
 
 	drng.ParametersDefinition
-<<<<<<< HEAD
 }
 
 // Prometheus defines the parameters of the Prometheus plugin.
@@ -300,8 +161,6 @@
 	Enabled bool
 
 	profiling.ParametersDefinition
-=======
->>>>>>> 4c8e1642
 }
 
 // CreateIdentity returns an identity based on the config.
