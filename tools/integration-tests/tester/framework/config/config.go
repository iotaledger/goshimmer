package config

import (
	"reflect"

	"github.com/iotaledger/hive.go/crypto/ed25519"
	"github.com/iotaledger/hive.go/identity"

	"github.com/iotaledger/goshimmer/plugins/activity"
	"github.com/iotaledger/goshimmer/plugins/autopeering"
	"github.com/iotaledger/goshimmer/plugins/autopeering/discovery"
	"github.com/iotaledger/goshimmer/plugins/dagsvisualizer"
	"github.com/iotaledger/goshimmer/plugins/dashboard"
	"github.com/iotaledger/goshimmer/plugins/database"
	"github.com/iotaledger/goshimmer/plugins/faucet"
	"github.com/iotaledger/goshimmer/plugins/gossip"
	"github.com/iotaledger/goshimmer/plugins/messagelayer"
	"github.com/iotaledger/goshimmer/plugins/pow"
	"github.com/iotaledger/goshimmer/plugins/profiling"
	"github.com/iotaledger/goshimmer/plugins/prometheus"
	"github.com/iotaledger/goshimmer/plugins/webapi"
)

// GoShimmer defines the config of a GoShimmer node.
type GoShimmer struct {
	// Name specifies the GoShimmer instance.
	Name string
	// Image specifies the docker image for the instance
	Image string
	// DisabledPlugins specifies the plugins that are disabled with a config.
	DisabledPlugins []string
	// Seed specifies identity.
	Seed []byte
	// Whether to use the same seed for the node's wallet.
	UseNodeSeedAsWalletSeed bool

	// Network specifies network-level configurations
	Network

	// individual plugin configurations
	Database
	Gossip
	POW
	WebAPI
	AutoPeering
	MessageLayer
	Faucet
	Mana
	Consensus
	Activity
	Prometheus
	Profiling
	Dashboard
	Dagsvisualizer
<<<<<<< HEAD
	Notarization
=======
	RateSetter
>>>>>>> f22b3f20
}

// NewGoShimmer creates a GoShimmer config initialized with default values.
func NewGoShimmer() (config GoShimmer) {
	config = GoShimmer{}
	fillStructFromDefaultTag(reflect.ValueOf(&config).Elem())
	return
}

type Network struct {
	Enabled bool
}

// Database defines the parameters of the database plugin.
type Database struct {
	Enabled bool

	database.ParametersDefinition
}

// Gossip defines the parameters of the gossip plugin.
type Gossip struct {
	Enabled bool

	gossip.ParametersDefinition
}

// POW defines the parameters of the PoW plugin.
type POW struct {
	Enabled bool

	pow.ParametersDefinition
}

// Webapi defines the parameters of the Web API plugin.
type WebAPI struct {
	Enabled bool

	webapi.ParametersDefinition
}

// Autopeering defines the parameters of the autopeering plugin.
type AutoPeering struct {
	Enabled bool

	autopeering.ParametersDefinition
	discovery.ParametersDefinitionDiscovery
}

// Faucet defines the parameters of the faucet plugin.
type Faucet struct {
	Enabled bool

	faucet.ParametersDefinition
}

// Mana defines the parameters of the Mana plugin.
type Mana struct {
	Enabled bool

	messagelayer.ManaParametersDefinition
}

// MessageLayer defines the parameters used by the message layer.
type MessageLayer struct {
	Enabled bool

	messagelayer.ParametersDefinition
}

// Consensus defines the parameters of the consensus plugin.
type Consensus struct {
	Enabled bool
}

// Activity defines the parameters of the activity plugin.
type Activity struct {
	Enabled bool

	activity.ParametersDefinition
}

// RateSetter defines the parameters of the RateSetter plugin.
type RateSetter struct {
	Enabled bool

	messagelayer.RateSetterParametersDefinition
}

// Prometheus defines the parameters of the Prometheus plugin.
type Prometheus struct {
	Enabled bool

	prometheus.ParametersDefinition
}

// Profiling defines the parameters of the Profiling plugin.
type Profiling struct {
	Enabled bool

	profiling.ParametersDefinition
}

// Dashboard defines the parameters of the Dashboard plugin.
type Dashboard struct {
	Enabled bool

	dashboard.ParametersDefinition
}

// Dagsvisualizer defines the parameters of the Dag Visualizer plugin.
type Dagsvisualizer struct {
	Enabled bool

	dagsvisualizer.ParametersDefinition
}

// Notarization defines the parameters of the Notarization plugin.
type Notarization struct {
	Enabled bool
}

// CreateIdentity returns an identity based on the config.
// If a Seed is specified, it is used to derive the identity. Otherwise a new key pair is generated and Seed set accordingly.
func (s *GoShimmer) CreateIdentity() (*identity.Identity, error) {
	if s.Seed != nil {
		publicKey := ed25519.PrivateKeyFromSeed(s.Seed).Public()
		return identity.New(publicKey), nil
	}

	publicKey, privateKey, err := ed25519.GenerateKey()
	if err != nil {
		return nil, err
	}
	s.Seed = privateKey.Seed().Bytes()
	return identity.New(publicKey), nil
}<|MERGE_RESOLUTION|>--- conflicted
+++ resolved
@@ -52,11 +52,8 @@
 	Profiling
 	Dashboard
 	Dagsvisualizer
-<<<<<<< HEAD
 	Notarization
-=======
 	RateSetter
->>>>>>> f22b3f20
 }
 
 // NewGoShimmer creates a GoShimmer config initialized with default values.
