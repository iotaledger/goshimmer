--- conflicted
+++ resolved
@@ -38,11 +38,7 @@
 }
 
 func (p *Peer) String() string {
-<<<<<<< HEAD
-	return fmt.Sprintf("Peer:{%s, %s, %s, %d}", p.name, p.Identity.PublicKey().String(), p.BaseUrl(), p.TotalNeighbors())
-=======
-	return fmt.Sprintf("Peer:{%s, %s, %s, %d}", p.name, p.identity.ID().String(), p.BaseURL(), p.TotalNeighbors())
->>>>>>> ba49caf7
+	return fmt.Sprintf("Peer:{%s, %s, %s, %d}", p.name, p.ID().String(), p.BaseURL(), p.TotalNeighbors())
 }
 
 // TotalNeighbors returns the total number of neighbors the peer has.
