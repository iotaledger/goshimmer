--- conflicted
+++ resolved
@@ -213,16 +213,11 @@
 
 // Stop stops a container without terminating the process.
 // The process is blocked until the container stops or the timeout expires.
-<<<<<<< HEAD
-func (d *DockerContainer) Stop() error {
-	duration := 3 * time.Minute
-=======
 func (d *DockerContainer) Stop(optionalTimeout ...time.Duration) error {
 	duration := 3 * time.Minute
 	if optionalTimeout != nil {
 		duration = optionalTimeout[0]
 	}
->>>>>>> c7af761c
 	return d.client.ContainerStop(context.Background(), d.id, &duration)
 }
 
