package framework

import (
	"context"
	"fmt"
	"io"
	"strings"
	"time"

	"github.com/docker/docker/api/types"
	"github.com/docker/docker/api/types/container"
	"github.com/docker/docker/api/types/strslice"
	"github.com/docker/docker/client"
	"github.com/docker/go-connections/nat"
)

// newDockerClient creates a Docker client that communicates via the Docker socket.
func newDockerClient() (*client.Client, error) {
	return client.NewClient(
		"unix:///var/run/docker.sock",
		"",
		nil,
		nil,
	)
}

// DockerContainer is a wrapper object for a Docker container.
type DockerContainer struct {
	client *client.Client
	id     string
}

// NewDockerContainer creates a new DockerContainer.
func NewDockerContainer(c *client.Client) *DockerContainer {
	return &DockerContainer{client: c}
}

// NewDockerContainerFromExisting creates a new DockerContainer from an already existing Docker container by name.
func NewDockerContainerFromExisting(c *client.Client, name string) (*DockerContainer, error) {
	containers, err := c.ContainerList(context.Background(), types.ContainerListOptions{})
	if err != nil {
		return nil, err
	}

	for _, cont := range containers {
		if cont.Names[0] == name {
			return &DockerContainer{
				client: c,
				id:     cont.ID,
			}, nil
		}
	}

	return nil, fmt.Errorf("could not find container with name '%s'", name)
}

// CreateGoShimmerEntryNode creates a new container with the GoShimmer entry node's configuration.
func (d *DockerContainer) CreateGoShimmerEntryNode(name string, seed string) error {
	containerConfig := &container.Config{
		Image:        "iotaledger/goshimmer",
		ExposedPorts: nil,
		Cmd: strslice.StrSlice{
			"--skip-config=true",
			"--logger.level=debug",
			fmt.Sprintf("--node.disablePlugins=%s", disabledPluginsEntryNode),
			"--autopeering.entryNodes=",
			fmt.Sprintf("--autopeering.seed=base58:%s", seed),
		},
	}

	return d.CreateContainer(name, containerConfig)
}

// CreateGoShimmerPeer creates a new container with the GoShimmer peer's configuration.
func (d *DockerContainer) CreateGoShimmerPeer(config GoShimmerConfig) error {
	// configure GoShimmer container instance
	containerConfig := &container.Config{
		Image: "iotaledger/goshimmer",
		ExposedPorts: nat.PortSet{
			nat.Port("8080/tcp"): {},
		},
		Cmd: strslice.StrSlice{
			"--skip-config=true",
			"--logger.level=debug",
			fmt.Sprintf("--valueLayer.fcob.averageNetworkDelay=%d", ParaFCoBAverageNetworkDelay),
			fmt.Sprintf("--autopeering.outboundUpdateIntervalMs=%d", ParaOutboundUpdateIntervalMs),
			fmt.Sprintf("--node.disablePlugins=%s", config.DisabledPlugins),
			fmt.Sprintf("--node.enablePlugins=%s", func() string {
				var plugins []string
<<<<<<< HEAD
=======
				//TODO: remove this when snapshots is implemented
				plugins = append(plugins, "testSnapshots")
>>>>>>> 9d61542a
				if config.Bootstrap {
					plugins = append(plugins, "Bootstrap")
				}
				if config.Faucet {
					plugins = append(plugins, "faucet")
<<<<<<< HEAD
					plugins = append(plugins, "testSnapshots")
=======
>>>>>>> 9d61542a
				}
				return strings.Join(plugins[:], ",")
			}()),
			fmt.Sprintf("--valueLayer.snapshot.file=%s", config.SnapshotFilePath),
			fmt.Sprintf("--bootstrap.initialIssuance.timePeriodSec=%d", config.BootstrapInitialIssuanceTimePeriodSec),
			"--webapi.bindAddress=0.0.0.0:8080",
			fmt.Sprintf("--autopeering.seed=base58:%s", config.Seed),
			fmt.Sprintf("--autopeering.entryNodes=%s@%s:14626", config.EntryNodePublicKey, config.EntryNodeHost),
			fmt.Sprintf("--drng.instanceId=%d", config.DRNGInstance),
			fmt.Sprintf("--drng.threshold=%d", config.DRNGThreshold),
			fmt.Sprintf("--drng.committeeMembers=%s", config.DRNGCommittee),
			fmt.Sprintf("--drng.distributedPubKey=%s", config.DRNGDistKey),
		},
	}

	return d.CreateContainer(config.Name, containerConfig, &container.HostConfig{
		Binds: []string{"goshimmer-testing-assets:/assets:rw"},
	})
}

// CreateDrandMember creates a new container with the drand configuration.
func (d *DockerContainer) CreateDrandMember(name string, goShimmerAPI string, leader bool) error {
	// configure drand container instance
	env := []string{}
	if leader {
		env = append(env, "LEADER=1")
	}
	env = append(env, "GOSHIMMER=http://"+goShimmerAPI)
	containerConfig := &container.Config{
		Image: "angelocapossele/drand:latest",
		ExposedPorts: nat.PortSet{
			nat.Port("8000/tcp"): {},
		},
		Env:        env,
		Entrypoint: strslice.StrSlice{"/data/client-script.sh"},
	}

	return d.CreateContainer(name, containerConfig)
}

// CreatePumba creates a new container with Pumba configuration.
func (d *DockerContainer) CreatePumba(name string, containerName string, targetIPs []string) error {
	hostConfig := &container.HostConfig{
		Binds: strslice.StrSlice{"/var/run/docker.sock:/var/run/docker.sock:ro"},
	}

	cmd := strslice.StrSlice{
		"--log-level=debug",
		"netem",
		"--duration=100m",
	}

	for _, ip := range targetIPs {
		targetFlag := "--target=" + ip
		cmd = append(cmd, targetFlag)
	}

	slice := strslice.StrSlice{
		"--tc-image=gaiadocker/iproute2",
		"loss",
		"--percent=100",
		containerName,
	}
	cmd = append(cmd, slice...)

	containerConfig := &container.Config{
		Image: "gaiaadm/pumba:0.7.2",
		Cmd:   cmd,
	}

	return d.CreateContainer(name, containerConfig, hostConfig)
}

// CreateContainer creates a new container with the given configuration.
func (d *DockerContainer) CreateContainer(name string, containerConfig *container.Config, hostConfigs ...*container.HostConfig) error {
	var hostConfig *container.HostConfig
	if len(hostConfigs) > 0 {
		hostConfig = hostConfigs[0]
	}

	resp, err := d.client.ContainerCreate(context.Background(), containerConfig, hostConfig, nil, name)
	if err != nil {
		return err
	}

	d.id = resp.ID
	return nil
}

// ConnectToNetwork connects a container to an existent network in the docker host.
func (d *DockerContainer) ConnectToNetwork(networkID string) error {
	return d.client.NetworkConnect(context.Background(), networkID, d.id, nil)
}

// DisconnectFromNetwork disconnects a container from an existent network in the docker host.
func (d *DockerContainer) DisconnectFromNetwork(networkID string) error {
	return d.client.NetworkDisconnect(context.Background(), networkID, d.id, true)
}

// Start sends a request to the docker daemon to start a container.
func (d *DockerContainer) Start() error {
	return d.client.ContainerStart(context.Background(), d.id, types.ContainerStartOptions{})
}

// Remove kills and removes a container from the docker host.
func (d *DockerContainer) Remove() error {
	return d.client.ContainerRemove(context.Background(), d.id, types.ContainerRemoveOptions{Force: true})
}

// Stop stops a container without terminating the process.
// The process is blocked until the container stops or the timeout expires.
func (d *DockerContainer) Stop() error {
	duration := 30 * time.Second
	return d.client.ContainerStop(context.Background(), d.id, &duration)
}

// ExitStatus returns the exit status according to the container information.
func (d *DockerContainer) ExitStatus() (int, error) {
	resp, err := d.client.ContainerInspect(context.Background(), d.id)
	if err != nil {
		return -1, err
	}

	return resp.State.ExitCode, nil
}

// IP returns the IP address according to the container information for the given network.
func (d *DockerContainer) IP(network string) (string, error) {
	resp, err := d.client.ContainerInspect(context.Background(), d.id)
	if err != nil {
		return "", err
	}

	for name, v := range resp.NetworkSettings.Networks {
		if name == network {
			return v.IPAddress, nil
		}
	}

	return "", fmt.Errorf("IP address in %s could not be determined", network)
}

// Logs returns the logs of the container as io.ReadCloser.
func (d *DockerContainer) Logs() (io.ReadCloser, error) {
	options := types.ContainerLogsOptions{
		ShowStdout: true,
		ShowStderr: true,
		Since:      "",
		Timestamps: false,
		Follow:     false,
		Tail:       "",
		Details:    false,
	}

	return d.client.ContainerLogs(context.Background(), d.id, options)
}<|MERGE_RESOLUTION|>--- conflicted
+++ resolved
@@ -87,20 +87,13 @@
 			fmt.Sprintf("--node.disablePlugins=%s", config.DisabledPlugins),
 			fmt.Sprintf("--node.enablePlugins=%s", func() string {
 				var plugins []string
-<<<<<<< HEAD
-=======
 				//TODO: remove this when snapshots is implemented
 				plugins = append(plugins, "testSnapshots")
->>>>>>> 9d61542a
 				if config.Bootstrap {
 					plugins = append(plugins, "Bootstrap")
 				}
 				if config.Faucet {
 					plugins = append(plugins, "faucet")
-<<<<<<< HEAD
-					plugins = append(plugins, "testSnapshots")
-=======
->>>>>>> 9d61542a
 				}
 				return strings.Join(plugins[:], ",")
 			}()),
