version: "3.5"

services:
  tester:
    container_name: tester
<<<<<<< HEAD
    image: golang:1.16
=======
    image: golang:1.18rc1
>>>>>>> ab5915f2
    working_dir: /tmp/goshimmer/tools/integration-tests/tester
    command: /tmp/assets/entrypoint.sh
    environment:
      - DEBUG=${DEBUG}
      - TEST_NAME=${TEST_NAME}
    ports:
      - "127.0.0.1:50000:40000"
    volumes:
      - /var/run/docker.sock:/var/run/docker.sock:ro
      - ../../..:/tmp/goshimmer:rw
      - ../logs:/tmp/logs
      - ../assets:/tmp/assets
      - goshimmer-testing-cache:/go
      - goshimmer-testing-assets:/assets

volumes:
  goshimmer-testing-cache:
    name: goshimmer-testing-cache
  goshimmer-testing-assets:
    name: goshimmer-testing-assets<|MERGE_RESOLUTION|>--- conflicted
+++ resolved
@@ -3,11 +3,7 @@
 services:
   tester:
     container_name: tester
-<<<<<<< HEAD
-    image: golang:1.16
-=======
     image: golang:1.18rc1
->>>>>>> ab5915f2
     working_dir: /tmp/goshimmer/tools/integration-tests/tester
     command: /tmp/assets/entrypoint.sh
     environment:
