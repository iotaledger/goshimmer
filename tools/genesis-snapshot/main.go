package main

import (
	"fmt"
	"log"

	"github.com/iotaledger/hive.go/core/identity"
	"github.com/mr-tron/base58"

	"github.com/iotaledger/goshimmer/packages/core/ledger"
	"github.com/iotaledger/goshimmer/packages/core/snapshot"
	"github.com/iotaledger/goshimmer/tools/genesis-snapshot/snapshotcreator"

	flag "github.com/spf13/pflag"
	"github.com/spf13/viper"
)

const (
	cfgGenesisTokenAmount   = "token-amount"
	cfgPledgeTokenAmount    = "plege-token-amount"
	cfgSnapshotFileName     = "snapshot-file"
	cfgSnapshotGenesisSeed  = "seed"
	defaultSnapshotFileName = "./snapshot.bin"
)

// // consensus integration test snapshot, use with cfgGenesisTokenAmount=800000 for mana distribution: 50%, 25%, 25%
// var nodesToPledge = map[string]Pledge{
//	// peer master
//	"EYsaGXnUVA9aTYL9FwYEvoQ8d1HCJveQVL7vogu6pqCP": {Genesis: true},
//	// "CHfU1NUf6ZvUKDQHTG2df53GR7CvuMFtyt7YymJ6DwS3": {}, // faucet
//	// base58:Bk69VaYsRuiAaKn8hK6KxUj45X5dED3ueRtxfYnsh4Q8
//	"3kwsHfLDb7ifuxLbyMZneXq3s5heRWnXKKGPAARJDaUE": func() Pledge {
//		seedBase58 := "CFE7T9hjePFwg2P3Mqf5ELH3syFMReVbWai6qc4rJsff"
//		seedBytes, err := base58.Decode(seedBase58)
//		must(err)
//		return Pledge{
//			Address: seed.NewSeed(seedBytes).Address(0).Address(),
//			Amount:  1600000,
//		}
//	}(),
//	// base58:HUH4rmxUxMZBBtHJ4QM5Ts6s8DP3HnFpChejntnCxto2
//	"9fC9crffh3xYuw3M114ZtxRFxxCFceG8vdq2RAjDVQCK": func() Pledge {
//		seedBase58 := "5qm7UPdKKv3GqHyUQgHX3eS1VwdNsWEr2JWqe2GjDZx3"
//		seedBytes, err := base58.Decode(seedBase58)
//		must(err)
//		return Pledge{
//			Address: seed.NewSeed(seedBytes).Address(0).Address(),
//			Amount:  800000,
//		}
//	}(),
// }

// Feature network.
// var nodesToPledge = []string{
// 	"Xv5Kmv9uZfNME4KD2zBoHZ3kVqovJN59ec62rH3AeLA",  // entrynode
// 	"EUq4re4sZBMbmzdKo8LJF8uVQhbS24ZNeLRf7AntGH7b", // bootstrap_01
// 	"6PqeR7gpR9KtVt7ZgxrEnTj76TS7S439R1gmmzLLrBcU", // vanilla_01
// 	"DmKUMcbs6go8sMhJLfZxL8NKXHtYdxQMwVjyacsw4c6C", // drng_01
// 	"GCvqziTVeHHvM4SvSeLBobY2KYTNiyB1miS9giVDgJbk", // drng_02
// 	"64RCLnQC7ECpHGpq7dWp3Xtpc79uVi61XYBv5fgXsD9h", // drng_03
// 	"Amkmn4nt8qwboUGPmFhCoM9ogeCbvS3eBSTjuoE3a5ci", // drng_04
// 	"4FJbEsv448BoXeRo1a5Cq9xizkP2AkRBcx9W4PwDt2GL", // drng_05
// 	"GbkZ3CoiTuUPUAYjgZLM8Y1VgvUbPujHVxmYmPVY2GDC", // faucet_01
// }

// Devnet
// var nodesToPledge = []string{
// 	"7Yr1tz7atYcbQUv5njuzoC5MiDsMmr3hqaWtAsgJfxxr", // entrynode
// 	"AuQXPFmRu9nKNtUq3g1RLqVgSmxNrYeogt6uRwqYLGvK", // bootstrap_01
// 	"D9SPFofAGhA5V9QRDngc1E8qG9bTrnATmpZMdoyRiBoW", // vanilla_01
// 	"CfkVFzXRjJdshjgPpQAZ4fccZs2SyVPGkTc8LmtnbsT",  // node_01
// 	"AQfLfcKpvt1nWn916ZGSBy7bRPkjEv5sN7fSZ2rFKoPh", // node_02
// 	"9GLqh2VaDYUiKGn7kwV2EXsnU6Eiv7AEW73bXhfnX6FD", // node_03
// 	"C3VeWTBAi12JHXKWTvYCxBRyVya6UpbdziiGZNqgh1sB", // node_04
// 	"HGiFs4jR74yxDMCN8K1Z16QPdwchXokXzYhBLqKW2ssW", // node_05
// 	"5heLsHxMRdTewXooaaDFGpAoj5c41ah5wTmpMukjdvi7", // faucet_01
// }

// Docker network.
var nodesToPledge = []string{
	"2GtxMQD94KvDH1SJPJV7icxofkyV1njuUZKtsqKmtux5", // peer_master
	"AXSoTPcN6SNwH64tywpz4k2XfAc24NR7ckKX8wPjeUZD", // peer_master2
	"FZ6xmPZXRs2M8z9m9ETTQok4PCga4X8FRHwQE6uYm4rV", // faucet
}

func main() {
	snapshotFileName := viper.GetString(cfgSnapshotFileName)
	log.Printf("creating createdSnapshot %s...", snapshotFileName)

	genesisTokenAmount := viper.GetUint64(cfgGenesisTokenAmount)
	totalTokensToPledge := viper.GetUint64(cfgPledgeTokenAmount)
	genesisSeed, err := base58.Decode(viper.GetString(cfgSnapshotGenesisSeed))
	if err != nil {
		log.Fatal(fmt.Errorf("failed to decode base58 seed: %w", err))
	}

	manaDistribution := createManaDistribution(totalTokensToPledge)

	err = snapshotcreator.CreateSnapshot(snapshotFileName, genesisTokenAmount, genesisSeed, manaDistribution)
	if err != nil {
		log.Fatal(fmt.Errorf("failed to create snapshot: %w", err))
		return
	}

	err = readSnapshotFromFile(snapshotFileName)
	if err != nil {
		log.Fatal(fmt.Errorf("failed to read snapshot: %w", err))
	}
}

func createManaDistribution(totalTokensToPledge uint64) (manaDistribution map[identity.ID]uint64) {
	manaDistribution = make(map[identity.ID]uint64)
	for _, node := range nodesToPledge {
		nodeID, err := identity.DecodeIDBase58(node)
		if err != nil {
			panic("failed to decode node id: " + err.Error())
		}

		manaDistribution[nodeID] = totalTokensToPledge / uint64(len(nodesToPledge))
	}

	return manaDistribution
}

func init() {
	flag.Uint64(cfgGenesisTokenAmount, 1000000000000000, "the amount of tokens to add to the genesis output") // this amount is pledged to the empty nodeID.
	flag.String(cfgSnapshotFileName, defaultSnapshotFileName, "the name of the generated snapshot file")
	flag.String(cfgSnapshotGenesisSeed, "7R1itJx5hVuo9w9hjg5cwKFmek4HMSoBDgJZN8hKGxih", "the genesis seed")
	flag.Uint(cfgPledgeTokenAmount, 1000000000000000, "the amount of tokens to pledge to defined nodes (other than genesis)")

	flag.Parse()
	if err := viper.BindPFlags(flag.CommandLine); err != nil {
		panic(err)
	}
}

func readSnapshotFromFile(filePath string) (err error) {
	outputWithMetadataConsumer := func(outputWithMetadatas []*ledger.OutputWithMetadata) {
		fmt.Println(outputWithMetadatas)
	}
	epochDiffConsumer := func(epochDiffs *ledger.EpochDiff) {
		fmt.Println(epochDiffs)
	}
	headerConsumer := func(h *ledger.SnapshotHeader) {
		fmt.Println(h)
	}
<<<<<<< HEAD
	activityLogConsumer := func(activity epoch.SnapshotEpochActivity) {
		fmt.Println(activity)
	}

	err = snapshot.LoadSnapshot(filePath, headerConsumer, outputWithMetadataConsumer, epochDiffsConsumer, activityLogConsumer)
=======
	sepsConsumer := func(s *snapshot.SolidEntryPoints) {
		fmt.Println(s)
	}

	err = snapshot.LoadSnapshot(filePath, headerConsumer, sepsConsumer, outputWithMetadataConsumer, epochDiffConsumer)
>>>>>>> 2b1cb271

	return
}<|MERGE_RESOLUTION|>--- conflicted
+++ resolved
@@ -144,19 +144,14 @@
 	headerConsumer := func(h *ledger.SnapshotHeader) {
 		fmt.Println(h)
 	}
-<<<<<<< HEAD
 	activityLogConsumer := func(activity epoch.SnapshotEpochActivity) {
 		fmt.Println(activity)
 	}
-
-	err = snapshot.LoadSnapshot(filePath, headerConsumer, outputWithMetadataConsumer, epochDiffsConsumer, activityLogConsumer)
-=======
 	sepsConsumer := func(s *snapshot.SolidEntryPoints) {
 		fmt.Println(s)
 	}
 
-	err = snapshot.LoadSnapshot(filePath, headerConsumer, sepsConsumer, outputWithMetadataConsumer, epochDiffConsumer)
->>>>>>> 2b1cb271
+	err = snapshot.LoadSnapshot(filePath, headerConsumer, sepsConsumer, outputWithMetadataConsumer, epochDiffConsumer, activityLogConsumer)
 
 	return
 }