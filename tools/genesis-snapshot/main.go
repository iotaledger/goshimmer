package main

import (
	"fmt"
	"log"
	"os"

	"github.com/iotaledger/hive.go/core/generics/lo"
	"github.com/iotaledger/hive.go/core/identity"
	"github.com/mr-tron/base58"

	flag "github.com/spf13/pflag"
	"github.com/spf13/viper"

	"github.com/iotaledger/goshimmer/packages/core/snapshot"
	"github.com/iotaledger/goshimmer/packages/core/snapshot/creator"
	"github.com/iotaledger/goshimmer/packages/protocol"
	"github.com/iotaledger/goshimmer/packages/protocol/engine"
	"github.com/iotaledger/goshimmer/packages/protocol/ledger"
	"github.com/iotaledger/goshimmer/packages/protocol/ledger/utxo"
	"github.com/iotaledger/goshimmer/packages/protocol/models"
	"github.com/iotaledger/goshimmer/packages/storage"
	ledgerModels "github.com/iotaledger/goshimmer/packages/storage/models"
)

const (
	cfgGenesisTokenAmount   = "token-amount"
	cfgPledgeTokenAmount    = "plege-token-amount"
	cfgSnapshotFileName     = "snapshot-file"
	cfgSnapshotGenesisSeed  = "seed"
	defaultSnapshotFileName = "./snapshot.bin"
)

// // consensus integration test snapshot, use with cfgGenesisTokenAmount=800000 for mana distribution: 50%, 25%, 25%
// var nodesToPledge = map[string]Pledge{
//	// peer master
//	"EYsaGXnUVA9aTYL9FwYEvoQ8d1HCJveQVL7vogu6pqCP": {Genesis: true},
//	// "CHfU1NUf6ZvUKDQHTG2df53GR7CvuMFtyt7YymJ6DwS3": {}, // faucet
//	// base58:Bk69VaYsRuiAaKn8hK6KxUj45X5dED3ueRtxfYnsh4Q8
//	"3kwsHfLDb7ifuxLbyMZneXq3s5heRWnXKKGPAARJDaUE": func() Pledge {
//		seedBase58 := "CFE7T9hjePFwg2P3Mqf5ELH3syFMReVbWai6qc4rJsff"
//		seedBytes, err := base58.Decode(seedBase58)
//		must(err)
//		return Pledge{
//			Address: seed.NewSeed(seedBytes).Address(0).Address(),
//			Amount:  1600000,
//		}
//	}(),
//	// base58:HUH4rmxUxMZBBtHJ4QM5Ts6s8DP3HnFpChejntnCxto2
//	"9fC9crffh3xYuw3M114ZtxRFxxCFceG8vdq2RAjDVQCK": func() Pledge {
//		seedBase58 := "5qm7UPdKKv3GqHyUQgHX3eS1VwdNsWEr2JWqe2GjDZx3"
//		seedBytes, err := base58.Decode(seedBase58)
//		must(err)
//		return Pledge{
//			Address: seed.NewSeed(seedBytes).Address(0).Address(),
//			Amount:  800000,
//		}
//	}(),
// }

// Feature network.
// var nodesToPledge = []string{
// 	"Xv5Kmv9uZfNME4KD2zBoHZ3kVqovJN59ec62rH3AeLA",  // entrynode
// 	"EUq4re4sZBMbmzdKo8LJF8uVQhbS24ZNeLRf7AntGH7b", // bootstrap_01
// 	"6PqeR7gpR9KtVt7ZgxrEnTj76TS7S439R1gmmzLLrBcU", // vanilla_01
// 	"DmKUMcbs6go8sMhJLfZxL8NKXHtYdxQMwVjyacsw4c6C", // node_01
// 	"GCvqziTVeHHvM4SvSeLBobY2KYTNiyB1miS9giVDgJbk", // node_02
// 	"64RCLnQC7ECpHGpq7dWp3Xtpc79uVi61XYBv5fgXsD9h", // node_03
// 	"Amkmn4nt8qwboUGPmFhCoM9ogeCbvS3eBSTjuoE3a5ci", // node_04
// 	"4FJbEsv448BoXeRo1a5Cq9xizkP2AkRBcx9W4PwDt2GL", // node_05
// 	"GbkZ3CoiTuUPUAYjgZLM8Y1VgvUbPujHVxmYmPVY2GDC", // faucet_01
// }

// Devnet
// var nodesToPledge = []string{
// 	"7Yr1tz7atYcbQUv5njuzoC5MiDsMmr3hqaWtAsgJfxxr", // entrynode
// 	"AuQXPFmRu9nKNtUq3g1RLqVgSmxNrYeogt6uRwqYLGvK", // bootstrap_01
// 	"D9SPFofAGhA5V9QRDngc1E8qG9bTrnATmpZMdoyRiBoW", // vanilla_01
// 	"CfkVFzXRjJdshjgPpQAZ4fccZs2SyVPGkTc8LmtnbsT",  // node_01
// 	"AQfLfcKpvt1nWn916ZGSBy7bRPkjEv5sN7fSZ2rFKoPh", // node_02
// 	"9GLqh2VaDYUiKGn7kwV2EXsnU6Eiv7AEW73bXhfnX6FD", // node_03
// 	"C3VeWTBAi12JHXKWTvYCxBRyVya6UpbdziiGZNqgh1sB", // node_04
// 	"HGiFs4jR74yxDMCN8K1Z16QPdwchXokXzYhBLqKW2ssW", // node_05
// 	"5heLsHxMRdTewXooaaDFGpAoj5c41ah5wTmpMukjdvi7", // faucet_01
// }

// Docker network.
var nodesToPledge = []string{
	"2GtxMQD94KvDH1SJPJV7icxofkyV1njuUZKtsqKmtux5", // peer_master
	"AXSoTPcN6SNwH64tywpz4k2XfAc24NR7ckKX8wPjeUZD", // peer_master2
	"FZ6xmPZXRs2M8z9m9ETTQok4PCga4X8FRHwQE6uYm4rV", // faucet
}

func main() {
	snapshotFileName := viper.GetString(cfgSnapshotFileName)
	log.Printf("creating createdSnapshot %s...", snapshotFileName)

	genesisTokenAmount := viper.GetUint64(cfgGenesisTokenAmount)
	totalTokensToPledge := viper.GetUint64(cfgPledgeTokenAmount)
	genesisSeed, err := base58.Decode(viper.GetString(cfgSnapshotGenesisSeed))
	if err != nil {
		log.Fatal(fmt.Errorf("failed to decode base58 seed: %w", err))
	}

	manaDistribution := createManaDistribution(totalTokensToPledge)

	creator.CreateSnapshot(createTempStorage(), snapshotFileName, genesisTokenAmount, genesisSeed, manaDistribution)

	diagnosticPrintSnapshotFromFile(snapshotFileName)
}

func createTempStorage() (s *storage.Storage) {
	return storage.New(lo.PanicOnErr(os.MkdirTemp(os.TempDir(), "*")), protocol.DatabaseVersion)
}

func createManaDistribution(totalTokensToPledge uint64) (manaDistribution map[identity.ID]uint64) {
	manaDistribution = make(map[identity.ID]uint64)
	for _, node := range nodesToPledge {
		nodeID, err := identity.DecodeIDBase58(node)
		if err != nil {
			panic("failed to decode node id: " + err.Error())
		}

		manaDistribution[nodeID] = totalTokensToPledge / uint64(len(nodesToPledge))
	}

	return manaDistribution
}

func init() {
	flag.Uint64(cfgGenesisTokenAmount, 1000000000000000, "the amount of tokens to add to the genesis output") // this amount is pledged to the empty nodeID.
	flag.String(cfgSnapshotFileName, defaultSnapshotFileName, "the name of the generated snapshot file")
	flag.String(cfgSnapshotGenesisSeed, "7R1itJx5hVuo9w9hjg5cwKFmek4HMSoBDgJZN8hKGxih", "the genesis seed")
	flag.Uint(cfgPledgeTokenAmount, 1000000000000000, "the amount of tokens to pledge to defined nodes (other than genesis)")

	flag.Parse()
	if err := viper.BindPFlags(flag.CommandLine); err != nil {
		panic(err)
	}
}

func diagnosticPrintSnapshotFromFile(filePath string) {
	s := createTempStorage()
	e := engine.New(s)
	fileHandle := lo.PanicOnErr(os.Open(filePath))

	snapshot.ReadSnapshot(fileHandle, e)

	fmt.Println("--- Settings ---")
	fmt.Printf("%+v\n", s.Settings)

	fmt.Println("--- Commitments ---")
	fmt.Printf("%+v\n", lo.PanicOnErr(s.Commitments.Load(0)))

	fmt.Println("--- Ledgerstate ---")
	e.Ledger.Storage.ForEachOutputID(func(outputID utxo.OutputID) bool {
		e.Ledger.Storage.CachedOutput(outputID).Consume(func(o utxo.Output) {
			e.Ledger.Storage.CachedOutputMetadata(outputID).Consume(func(m *ledger.OutputMetadata) {
				fmt.Printf("%+v\n%#v\n", o, m)
			})
		})
		return true
	})

	fmt.Println("--- SEPs ---")
<<<<<<< HEAD
	e.Storage.RootBlocks.Stream(0, func(blockID models.BlockID) {
=======
	if err := e.Storage.RootBlocks.Stream(0, func(blockID models.BlockID) {
>>>>>>> 994d2725
		fmt.Printf("%+v\n", blockID)
	}); err != nil {
		panic(err)
	}

	fmt.Println("--- ActivityLog ---")
	e.Storage.ActiveNodes.Stream(0, func(id identity.ID) {
		fmt.Printf("%d: %+v\n", 0, id)
	})

	fmt.Println("--- Diffs ---")
	e.Storage.LedgerStateDiffs.StreamSpentOutputs(0, func(owm *ledgerModels.OutputWithMetadata) {
		fmt.Printf("%d: %+v\n", 0, owm)
	})
	e.Storage.LedgerStateDiffs.StreamCreatedOutputs(0, func(owm *ledgerModels.OutputWithMetadata) {
		fmt.Printf("%d: %+v\n", 0, owm)
	})
}<|MERGE_RESOLUTION|>--- conflicted
+++ resolved
@@ -163,11 +163,7 @@
 	})
 
 	fmt.Println("--- SEPs ---")
-<<<<<<< HEAD
-	e.Storage.RootBlocks.Stream(0, func(blockID models.BlockID) {
-=======
 	if err := e.Storage.RootBlocks.Stream(0, func(blockID models.BlockID) {
->>>>>>> 994d2725
 		fmt.Printf("%+v\n", blockID)
 	}); err != nil {
 		panic(err)
