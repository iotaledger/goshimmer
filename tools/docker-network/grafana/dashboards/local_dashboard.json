--- conflicted
+++ resolved
@@ -16,13 +16,8 @@
   "editable": true,
   "gnetId": null,
   "graphTooltip": 0,
-<<<<<<< HEAD
-  "id": 2,
-  "iteration": 1638461160503,
-=======
   "id": 3,
   "iteration": 1638801299971,
->>>>>>> 262d34a2
   "links": [],
   "panels": [
     {
@@ -1704,12 +1699,7 @@
           "steppedLine": false,
           "targets": [
             {
-<<<<<<< HEAD
-              "exemplar": true,
-              "expr": "tangle_message_request_queue_size{instance=\"$instance\"}",
-=======
               "expr": "tangle_message_missing_count_db{instance=\"$instance\"}",
->>>>>>> 262d34a2
               "interval": "",
               "legendFormat": "Missing Messages",
               "refId": "A"
@@ -5278,9 +5268,5 @@
   "timezone": "",
   "title": "GoShimmer Local Metrics",
   "uid": "R-T27yW7k",
-<<<<<<< HEAD
-  "version": 54
-=======
   "version": 3
->>>>>>> 262d34a2
 }