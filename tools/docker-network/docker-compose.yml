--- conflicted
+++ resolved
@@ -47,13 +47,10 @@
       --messageLayer.snapshot.file=/tmp/assets/7R1itJx5hVuo9w9hjg5cwKFmek4HMSoBDgJZN8hKGxih.bin
       --syncbeacon.broadcastInterval=5
       --syncbeacon.startSynced=true
-<<<<<<< HEAD
       --metrics.manaResearch=true
       --mana.enableResearchVectors=true
-=======
       --statement.writeStatement=true
       --webapi.exportPath=/tmp/
->>>>>>> a757b514
     volumes:
       - ./config.docker.json:/tmp/config.json:ro
       - goshimmer-cache:/go
