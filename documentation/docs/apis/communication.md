---
description: The communication layer represents the base Tangle layer where so called `Messages` are gossiped around. A `Message` contains payloads, and it is up to upper layers to interpret and derive functionality out of them.
image: /img/logo/goshimmer_light.png
keywords:
- client library
- HTTP API
- message
- encoded message id
- consensus
- payload
---
# Communication Layer APIs

The communication layer represents the base Tangle layer where so called `Messages` are gossiped around. A `Message` contains payloads and it is up to upper layers to interpret and derive functionality out of them.


The API provides the following functions to interact with this primitive layer:
* [/messages/:messageID](#messagesmessageid)
* [/messages/:messageID/metadata](#messagesmessageidmetadata)
* [/data](#data)
* [/messages/payload](#messagespayload)

Client lib APIs:
* [GetMessage()](#client-lib---getmessage)
* [GetMessageMetadata()](#client-lib---getmessagemetadata)
* [Data()](#client-lib---data)
* [SendPayload()](#client-lib---sendpayload)

##  `/messages/:messageID`

Return message from the tangle.

### Parameters

| **Parameter**            | `messageID`      |
|--------------------------|----------------|
| **Required or Optional** | required       |
| **Description**          | ID of a message to retrieve   |
| **Type**                 | string         |

### Examples

#### cURL

```shell
curl --location --request GET 'http://localhost:8080/messages/:messageID'
```
where `:messageID` is the base58 encoded message ID, e.g. 4MSkwAPzGwnjCJmTfbpW4z4GRC7HZHZNS33c2JikKXJc.

#### Client lib - `GetMessage`

Messages can be retrieved via `GetMessage(base58EncodedID string) (*jsonmodels.Message, error) `

```go
message, err := goshimAPI.GetMessage(base58EncodedMessageID)
if err != nil {
    // return error
}

// will print "Hello GoShimmer World"
fmt.Println(string(message.Payload))
```

Note that we're getting actual `Message` objects from this call which represent a vertex in the communication layer Tangle. It does not matter what type of payload the message contains, meaning that this will also return messages which contain a transactions or DRNG payloads.

### Response Examples

```json
{
    "id": "4MSkwAPzGwnjCJmTfbpW4z4GRC7HZHZNS33c2JikKXJc",
    "strongParents": [
        "6LrXyDCorw8bTWKFaEmm3CZG6Nb6Ga8Bmosi1GPypGc1",
        "B89koPthm9zDx1p1fbkHwoyC1Buq896Spu3Mx1SmSete"
    ],
    "weakParents": [],
    "strongApprovers": [
        "4E4ucAA9UTTd1UC6ri4GYaS4dpzEnHPjs5gMEYhpUK8p",
        "669BRH69afQ7VfZGmNTMTeh2wnwXGKdBxtUCcRQ9CPzq"
    ],
    "weakApprovers": [],
    "issuerPublicKey": "9DB3j9cWYSuEEtkvanrzqkzCQMdH1FGv3TawJdVbDxkd",
    "issuingTime": 1621873309,
    "sequenceNumber": 4354,
    "payloadType": "GenericDataPayloadType(0)",
    "payload": "BAAAAAAAAAA=",
    "signature": "2J5XuVnmaHo54WipirWo7drJeXG3iRsnLYfzaPPuy6TXKiVBqv6ZYg2NjYP75xvgvut1SKNm8oYTchGi5t2SjyWJ"
}
```

### Results

|Return field | Type | Description|
|:-----|:------|:------|
| `id`  | `string` | Message ID. |
| `strongParents`  | `[]string` | List of strong parents' message IDs. |
| `weakParents`  | `[]string` | List of weak parents' message IDs. |
| `strongApprovers`  | `[]string` | List of strong approvers' message IDs. |
| `weakApprovers`  | `[]string` | List of weak approvers' message IDs. |
| `issuerPublicKey`  | `[]string` | Public key of issuing node. |
| `issuingTime`  | `int64` | Time this message was issued |
| `sequenceNumber`  | `uint64` | Message sequence number. |
| `payloadType`  | `string` | Payload type. |
| `payload`  | `[]byte` | The contents of the message. |
| `signature`  | `string` | Message signature. |
| `error`   | `string` | Error message. Omitted if success.    |

##  `/messages/:messageID/metadata`

Return message metadata.

### Parameters

| **Parameter**            | `messageID`      |
|--------------------------|----------------|
| **Required or Optional** | required       |
| **Description**          | ID of a message to retrieve   |
| **Type**                 | string         |


### Examples

#### cURL

```shell
curl --location --request GET 'http://localhost:8080/messages/:messageID/metadata'
```
where `:messageID` is the base58 encoded message ID, e.g. 4MSkwAPzGwnjCJmTfbpW4z4GRC7HZHZNS33c2JikKXJc.

#### Client lib - `GetMessageMetadata`

Message metadata can be retrieved via `GetMessageMetadata(base58EncodedID string) (*jsonmodels.MessageMetadata, error)`
```go
message, err := goshimAPI.GetMessageMetadata(base58EncodedMessageID)
if err != nil {
    // return error
}

// will print whether message is finalized
fmt.Println(string(message.Finalized))
```

### Response Examples

```json
{
    "id": "4MSkwAPzGwnjCJmTfbpW4z4GRC7HZHZNS33c2JikKXJc",
    "receivedTime": 1621873309,
    "solid": true,
    "solidificationTime": 1621873309,
    "structureDetails": {
        "rank": 23323,
        "pastMarkerGap": 0,
        "isPastMarker": true,
        "pastMarkers": {
            "markers": {
                "1": 21904
            },
            "highestIndex": 21904,
            "lowestIndex": 21904
        },
        "futureMarkers": {
            "markers": {
                "1": 21905
            },
            "highestIndex": 21905,
            "lowestIndex": 21905
        }
    },
    "branchID": "BranchID(MasterBranchID)",
    "scheduled": false,
    "booked": true,
    "invalid": false,
    "gradeOfFinality": 3,
    "gradeOfFinalityTime": 1621873310
}
```

### Results

|Return field | Type | Description|
|:-----|:------|:------|
| `id`  | `string` | Message ID. |
| `receivedTime`  | `int64` | Time when message was received by the node. |
| `solid`  | `bool` | Flag indicating whether the message is solid. |
| `solidificationTime`  | `int64` | Time when message was solidified by the node. |
| `structureDetails`  | `StructureDetails` | List of weak approvers' message IDs. |
| `branchID`  | `string` | Name of branch that the message is part of. |
| `scheduled`  | `bool` | Flag indicating whether the message is scheduled. |
| `booked`  | `bool` | Flag indicating whether the message is booked. |
| `eligible`  | `bool` | Flag indicating whether the message is eligible. |
| `invalid`  | `bool` | Flag indicating whether the message is invalid. |
| `finalized`  | `bool` | Flag indicating whether the message is finalized. |
| `finalizedTime`   | `string` | Time when message was finalized.    |
| `error`   | `string` | Error message. Omitted if success.    |

<<<<<<< HEAD
=======
##  `/messages/:messageID/consensus`

Return message consensus info such as opinion and FCoB data.

### Parameters

| **Parameter**            | `messageID`      |
|--------------------------|----------------|
| **Required or Optional** | required       |
| **Description**          | ID of a message to retrieve   |
| **Type**                 | string         |



### Examples

#### cURL

```shell
curl --location --request GET 'http://localhost:8080/messages/:messageID/consensus'
```
where `:messageID` is the base58 encoded message ID, e.g. 4MSkwAPzGwnjCJmTfbpW4z4GRC7HZHZNS33c2JikKXJc.

#### Client lib

This method is not available in the client library.

### Response Examples

```json
{
  "id": "MessageID(4MSkwAPzGwnjCJmTfbpW4z4GRC7HZHZNS33c2JikKXJc)",
  "opinionFormedTime": 1621873309,
  "payloadOpinionFormed": true,
  "timestampOpinionFormed": true,
  "messageOpinionFormed": true,
  "messageOpinionTriggered": true,
  "timestampOpinion": "Like",
  "timestampLoK": "LevelOfKnowledge(Two)"
}
```

### Results

|Return field | Type | Description|
|:-----|:------|:------|
| `id`  | `string` | Message ID. |
| `opinionFormedTime`  | `int64` | Time when the node formed full opinion. |
| `payloadOpinionFormed`  | `bool` | Flag indicating whether the node formed opinion about the payload. |
| `timestampOpinionFormed`  | `bool` | Flag indicating whether the node formed opinion about the timestamp. |
| `messageOpinionFormed`  | `bool` | Flag indicating whether the node formed opinion about the message. |
| `messageOpinionTriggered`  | `bool` | Flag indicating whether the node triggered an opinion formed event for the message. |
| `timestampOpinion`  | `string` | Opinion about the message's timestamp. |
| `timestampLoK`  | `bool` | Level of knowledge about message's timestamp. |
| `error`   | `string` | Error message. Omitted if success.    |

>>>>>>> 61f2162d

## `/data`

Method: `POST`

A data message is simply a `Message` containing some raw data (literally bytes). This type of message has therefore no real functionality other than that it is retrievable via `GetMessage`.

### Parameters

| **Parameter**            | `data`      |
|--------------------------|----------------|
| **Required or Optional** | required       |
| **Description**          | data bytes   |
| **Type**                 | base64 serialized bytes         |


#### Body

```json
{
  "data": "dataBytes"
}
```

### Examples

#### cURL

```shell
curl --location --request POST 'http://localhost:8080/data' \
--header 'Content-Type: application/json' \
--data-raw '{"data": "dataBytes"}'
```

#### Client lib - `Data`

##### `Data(data []byte) (string, error)`

```go
messageID, err := goshimAPI.Data([]byte("Hello GoShimmer World"))
if err != nil {
    // return error
}
```
Note that there is no need to do any additional work, since things like tip-selection, PoW and other tasks are done by the node itself.

### Response Examples

```json
{
  "id": "messageID" 
}
```

### Results

|Return field | Type | Description|
|:-----|:------|:------|
| `id`  | `string` | Message ID of the message. Omitted if error. |
| `error`   | `string` | Error message. Omitted if success.    |


## `/messages/payload`

Method: `POST`

`SendPayload()` takes a `payload` object of any type (data, transaction, drng, etc.) as a byte slice, issues a message with the given payload and returns its `messageID`. Note that the payload must be valid, otherwise an error is returned.

### Parameters

| **Parameter**            | `payload`      |
|--------------------------|----------------|
| **Required or Optional** | required       |
| **Description**          | payload bytes  |
| **Type**                 | base64 serialized bytes         |


#### Body

```json
{
  "payload": "payloadBytes"
}
```

### Examples

#### cURL

```shell
curl --location --request POST 'http://localhost:8080/messages/payload' \
--header 'Content-Type: application/json' \
--data-raw '{"payload": "payloadBytes"}'
```

#### Client lib - `SendPayload`

##### `SendPayload(payload []byte) (string, error)`

```go
helloPayload := payload.NewData([]byte{"Hello GoShimmer World!"})
messageID, err := goshimAPI.SendPayload(helloPayload.Bytes())
```

### Response Examples

```shell
{
  "id": "messageID" 
}
```

### Results

|Return field | Type | Description|
|:-----|:------|:------|
| `id`  | `string` | Message ID of the message. Omitted if error. |
| `error`   | `string` | Error message. Omitted if success.    |

Note that there is no need to do any additional work, since things like tip-selection, PoW and other tasks are done by the node itself.<|MERGE_RESOLUTION|>--- conflicted
+++ resolved
@@ -193,65 +193,6 @@
 | `finalizedTime`   | `string` | Time when message was finalized.    |
 | `error`   | `string` | Error message. Omitted if success.    |
 
-<<<<<<< HEAD
-=======
-##  `/messages/:messageID/consensus`
-
-Return message consensus info such as opinion and FCoB data.
-
-### Parameters
-
-| **Parameter**            | `messageID`      |
-|--------------------------|----------------|
-| **Required or Optional** | required       |
-| **Description**          | ID of a message to retrieve   |
-| **Type**                 | string         |
-
-
-
-### Examples
-
-#### cURL
-
-```shell
-curl --location --request GET 'http://localhost:8080/messages/:messageID/consensus'
-```
-where `:messageID` is the base58 encoded message ID, e.g. 4MSkwAPzGwnjCJmTfbpW4z4GRC7HZHZNS33c2JikKXJc.
-
-#### Client lib
-
-This method is not available in the client library.
-
-### Response Examples
-
-```json
-{
-  "id": "MessageID(4MSkwAPzGwnjCJmTfbpW4z4GRC7HZHZNS33c2JikKXJc)",
-  "opinionFormedTime": 1621873309,
-  "payloadOpinionFormed": true,
-  "timestampOpinionFormed": true,
-  "messageOpinionFormed": true,
-  "messageOpinionTriggered": true,
-  "timestampOpinion": "Like",
-  "timestampLoK": "LevelOfKnowledge(Two)"
-}
-```
-
-### Results
-
-|Return field | Type | Description|
-|:-----|:------|:------|
-| `id`  | `string` | Message ID. |
-| `opinionFormedTime`  | `int64` | Time when the node formed full opinion. |
-| `payloadOpinionFormed`  | `bool` | Flag indicating whether the node formed opinion about the payload. |
-| `timestampOpinionFormed`  | `bool` | Flag indicating whether the node formed opinion about the timestamp. |
-| `messageOpinionFormed`  | `bool` | Flag indicating whether the node formed opinion about the message. |
-| `messageOpinionTriggered`  | `bool` | Flag indicating whether the node triggered an opinion formed event for the message. |
-| `timestampOpinion`  | `string` | Opinion about the message's timestamp. |
-| `timestampLoK`  | `bool` | Level of knowledge about message's timestamp. |
-| `error`   | `string` | Error message. Omitted if success.    |
-
->>>>>>> 61f2162d
 
 ## `/data`
 
