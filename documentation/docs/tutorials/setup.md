---
description:  How to set up your own GoShimmer node in the GoShimmer testnet with Docker
image: /img/tutorials/setup/dashboard.png
keywords:
- node
- set up
- docker
- http API
- tcp
- dashboard
- prometheus
- grafana
---
# Setting up a GoShimmer node 

This page describes how to set up your own GoShimmer node in the GoShimmer testnet with Docker.

:::warning DISCLAIMER
**Note that there will be breaking changes frequently (approx. bi-weekly) where the entire network needs to upgrade. If you don't have time to continuously monitor and upgrade your node, then running a GoShimmer node might not be for you.**  

We want to emphasize that running a GoShimmer node requires proper knowledge in Linux and IT related topics such as networking and so on. It is not meant as a node to be run by people with little experience in the mentioned fields. **Do not plan to run any production level services on your node/network.**
:::


## Why You Should Run a Node

Running a node in the GoShimmer testnet helps us in the following ways:
* It increases the amount of nodes in the network and thus lets it form a more realistic network.
* Your node will be configured to send debug log messages to a centralized logger from which we can assess and debug research questions and occurring problems.
* Your node is configured to send metric data to a centralized analysis server where we store information such as resource consumption, traffic, and so on. This data helps us further fostering the development of GoShimmer and assessing network behavior.
* If you expose your HTTP API port, you provide an entrypoint for other people to interact with the network.

:::note

Any metric data is anonymous.

:::

## Installing GoShimmer with Docker

#### Hardware Requirements

:::note

We do not provide a Docker image or binaries for ARM based systems such as Raspberry Pis.

:::

We recommend running GoShimmer on a x86 VPS with following minimum hardware specs:
* 2 cores / 4 threads
* 4 GB of memory
* 40 GB of disk space

A cheap [CX21 Hetzner instance](https://www.hetzner.de/cloud) is thereby sufficient.

If you plan on running your GoShimmer node from home, please only do so if you know how to properly configure NAT on your router, as otherwise your node will not correctly participate in the network.

---

:::info

In the following sections we are going to use a CX21 Hetzner instance with Ubuntu 20.04 while being logged in as root

:::

Lets first upgrade the packages on our system:
```shell
apt update && apt dist-upgrade -y
```

#### Install Docker

Install needed dependencies:

```shell
apt-get install \
     apt-transport-https \
     ca-certificates \
     curl \
     gnupg-agent \
     software-properties-common
```

Add Docker’s official GPG key:

```shell
curl -fsSL https://download.docker.com/linux/ubuntu/gpg | apt-key add -
```

Verify that the GPG key matches:

```shell
apt-key fingerprint 0EBFCD88
pub   rsa4096 2017-02-22 [SCEA]
      9DC8 5822 9FC7 DD38 854A  E2D8 8D81 803C 0EBF CD88
uid           [ unknown] Docker Release (CE deb) <docker@docker.com>
sub   rsa4096 2017-02-22 [S]

```

Add the actual repository:

```shell
add-apt-repository \
   "deb [arch=amd64] https://download.docker.com/linux/ubuntu \
   $(lsb_release -cs) \
   stable"
```

Update the package index:

```shell
apt-get update
```

And finally, install docker:

```shell
apt-get install docker-ce docker-ce-cli containerd.io
```

On windows-subsystem for Linux (WSL2) it may be necessary to start docker seperately:
```
/etc/init.d/docker start
```
Note, this may not work on WSL1.

Check whether docker is running by executing `docker ps`:

```shell
docker ps
CONTAINER ID        IMAGE               COMMAND             CREATED             STATUS              PORTS               NAMES
```

### Install Docker Compose

Docker compose gives us the ability to define our services with `docker-compose.yml` files instead of having to define all container parameters directly on the CLI.

Download docker compose:

```shell
curl -L "https://github.com/docker/compose/releases/download/1.26.0/docker-compose-$(uname -s)-$(uname -m)" -o /usr/local/bin/docker-compose
```

Make it executable:

```shell
chmod +x /usr/local/bin/docker-compose
```

Check that docker compose works:

```shell
docker-compose --version
docker-compose version 1.26.0, build d4451659
```

### Define the docker-compose.yml

First, lets create a user defined bridged network. Unlike the already existing `bridge` network, the user defined one will have container name DNS resolution for containers within that network. This is useful if later we want to setup additional containers which need to speak with the GoShimmer container.

```shell
docker network create --driver=bridge shimmer
c726034d295c3df66803b92c71ca517a0cf0e3c65c1c6d84ee5fa34ae76cbcd4
```

Lets create a folder holding our `docker-compose.yml`:

```shell
mkdir /opt/goshimmer
```

Lets create a folder holding our database:

```shell
cd /opt/goshimmer
mkdir db
chmod 0777 db
```

Finally, lets create our `docker-compose.yml`:

```shell
nano docker-compose.yml
```

and add following content:
```yaml
version: '3.3'

networks:
  outside:
    external:
      name: shimmer

services:
  goshimmer:
    image: iotaledger/goshimmer:latest
    container_name: goshimmer
    hostname: goshimmer
    stop_grace_period: 2m
    volumes:
      - "./db:/tmp/mainnetdb:rw"
      - "./peerdb:/tmp/peerdb:rw"
      - "/etc/localtime:/etc/localtime:ro"
    ports:
      # Autopeering 
      - "0.0.0.0:14626:14626/udp"
      # Gossip
      - "0.0.0.0:14666:14666/tcp"
      # HTTP API
      - "0.0.0.0:8080:8080/tcp"
      # Dashboard
      - "0.0.0.0:8081:8081/tcp"
      # pprof profiling
      - "0.0.0.0:6061:6061/tcp"
    environment:
      - ANALYSIS_CLIENT_SERVERADDRESS=analysisentry-01.devnet.shimmer.iota.cafe:21888
      - AUTOPEERING_BINDADDRESS=0.0.0.0:14626
      - DASHBOARD_BINDADDRESS=0.0.0.0:8081
      - GOSSIP_BINDADDRESS=0.0.0.0:14666
      - WEBAPI_BINDADDRESS=0.0.0.0:8080
      - PROFILING_BINDADDRESS=0.0.0.0:6061
      - NETWORKDELAY_ORIGINPUBLICKEY=9DB3j9cWYSuEEtkvanrzqkzCQMdH1FGv3TawJdVbDxkd
      - PROMETHEUS_BINDADDRESS=0.0.0.0:9311
    command: >
      --skip-config=true
      --autoPeering.entryNodes=2PV5487xMw5rasGBXXWeqSi4hLz7r19YBt8Y1TGAsQbj@analysisentry-01.devnet.shimmer.iota.cafe:15626,5EDH4uY78EA6wrBkHHAVBWBMDt7EcksRq6pjzipoW15B@entry-0.devnet.tanglebay.com:14646,CAB87iQZR6BjBrCgEBupQJ4gpEBgvGKKv3uuGVRBKb4n@entry-1.devnet.tanglebay.com:14646
      --node.disablePlugins=portcheck
      --node.enablePlugins=remotelog,networkdelay,spammer,prometheus
      --database.directory=/tmp/mainnetdb
      --node.peerDBDirectory=/tmp/peerdb
      --logger.level=info
      --logger.disableEvents=false
      --logger.remotelog.serverAddress=metrics-01.devnet.shimmer.iota.cafe:5213
      --drng.pollen.instanceID=1
      --drng.pollen.threshold=3
      --drng.pollen.committeeMembers=AheLpbhRs1XZsRF8t8VBwuyQh9mqPHXQvthV5rsHytDG,FZ28bSTidszUBn8TTCAT9X1nVMwFNnoYBmZ1xfafez2z,GT3UxryW4rA9RN9ojnMGmZgE2wP7psagQxgVdA4B9L1P,4pB5boPvvk2o5MbMySDhqsmC2CtUdXyotPPEpb7YQPD7,64wCsTZpmKjRVHtBKXiFojw7uw3GszumfvC4kHdWsHga
      --drng.xTeam.instanceID=1339
      --drng.xTeam.threshold=4
      --drng.xTeam.committeeMembers=GUdTwLDb6t6vZ7X5XzEnjFNDEVPteU7tVQ9nzKLfPjdo,68vNzBFE9HpmWLb2x4599AUUQNuimuhwn3XahTZZYUHt,Dc9n3JxYecaX3gpxVnWb4jS3KVz1K1SgSK1KpV1dzqT1,75g6r4tqGZhrgpDYZyZxVje1Qo54ezFYkCw94ELTLhPs,CN1XLXLHT9hv7fy3qNhpgNMD6uoHFkHtaNNKyNVCKybf,7SmttyqrKMkLo5NPYaiFoHs8LE6s7oCoWCQaZhui8m16,CypSmrHpTe3WQmCw54KP91F5gTmrQEL7EmTX38YStFXx
    networks:
      - outside
```

:::info

If performance is a concern, you can also run your containers with `network_mode: "host"`, however, you must then adjust the hostnames in the configs for the corresponding containers and perhaps also create some iptable rules to block traffic from outside accessing your services directly.

:::warning INFO

If your home network is IPv6-only (as is common for some ISPs in a few countries like Germany), make sure your docker installation is configured to support IPv6 as this is not always the default setting. If your ports and firewalls are configured correctly and your GoShimmer node does start but does not seem to find any neighbors even after a little while, this might be the solution to your problem. Find the very short guide to enable IPv6 support for docker in the [Docker documentation](https://docs.docker.com/config/daemon/ipv6/).

:::

Note how we are setting up NATs for different ports:


| Port  | Functionality  | Protocol |
| ----- | -------------- | -------- |
| 14626 | Autopeering    | UDP      |
| 14666 | Gossip         | TCP      |
| 8080  | HTTP API      | TCP/HTTP |
| 8081  | Dashboard       | TCP/HTTP |
| 6061  | pprof HTTP API | TCP/HTTP |

It is important that the ports are correctly mapped so that the node can gain inbound neighbors.

:::warning INFO

If the UDP NAT mapping is not configured correctly, GoShimmer will terminate with an error message stating to check the NAT configuration

:::

## Running the GoShimmer Node

Within the `/opt/goshimmer` folder where the `docker-compose.yml` resides, simply execute:

```shell
docker-compose up -d
Pulling goshimmer (iotaledger/goshimmer:0.2.0)...
...
```
to start the GoShimmer node.

You should see your container running now:
```
CONTAINER ID        IMAGE               COMMAND                  CREATED             STATUS              PORTS                                                                                                                                    NAMES
687f52b78cb5        iotaledger/goshimmer:0.2.0       "/run/goshimmer --sk…"   19 seconds ago      Up 17 seconds       0.0.0.0:6061->6061/tcp, 0.0.0.0:8080-8081->8080-8081/tcp, 0.0.0.0:10895->10895/tcp, 0.0.0.0:14666->14666/tcp, 0.0.0.0:14626->14626/udp   goshimmer
```

You can follow the log output of the node via:

```shell
docker logs -f --since=1m goshimmer
```

### Syncing

When the node starts for the first time, it must synchronize its state with the rest of the network. GoShimmer currently uses the Tangle Time to help nodes determine their synced status.

#### Dashboard
The dashboard of your GoShimmer node should be accessible via `http://<your-ip>:8081`. If your node is still synchronizing, you might see a higher inflow of MPS.

[![GoShimmer Dashboard](/img/tutorials/setup/dashboard.png)](/img/tutorials/setup/dashboard.png)

After a while, your node's dashboard should also display up to 8 neighbors:
[![GoShimmer Dashboard Neighbors](/img/tutorials/setup/dashboard_neighbors.png)](/img/tutorials/setup/dashboard_neighbors.png)


#### HTTP API
GoShimmer also exposes an HTTP API. To check whether that works correctly, you can access it via `http://<your-ip>:8080/info` which should return a JSON response in the form of:

```json
{
  "version": "v0.6.2",
  "networkVersion": 30,
  "tangleTime": {
    "messageID": "6ndfmfogpH9H8C9X9Fbb7Jmuf8RJHQgSjsHNPdKUUhoJ",
    "time": 1621879864032595415,
    "synced": true
  },
  "identityID": "D9SPFofAGhA5V9QRDngc1E8qG9bTrnATmpZMdoyRiBoW",
  "identityIDShort": "XBgY5DsUPng",
  "publicKey": "9DB3j9cWYSuEEtkvanrzqkzCQMdH1FGv3TawJdVbDxkd",
  "solidMessageCount": 74088,
  "totalMessageCount": 74088,
  "enabledPlugins": [
    ...
  ],
  "disabledPlugins": [
    ...
  ],
  "mana": {
    "access": 1,
    "accessTimestamp": "2021-05-24T20:11:05.451224937+02:00",
    "consensus": 10439991680906,
    "consensusTimestamp": "2021-05-24T20:11:05.451228137+02:00"
  },
  "manaDelegationAddress": "1HMQic52dz3xLY2aeDXcDhX53LgbsHghdfD8eGXR1qVHy",
  "mana_decay": 0.00003209,
  "scheduler": {
    "running": true,
    "rate": "5ms",
    "nodeQueueSizes": {}
  },
  "rateSetter": {
    "rate": 20000,
    "size": 0
  }
}
```

## Managing the GoShimmer node lifecycle

### Stopping the Node

```shell
docker-compose stop
```

### Resetting the Node

```shell
docker-compose down
```

### Upgrading the Node

**Ensure that the image version in the `docker-compose.yml` is `latest`** then execute following commands:

```shell
docker-compose down
rm db/*
docker-compose pull
docker-compose up -d
```

### Following Log Output

```shell
docker logs -f --since=1m goshimmer
```

### Create a log.txt

```shell
docker logs goshimmer > log.txt
```
### Update Grafana Dashboard

If you set up the Grafana dashboard for your node according to the next section "Setting up the Grafana dashboard", the following method will help you to update when a new version is released.

You have to manually copy the new [dashboard file](https://github.com/iotaledger/goshimmer/blob/develop/tools/docker-network/grafana/dashboards/local_dashboard.json) into `/opt/goshimmer/grafana/dashboards` directory.
Supposing you are at `/opt/goshimmer/`:

```shell
wget https://raw.githubusercontent.com/iotaledger/goshimmer/develop/tools/docker-network/grafana/dashboards/local_dashboard.json
cp local_dashboard.json grafana/dashboards
```
Restart the grafana container:

```shell
docker restart grafana
```


## Setting up the Grafana dashboard

### Add Prometheus and Grafana Containers to `docker-compose.yml`

Append the following to the previously described `docker-compose.yml` file (**make sure to also copy the space in front of "prometheus"/the entire whitespace**):
```yaml
  prometheus:
    image: prom/prometheus:latest
    container_name: prometheus
    restart: unless-stopped
    ports:
      - "9090:9090/tcp"
    command:
      - --config.file=/etc/prometheus/prometheus.yml
    volumes:
      - ./prometheus/prometheus.yml:/etc/prometheus/prometheus.yml:ro
      - ./prometheus/data:/prometheus:rw
    depends_on:
      - goshimmer
    networks:
      - outside

  grafana:
    image: grafana/grafana:latest
    container_name: grafana
    restart: unless-stopped
    environment:
      # path to provisioning definitions can only be defined as
      # environment variables for grafana within docker
      - GF_PATHS_PROVISIONING=/var/lib/grafana/provisioning
    ports:
      - "3000:3000/tcp"
    user: "472"
    volumes:
      - ./grafana:/var/lib/grafana:rw
    networks:
      - outside
```

#### Create Prometheus config

1. Create a `prometheus/data` directory in `/opt/goshimmer`:

```shell
cd /opt/goshimmer
mkdir -p prometheus/data
```
2. Create a `prometheus.yml` in `prometheus` directory:

```shell
nano prometheus/prometheus.yml
```
The content of the file should be:
```yaml
scrape_configs:
    - job_name: goshimmer_local
      scrape_interval: 5s
      static_configs:
      - targets:
        - goshimmer:9311
```
3. Add permissions to `prometheus` config directory:

```shell
chmod -R 777 prometheus
```

#### Create Grafana configs

1. Create necessary config dirs in `/opt/goshimmer/`.

```shell
mkdir -p grafana/provisioning/datasources grafana/provisioning/dashboards grafana/provisioning/notifiers grafana/provisioning/plugins
mkdir -p grafana/dashboards
```
2. Create a datasource configuration file in `grafana/provisioning/datasources`:

```shell
nano grafana/provisioning/datasources/datasources.yaml
```
With the following content:
```yaml
apiVersion: 1

datasources:
  - name: Prometheus
    type: prometheus
    # <string, required> access mode. proxy or direct (Server or Browser in the UI). Required
    access: proxy
    orgId: 1
    url: http://prometheus:9090
    jsonData:
      graphiteVersion: '1.1'
      timeInterval: '1s'
    # <string> json object of data that will be encrypted.
    secureJsonData:
      # <string> database password, if used
      password:
      # <string> basic auth password
      basicAuthPassword:
    version: 1
    # <bool> allow users to edit datasources from the UI.
    editable: true
```
3. Create a dashboard configuration file in `grafana/provisioning/dashboards`:

```shell
nano grafana/provisioning/dashboards/dashboards.yaml
```
With the following content:
```yaml
apiVersion: 1

providers:
  - name: 'GoShimmer Local Metrics'
    orgId: 1
    folder: ''
    type: file
    disableDeletion: false
    editable: true
    updateIntervalSeconds: 10
    allowUiUpdates: true
    options:
      path: /var/lib/grafana/dashboards
```
4. Add predefined GoShimmer Local Metrics Dashboard.

Head over to the GoShimmer repository and download [local_dashboard.json](https://github.com/iotaledger/goshimmer/blob/develop/tools/docker-network/grafana/dashboards/local_dashboard.json).

```shell
wget https://raw.githubusercontent.com/iotaledger/goshimmer/develop/tools/docker-network/grafana/dashboards/local_dashboard.json
cp local_dashboard.json grafana/dashboards
```
5. Add permissions to Grafana config folder

```shell
chmod -R 777 grafana
```

#### Run GoShimmer with Prometheus and Grafana:

```shell
docker-compose up -d
```

The Grafana dashboard should be accessible at `http://<your-ip>:3000`.

Default login credentials are:
* `username`: admin
* `password`: admin

## Installing Goshimmer by Building From Source

### Software Requirements
Upgrade your systems' packages by running the following command:

<<<<<<< HEAD
```bash
=======
```shell
>>>>>>> 9a05e394
apt update && apt dist-upgrade -y
```  

#### Installing RocksDB Compression Libraries

GoShimmer uses RocksDB as its underlying database engine. That requires installing its compression libraries. Please use the tutorial from RocksDB's Github:

<<<<<<< HEAD
```bash
=======
```shell
>>>>>>> 9a05e394
https://github.com/facebook/rocksdb/blob/main/INSTALL.md
```  

####  GCC and G++

GCC and G++ are required for the compilation to work properly.  You can install them by running the following command:

<<<<<<< HEAD
```bash
=======
```shell
>>>>>>> 9a05e394
sudo apt install gcc g++
```

#### Installing Golang-go

In order for the build script to work later on, we have to install the programming language Go. Which version you need to install is specified in: 
<<<<<<< HEAD
```bash
=======

```shell
>>>>>>> 9a05e394
https://github.com/iotaledger/goshimmer/blob/4e3ff2d23d65ddd31053f195fb40d530ef62acf3/go.mod#L3
```

Use apt to install:

<<<<<<< HEAD
```bash
apt install golang-go
````

Check the go version:

```bash
=======
```shell
apt install golang-go
```

Check the go version:

```shell
>>>>>>> 9a05e394
go version
```

If apt did not install the correct go version, use the tutorial provided by the go.dev page:

<<<<<<< HEAD
```bash
=======
```shell
>>>>>>> 9a05e394
https://go.dev/doc/install
```

Use `go version` to check if it successfully installed golang-go.


### Clone the Repository

Once you have installed the [software requirements](#software-requirements), you should clone the [GoShimmer repository](https://github.com/iotaledger/goshimmer/) into the `/opt` directory. You can do so by running the following commands: 

<<<<<<< HEAD
```bash
=======
```shell
>>>>>>> 9a05e394
cd /opt
git clone https://github.com/iotaledger/goshimmer.git
```

### Download the Snapshot
You can download the latest snapshot by running the following command from the goshimmer directory you created when you [cloned the repository](#clone-the-repository):

<<<<<<< HEAD

```bash
=======
```shell
>>>>>>> 9a05e394
sudo wget -O snapshot.bin https://dbfiles-goshimmer.s3.eu-central-1.amazonaws.com/snapshots/nectar/snapshot-latest.bin
```

### Making the Node Dashboard Accessible

You will need to modify your goshimmer configuration file to make the Node Dashboard accessible. Below we described a method using the nano text editor, but you can use your text editor of choice.

<<<<<<< HEAD
```bash
=======
```shell
>>>>>>> 9a05e394
nano config.default.json
```

In the config file where it says **dashboard**, change the **bindAddress** from `"127.0.0.1:8081"` to `"0.0.0.0:8081"`.

Rename the file to config.json and save your changes. 

:::note
If you do not save the file as `config.json`, the node dashboard will not be accessible through your browser.
:::

### Run the GoShimmer Node

You can now run the build script for the goshimmer binary with the following command:

<<<<<<< HEAD
```bash
=======
```shell
>>>>>>> 9a05e394
./scripts/build.sh
```

:::tip 
You can use the `screen` command to keep the node running if you terminate your current ssh session.
:::


You can now run the GoShimmer binary to start your node: 

<<<<<<< HEAD

```bash
=======
```shell
>>>>>>> 9a05e394
./goshimmer
```

You can "detach" from the GoShimmer screen by pressing your `CTRL+A+D` keys. This will remove the GoShimmer window,  but it will still be running. 

You need the number from the start of the window name to reattach it. If you forget it, you can always use the `-ls` (list) option, as shown below, to get a list of the detached windows:

<<<<<<< HEAD
```bash
=======
```shell
>>>>>>> 9a05e394
screen -ls
```

You can use the -r (reattach) option and the number of the session to reattach it, like so:

<<<<<<< HEAD

```bash
=======
```shell
>>>>>>> 9a05e394
screen -r (your session id)
```  

### Stopping the Node

To stop a screen session and your GoShimmer node press `CTRL+A+K` inside the running window. This will stop your screen session.<|MERGE_RESOLUTION|>--- conflicted
+++ resolved
@@ -11,12 +11,12 @@
 - prometheus
 - grafana
 ---
-# Setting up a GoShimmer node 
+# Setting up a GoShimmer node
 
 This page describes how to set up your own GoShimmer node in the GoShimmer testnet with Docker.
 
 :::warning DISCLAIMER
-**Note that there will be breaking changes frequently (approx. bi-weekly) where the entire network needs to upgrade. If you don't have time to continuously monitor and upgrade your node, then running a GoShimmer node might not be for you.**  
+**Note that there will be breaking changes frequently (approx. bi-weekly) where the entire network needs to upgrade. If you don't have time to continuously monitor and upgrade your node, then running a GoShimmer node might not be for you.**
 
 We want to emphasize that running a GoShimmer node requires proper knowledge in Linux and IT related topics such as networking and so on. It is not meant as a node to be run by people with little experience in the mentioned fields. **Do not plan to run any production level services on your node/network.**
 :::
@@ -204,7 +204,7 @@
       - "./peerdb:/tmp/peerdb:rw"
       - "/etc/localtime:/etc/localtime:ro"
     ports:
-      # Autopeering 
+      # Autopeering
       - "0.0.0.0:14626:14626/udp"
       # Gossip
       - "0.0.0.0:14666:14666/tcp"
@@ -561,79 +561,49 @@
 ### Software Requirements
 Upgrade your systems' packages by running the following command:
 
-<<<<<<< HEAD
-```bash
-=======
-```shell
->>>>>>> 9a05e394
+```shell
 apt update && apt dist-upgrade -y
-```  
+```
 
 #### Installing RocksDB Compression Libraries
 
 GoShimmer uses RocksDB as its underlying database engine. That requires installing its compression libraries. Please use the tutorial from RocksDB's Github:
 
-<<<<<<< HEAD
-```bash
-=======
-```shell
->>>>>>> 9a05e394
+```shell
 https://github.com/facebook/rocksdb/blob/main/INSTALL.md
-```  
+```
 
 ####  GCC and G++
 
 GCC and G++ are required for the compilation to work properly.  You can install them by running the following command:
 
-<<<<<<< HEAD
-```bash
-=======
-```shell
->>>>>>> 9a05e394
+```shell
 sudo apt install gcc g++
 ```
 
 #### Installing Golang-go
 
-In order for the build script to work later on, we have to install the programming language Go. Which version you need to install is specified in: 
-<<<<<<< HEAD
-```bash
-=======
-
-```shell
->>>>>>> 9a05e394
+In order for the build script to work later on, we have to install the programming language Go. Which version you need to install is specified in:
+
+```shell
 https://github.com/iotaledger/goshimmer/blob/4e3ff2d23d65ddd31053f195fb40d530ef62acf3/go.mod#L3
 ```
 
 Use apt to install:
 
-<<<<<<< HEAD
-```bash
+```shell
 apt install golang-go
-````
+```
 
 Check the go version:
 
-```bash
-=======
-```shell
-apt install golang-go
-```
-
-Check the go version:
-
-```shell
->>>>>>> 9a05e394
+```shell
 go version
 ```
 
 If apt did not install the correct go version, use the tutorial provided by the go.dev page:
 
-<<<<<<< HEAD
-```bash
-=======
-```shell
->>>>>>> 9a05e394
+```shell
 https://go.dev/doc/install
 ```
 
@@ -642,13 +612,9 @@
 
 ### Clone the Repository
 
-Once you have installed the [software requirements](#software-requirements), you should clone the [GoShimmer repository](https://github.com/iotaledger/goshimmer/) into the `/opt` directory. You can do so by running the following commands: 
-
-<<<<<<< HEAD
-```bash
-=======
-```shell
->>>>>>> 9a05e394
+Once you have installed the [software requirements](#software-requirements), you should clone the [GoShimmer repository](https://github.com/iotaledger/goshimmer/) into the `/opt` directory. You can do so by running the following commands:
+
+```shell
 cd /opt
 git clone https://github.com/iotaledger/goshimmer.git
 ```
@@ -656,12 +622,7 @@
 ### Download the Snapshot
 You can download the latest snapshot by running the following command from the goshimmer directory you created when you [cloned the repository](#clone-the-repository):
 
-<<<<<<< HEAD
-
-```bash
-=======
-```shell
->>>>>>> 9a05e394
+```shell
 sudo wget -O snapshot.bin https://dbfiles-goshimmer.s3.eu-central-1.amazonaws.com/snapshots/nectar/snapshot-latest.bin
 ```
 
@@ -669,17 +630,13 @@
 
 You will need to modify your goshimmer configuration file to make the Node Dashboard accessible. Below we described a method using the nano text editor, but you can use your text editor of choice.
 
-<<<<<<< HEAD
-```bash
-=======
-```shell
->>>>>>> 9a05e394
+```shell
 nano config.default.json
 ```
 
 In the config file where it says **dashboard**, change the **bindAddress** from `"127.0.0.1:8081"` to `"0.0.0.0:8081"`.
 
-Rename the file to config.json and save your changes. 
+Rename the file to config.json and save your changes.
 
 :::note
 If you do not save the file as `config.json`, the node dashboard will not be accessible through your browser.
@@ -689,52 +646,34 @@
 
 You can now run the build script for the goshimmer binary with the following command:
 
-<<<<<<< HEAD
-```bash
-=======
-```shell
->>>>>>> 9a05e394
+```shell
 ./scripts/build.sh
 ```
 
-:::tip 
+:::tip
 You can use the `screen` command to keep the node running if you terminate your current ssh session.
 :::
 
 
-You can now run the GoShimmer binary to start your node: 
-
-<<<<<<< HEAD
-
-```bash
-=======
-```shell
->>>>>>> 9a05e394
+You can now run the GoShimmer binary to start your node:
+
+```shell
 ./goshimmer
 ```
 
-You can "detach" from the GoShimmer screen by pressing your `CTRL+A+D` keys. This will remove the GoShimmer window,  but it will still be running. 
+You can "detach" from the GoShimmer screen by pressing your `CTRL+A+D` keys. This will remove the GoShimmer window,  but it will still be running.
 
 You need the number from the start of the window name to reattach it. If you forget it, you can always use the `-ls` (list) option, as shown below, to get a list of the detached windows:
 
-<<<<<<< HEAD
-```bash
-=======
-```shell
->>>>>>> 9a05e394
+```shell
 screen -ls
 ```
 
 You can use the -r (reattach) option and the number of the session to reattach it, like so:
 
-<<<<<<< HEAD
-
-```bash
-=======
-```shell
->>>>>>> 9a05e394
+```shell
 screen -r (your session id)
-```  
+```
 
 ### Stopping the Node
 
