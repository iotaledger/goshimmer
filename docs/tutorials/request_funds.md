--- conflicted
+++ resolved
@@ -1,12 +1,8 @@
 # How to obtain tokens from the faucet
 
 ## The faucet dApp
-<<<<<<< HEAD
 The faucet is a dApp built on top of the [value and communication layer](../concepts/layers.md). It sends IOTA tokens to addresses by listening to faucet request messages. A faucet message is a Message containing an address encoded in Base58, and it is retrievable via [`FindMessageByID()`](../apis/communication.md).
-After sending a faucet request message, you can check your balances via [`GetAddressUnspentOutputs()`](../apis/ledgerstate.md).
-=======
-The faucet is a dApp built on top of the [value and communication layer](../concepts/layers.md). It sends IOTA tokens to addresses by listening to faucet request messages. A faucet message is a Message containing an address encoded in Base58, you can retieve the faucet message and check your balances via API methods.
->>>>>>> 799ac95d
+After sending a faucet request message, you can check your balances via [`GetUnspentOutputs()`](../apis/value.md).
 
 ## Obtain tokens from the faucet
 There are 3 ways to send a faucet request message to obtain IOTA tokens:
