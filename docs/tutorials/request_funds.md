# How to obtain tokens from the faucet

## The faucet dApp
The faucet is a dApp built on top of the [value and communication layer](../concepts/layers.md). It sends IOTA tokens to addresses by listening to faucet request messages. A faucet message is a Message containing a special payload with an address encoded in Base58, the aManaPledgeID, the cManaPledgeID and a nonce as a proof that some Proof Of Work has been computed. The PoW is just a way to rate limit and avoid abuse of the Faucet. The Faucet has an additional protection by means of granting request to a given address only once. That means that, in order to receive funds from the Faucet multuple times, the address must be different.

After sending a faucet request message, you can check your balances via [`GetAddressUnspentOutputs()`](../apis/ledgerstate.md).

## Obtain tokens from the faucet
There are 3 ways to send a faucet request message to obtain IOTA tokens:
1. Via the Go client library
2. Via the HTTP API directly
3. Via the wallet

### Via the Go client library
Follow the instructions in [Use the API](../apis/api.md) to set up the API instance. 

Example:
```go
// provide your Base58 encoded destination address,
// the proof of work difficulty,
// the optional aManaPledgeID (Base58 encoded),
// the optional cManaPledgeID (Base58 encoded)
messageID, err := goshimAPI.SendFaucetRequest("JaMauTaTSVBNc13edCCvBK9fZxZ1KKW5fXegT1B7N9jY", 22, "2GtxMQD94KvDH1SJPJV7icxofkyV1njuUZKtsqKmtux5", "2GtxMQD94KvDH1SJPJV7icxofkyV1njuUZKtsqKmtux5")

---- or

// get the given address from your wallet instance and 
// use String() to get its Base58 representation
<<<<<<< HEAD
connector := wallet.GenericConnector(wallet.NewWebConnector("http://localhost:8080"))
// invoke go get github.com/iotaledger/goshimmer/client/wallet for wallet usage
//TODO add options and explain what they are
addr := wallet.New(connector).Seed().Address(0)
messageID, err := goshimAPI.SendFaucetRequest(addr.String(), 22)
=======
// the proof of work difficulty,
// the optional aManaPledgeID (Base58 encoded),
// the optional cManaPledgeID (Base58 encoded)
addr := wallet.Seed().Address(0)
messageID, err := goshimAPI.SendFaucetRequest(addr.String(), 22, "2GtxMQD94KvDH1SJPJV7icxofkyV1njuUZKtsqKmtux5", "2GtxMQD94KvDH1SJPJV7icxofkyV1njuUZKtsqKmtux5")
```

### Via the HTTP API directly
The URI for POSTing faucet request messages is `http://<host>:<web-api-port>/faucet`. Refer to [faucet API methods](../apis/faucet) for more details.


| Parameter | Required | Description | Type    |
| --------- | -------- | ----------- | --- |
| `address`      | Yes     | Destination address to which to send tokens to encoded in Base58        | string     |
| `accessManaPledgeID`      | No     | Node ID to pledge access mana to encoded in Base58        | string     |
| `consensusManaPledgeID`      | No     | Node ID to pledge consensus mana to encoded in Base58        | string     |
| `nonce`      | Yes     | Proof of the PoW being done       | uint64     |

cURL example:
```
curl http://localhost:8080/faucet \
-X POST \
-H 'Content-Type: application/json' \
-d '{
  "address": "JaMauTaTSVBNc13edCCvBK9fZxZ1KKW5fXegT1B7N9jY",
  "accessManaPledgeID": "2GtxMQD94KvDH1SJPJV7icxofkyV1njuUZKtsqKmtux5",
  "consensusManaPledgeID": "2GtxMQD94KvDH1SJPJV7icxofkyV1njuUZKtsqKmtux5",
  "nonce": 24578
}'
>>>>>>> 87befd57
```

### Via the wallet
Currently, there is one cli-wallet that you can refer to the tutorial [Command Line Wallet
](./wallet.md) and two GUI wallets to use. One from the community member [Dr-Electron ElectricShimmer](https://github.com/Dr-Electron/ElectricShimmer) and another from the foundation [pollen-wallet](https://github.com/iotaledger/pollen-wallet/tree/master). You can request funds from the faucet with these two implementations.

As for pollen-wallet, follow the instructions in [pollen-wallet](https://github.com/iotaledger/pollen-wallet/tree/master) to build and execute the wallet, or download executable file directly in [Goshimmer wallet release](https://github.com/iotaledger/pollen-wallet/releases).

You can request funds by pressing the `Request Funds` in the wallet.

**Note**: You need to create a wallet first before requesting funds.

<img src="https://user-images.githubusercontent.com/11289354/88524828-70edea00-d02c-11ea-9a01-d7e1a8b7bdfd.png" height="450">


This may take a while to receive funds:

<img src="https://user-images.githubusercontent.com/11289354/88525200-e0fc7000-d02c-11ea-9f7f-a545cf14b318.png" width="450">

When the faucet request is successful, you can check the received balances:

<img src="https://user-images.githubusercontent.com/11289354/88525478-38024500-d02d-11ea-92c7-25c80eb6a947.png" width="450">
<|MERGE_RESOLUTION|>--- conflicted
+++ resolved
@@ -24,45 +24,16 @@
 
 ---- or
 
-// get the given address from your wallet instance and 
-// use String() to get its Base58 representation
-<<<<<<< HEAD
+//TODO add options and explain what they are
+// invoke go get github.com/iotaledger/goshimmer/client/wallet for wallet usage
+// get the given address from a wallet instance and
 connector := wallet.GenericConnector(wallet.NewWebConnector("http://localhost:8080"))
-// invoke go get github.com/iotaledger/goshimmer/client/wallet for wallet usage
-//TODO add options and explain what they are
 addr := wallet.New(connector).Seed().Address(0)
-messageID, err := goshimAPI.SendFaucetRequest(addr.String(), 22)
-=======
+// use String() to get base58 representation
 // the proof of work difficulty,
 // the optional aManaPledgeID (Base58 encoded),
 // the optional cManaPledgeID (Base58 encoded)
-addr := wallet.Seed().Address(0)
 messageID, err := goshimAPI.SendFaucetRequest(addr.String(), 22, "2GtxMQD94KvDH1SJPJV7icxofkyV1njuUZKtsqKmtux5", "2GtxMQD94KvDH1SJPJV7icxofkyV1njuUZKtsqKmtux5")
-```
-
-### Via the HTTP API directly
-The URI for POSTing faucet request messages is `http://<host>:<web-api-port>/faucet`. Refer to [faucet API methods](../apis/faucet) for more details.
-
-
-| Parameter | Required | Description | Type    |
-| --------- | -------- | ----------- | --- |
-| `address`      | Yes     | Destination address to which to send tokens to encoded in Base58        | string     |
-| `accessManaPledgeID`      | No     | Node ID to pledge access mana to encoded in Base58        | string     |
-| `consensusManaPledgeID`      | No     | Node ID to pledge consensus mana to encoded in Base58        | string     |
-| `nonce`      | Yes     | Proof of the PoW being done       | uint64     |
-
-cURL example:
-```
-curl http://localhost:8080/faucet \
--X POST \
--H 'Content-Type: application/json' \
--d '{
-  "address": "JaMauTaTSVBNc13edCCvBK9fZxZ1KKW5fXegT1B7N9jY",
-  "accessManaPledgeID": "2GtxMQD94KvDH1SJPJV7icxofkyV1njuUZKtsqKmtux5",
-  "consensusManaPledgeID": "2GtxMQD94KvDH1SJPJV7icxofkyV1njuUZKtsqKmtux5",
-  "nonce": 24578
-}'
->>>>>>> 87befd57
 ```
 
 ### Via the wallet
