# Docker private network

We provide a tool at `tools/docker-network` with which a local test network can be set up locally with docker. 
 
![Docker network](../../images/docker-network.png)


## How to use the tool

In the docker network run for example
```
./run.sh 5 1
```

The command `./run.sh` spins up a GoShimmer network within Docker as schematically shown in the figure above. The first integer input defines the number of `peer_replicas` `N`. The second argument is optional for activating the Grafana dashboard, where 
* default (no argument) or 0: Grafana disabled
* 1: Grafana enabled

More details on how to set up the dashboard can be found [here](https://github.com/iotaledger/goshimmer/wiki/Setup-up-a-GoShimmer-node-(Joining-the-pollen-testnet)#setting-up-the-grafana-dashboard).

The peers can communicate freely within the Docker network 
while the analysis and visualizer dashboard, as well as the `master_peer's` dashboard and web API are reachable from the host system on the respective ports.

The settings for the different containers (`entry_node`, `peer_master`, `peer_replica`) can be modified in `docker-compose.yml`.

## How to use as development tool
Using a standalone throwaway Docker network can be really helpful as a development tool. 

Prerequisites: 
- Docker 17.12.0+
- Docker compose: file format 3.5

Reachable from the host system
- analysis dashboard (autopeering visualizer): http://localhost:9000
- `master_peer's` dashboard: http: http://localhost:8081
- `master_peer's` web API: http: http://localhost:8080

It is therefore possible to send messages to the local network via the `master_peer`. Log messages of a specific containter can be followed via 
```
docker logs --follow CONTAINERNAME
```


## How to use message approval check tool

`get_approval_csv.sh` script helps you conveniently trigger the message approval checks on all nodes in the docker
network, and gather their results in the `csv` folder.

Once the network is up and running, execute the script:
```
./get_approval_csv.sh
```
Example output:
```
Triggering approval analysis on peer_master and 20 replicas...
Triggering approval analysis on peer_master and 20 replicas... DONE
Copying csv files from peer_master and 20 replicas...
Copying csv files from peer_master and 20 replicas... DONE
Copied files are located at ./csv
```
The exported csv files are timestamped to the date of request.
```
csv
├── 210120_16_34_14-docker-network_peer_replica_10.csv
├── 210120_16_34_14-docker-network_peer_replica_11.csv
├── 210120_16_34_14-docker-network_peer_replica_12.csv
...
```
Note, that the record length of the files might differ, since the approval check execution time of the nodes might differ.

## Spammer tool

The Spammer tool lets you add messages to the tangle when running GoShimmer in a Docker network.
In order to start the spammer, you need to send GET requests to a `/spammer` API endpoint with the following parameters:
* `cmd` - one of two possible values: `start` and `shutdown`.
* `mpm` - messages per minute. Only applicable when `cmd=start`. 
<<<<<<< HEAD
* `imif` - (*optional*) parameter indicating time interval between issued messages. Possible values:
    * `exponential` -  emit messages by intervals whose random length is exponentially distributed
=======
* `imif` - parameter indicating time interval between issued messages. Possible values
    * `poisson` - emit messages modeled with Poisson point process, whose time intervals are exponential variables with mean 1/rate
>>>>>>> f4f36bb5
    * `uniform` - issues messages at constant rate

Example requests:

```bash
http://localhost:8080/spammer?cmd=start&mpm=1000

http://localhost:8080/spammer?cmd=start&mpm=1000&imif=uniform
http://localhost:8080/spammer?cmd=shutdown
```

## Tangle width

When running GoShimmer locally in a Docker network, the network delay is so small that only 1 tip will be available most of the time. 
In order to artificially create a tangle structure with multiple tips you can add a `messageLayer.tangleWidth` property to [config.docker.json](tools/docker-network/config.docker.json)
that specifies the number of tips that nodes should retain. This setting exists only for local testing purposes and should not be used in a distributed testnet.  

Here is an example config that can be added: 

```json
  "messageLayer": {
    "tangleWidth": 10
  },
```<|MERGE_RESOLUTION|>--- conflicted
+++ resolved
@@ -74,13 +74,8 @@
 In order to start the spammer, you need to send GET requests to a `/spammer` API endpoint with the following parameters:
 * `cmd` - one of two possible values: `start` and `shutdown`.
 * `mpm` - messages per minute. Only applicable when `cmd=start`. 
-<<<<<<< HEAD
 * `imif` - (*optional*) parameter indicating time interval between issued messages. Possible values:
-    * `exponential` -  emit messages by intervals whose random length is exponentially distributed
-=======
-* `imif` - parameter indicating time interval between issued messages. Possible values
     * `poisson` - emit messages modeled with Poisson point process, whose time intervals are exponential variables with mean 1/rate
->>>>>>> f4f36bb5
     * `uniform` - issues messages at constant rate
 
 Example requests:
