package epoch

import (
	"context"
	"fmt"
	"time"

	"github.com/iotaledger/goshimmer/packages/clock"
	"github.com/iotaledger/hive.go/generics/model"
	"github.com/iotaledger/hive.go/serix"
	"github.com/mr-tron/base58"
	"golang.org/x/crypto/blake2b"
)

var (
	// GenesisTime is the time (Unix in seconds) of the genesis.
	GenesisTime int64 = 1655985373
	// Duration is the default epoch duration in seconds.
	Duration int64 = 10
)

// Index is the ID of an epoch.
type Index int64

func IndexFromBytes(bytes []byte) (ei Index, consumedBytes int, err error) {
	consumedBytes, err = serix.DefaultAPI.Decode(context.Background(), bytes, &ei)
	if err != nil {
		panic(err)
	}

	return
}

// IndexFromTime calculates the EI for the given time.
func IndexFromTime(t time.Time) Index {
	elapsedSeconds := t.Unix() - GenesisTime
	if elapsedSeconds <= 0 {
		return 0
	}

<<<<<<< HEAD
	return Index(elapsedSeconds / int64(Duration))
}

// CurrentIndex returns the EI at the current synced time.
func CurrentIndex() Index {
	return IndexFromTime(clock.SyncedTime())
=======
	return Index(elapsedSeconds / Duration)
>>>>>>> db3c51d7
}

func (i Index) Bytes() []byte {
	bytes, err := serix.DefaultAPI.Encode(context.Background(), i, serix.WithValidation())
	if err != nil {
		panic(err)
	}

	return bytes
}

func (i Index) String() string {
	return fmt.Sprintf("EI(%d)", i)
}

// StartTime calculates the start time of the given epoch.
func (i Index) StartTime() time.Time {
	startUnix := GenesisTime + int64(i)*Duration
	return time.Unix(startUnix, 0)
}

// EndTime calculates the end time of the given epoch.
func (i Index) EndTime() time.Time {
	endUnix := GenesisTime + int64(i)*Duration + Duration - 1
	return time.Unix(endUnix, 0)
}

// CurrentEpochIndex returns the EI at the current RATT time.
func CurrentEpochIndex() Index {
	return IndexFromTime(clock.SyncedTime())
}

// endregion ///////////////////////////////////////////////////////////////////////////////////////////////////////////

type MerkleRoot [blake2b.Size256]byte

type ECR = MerkleRoot
type EC = MerkleRoot

func NewMerkleRoot(bytes []byte) (mr MerkleRoot) {
	b := [blake2b.Size256]byte{}
	copy(b[:], bytes[:])
	return b
}

func (m MerkleRoot) Base58() string {
	return base58.Encode(m[:])
}

func (m MerkleRoot) Bytes() []byte {
	return m[:]
}

// ECRecord is a storable object represents the ecRecord of an epoch.
type ECRecord struct {
	model.Storable[Index, ECRecord, *ECRecord, ecRecord] `serix:"0"`
}

type ecRecord struct {
	EI     Index `serix:"0"`
	ECR    ECR   `serix:"1"`
	PrevEC EC    `serix:"2"`
}

// NewECRecord creates and returns a ECRecord of the given EI.
func NewECRecord(ei Index) (new *ECRecord) {
	new = model.NewStorable[Index, ECRecord](&ecRecord{
		EI:     ei,
		ECR:    MerkleRoot{},
		PrevEC: MerkleRoot{},
	})
	new.SetID(ei)
	return
}

func (e *ECRecord) EI() Index {
	e.RLock()
	defer e.RUnlock()

	return e.M.EI
}

func (e *ECRecord) SetEI(ei Index) {
	e.Lock()
	defer e.Unlock()

	e.M.EI = ei
	e.SetID(ei)

	e.SetModified()
}

// ECR returns the ECR of an ECRecord.
func (e *ECRecord) ECR() ECR {
	e.RLock()
	defer e.RUnlock()

	return e.M.ECR
}

// SetECR sets the ECR of an ECRecord.
func (e *ECRecord) SetECR(ecr ECR) {
	e.Lock()
	defer e.Unlock()

	e.M.ECR = NewMerkleRoot(ecr[:])
	e.SetModified()
}

// PrevEC returns the EC of an ECRecord.
func (e *ECRecord) PrevEC() EC {
	e.RLock()
	defer e.RUnlock()

	return e.M.PrevEC
}

// SetPrevEC sets the PrevEC of an ECRecord.
func (e *ECRecord) SetPrevEC(prevEC EC) {
	e.Lock()
	defer e.Unlock()

	e.M.PrevEC = NewMerkleRoot(prevEC[:])
	e.SetModified()
}<|MERGE_RESOLUTION|>--- conflicted
+++ resolved
@@ -38,16 +38,7 @@
 		return 0
 	}
 
-<<<<<<< HEAD
-	return Index(elapsedSeconds / int64(Duration))
-}
-
-// CurrentIndex returns the EI at the current synced time.
-func CurrentIndex() Index {
-	return IndexFromTime(clock.SyncedTime())
-=======
 	return Index(elapsedSeconds / Duration)
->>>>>>> db3c51d7
 }
 
 func (i Index) Bytes() []byte {
