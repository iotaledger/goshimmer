--- conflicted
+++ resolved
@@ -938,21 +938,12 @@
 		err = errors.Errorf("failed to parse StructureDetails from MarshalUtil: %w", err)
 		return
 	}
-<<<<<<< HEAD
-	if messageMetadata.addedBranchIDs, err = ledgerstate.BranchIDFromMarshalUtil(marshalUtil); err != nil {
-		err = errors.Errorf("failed to parse added BranchID from MarshalUtil: %w", err)
-		return
-	}
-	if messageMetadata.subtractedBranchIDs, err = ledgerstate.BranchIDFromMarshalUtil(marshalUtil); err != nil {
-		err = errors.Errorf("failed to parse subtracted BranchID from MarshalUtil: %w", err)
-=======
-	if result.addedBranchIDs, err = ledgerstate.BranchIDsFromMarshalUtil(marshalUtil); err != nil {
+	if messageMetadata.addedBranchIDs, err = ledgerstate.BranchIDsFromMarshalUtil(marshalUtil); err != nil {
 		err = errors.Errorf("failed to parse added BranchIDs from MarshalUtil: %w", err)
 		return
 	}
-	if result.subtractedBranchIDs, err = ledgerstate.BranchIDsFromMarshalUtil(marshalUtil); err != nil {
+	if messageMetadata.subtractedBranchIDs, err = ledgerstate.BranchIDsFromMarshalUtil(marshalUtil); err != nil {
 		err = errors.Errorf("failed to parse subtracted BranchIDs from MarshalUtil: %w", err)
->>>>>>> e5997eb0
 		return
 	}
 	if messageMetadata.scheduled, err = marshalUtil.ReadBool(); err != nil {
