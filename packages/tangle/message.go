--- conflicted
+++ resolved
@@ -303,59 +303,33 @@
 	PayloadBytes    []byte            `serix:"5,lengthPrefixType=uint32"`
 	Nonce           uint64            `serix:"6"`
 	Signature       ed25519.Signature `serix:"7"`
-<<<<<<< HEAD
-
 	// commitments
 	EpochCommitment      *epoch.EpochCommitment
 	LatestConfirmedEpoch uint64
 
-	// derived properties
-	id         *MessageID
-	idMutex    sync.RWMutex
-	bytes      []byte
-	bytesMutex sync.RWMutex
-=======
->>>>>>> ffa0dcaa
 }
 
 // NewMessage creates a new message with the details provided by the issuer.
 func NewMessage(references ParentMessageIDs, issuingTime time.Time, issuerPublicKey ed25519.PublicKey,
-<<<<<<< HEAD
 	sequenceNumber uint64, msgPayload payload.Payload, nonce uint64, signature ed25519.Signature,
-	latestConfirmedEpoch uint64, epochCommitment *epoch.EpochCommitment, versionOpt ...uint8) (*Message, error) {
-=======
-	sequenceNumber uint64, msgPayload payload.Payload, nonce uint64, signature ed25519.Signature, versionOpt ...uint8) *Message {
->>>>>>> ffa0dcaa
+	latestConfirmedEpoch uint64, epochCommitment *epoch.EpochCommitment, versionOpt ...uint8) *Message {
 	version := MessageVersion
 	if len(versionOpt) == 1 {
 		version = versionOpt[0]
 	}
-<<<<<<< HEAD
-	msg := &Message{messageInner{
+	msg := model.NewStorable[MessageID, Message](&MessageModel{
 		Version:              version,
 		Parents:              references,
 		IssuerPublicKey:      issuerPublicKey,
 		IssuingTime:          issuingTime,
 		SequenceNumber:       sequenceNumber,
+		PayloadBytes:    lo.PanicOnErr(msgPayload.Bytes()),
 		EpochCommitment:      epochCommitment,
 		LatestConfirmedEpoch: latestConfirmedEpoch,
-		Payload:              msgPayload,
 		Nonce:                nonce,
 		Signature:            signature,
-	}}
-=======
-	msg := model.NewStorable[MessageID, Message](&MessageModel{
-		Version:         version,
-		Parents:         references,
-		IssuerPublicKey: issuerPublicKey,
-		IssuingTime:     issuingTime,
-		SequenceNumber:  sequenceNumber,
-		PayloadBytes:    lo.PanicOnErr(msgPayload.Bytes()),
-		Nonce:           nonce,
-		Signature:       signature,
 	})
 	msg.payload = msgPayload
->>>>>>> ffa0dcaa
 
 	return msg
 }
@@ -368,15 +342,9 @@
 // 5. Parents lexicographically sorted within block.
 // 7. Blocks should be ordered by type in ascending order.
 // 6. A Parent(s) repetition is only allowed when it occurs across Strong and Like parents.
-<<<<<<< HEAD
-func newMessageWithValidation(references ParentMessageIDs, issuingTime time.Time, issuerPublicKey ed25519.PublicKey,
+func NewMessageWithValidation(references ParentMessageIDs, issuingTime time.Time, issuerPublicKey ed25519.PublicKey,
 	sequenceNumber uint64, msgPayload payload.Payload, nonce uint64, signature ed25519.Signature, latestConfirmedEpoch uint64, epochCommitment *epoch.EpochCommitment, version ...uint8) (result *Message, err error) {
-	msg, _ := NewMessage(references, issuingTime, issuerPublicKey, sequenceNumber, msgPayload, nonce, signature, latestConfirmedEpoch, epochCommitment, version...)
-=======
-func NewMessageWithValidation(references ParentMessageIDs, issuingTime time.Time, issuerPublicKey ed25519.PublicKey,
-	sequenceNumber uint64, msgPayload payload.Payload, nonce uint64, signature ed25519.Signature, version ...uint8) (result *Message, err error) {
-	msg := NewMessage(references, issuingTime, issuerPublicKey, sequenceNumber, msgPayload, nonce, signature, version...)
->>>>>>> ffa0dcaa
+	msg := NewMessage(references, issuingTime, issuerPublicKey, sequenceNumber, msgPayload, nonce, signature, latestConfirmedEpoch, epochCommitment, version...)
 
 	if _, err = msg.Bytes(); err != nil {
 		return nil, errors.Errorf("failed to create message: %w", err)
