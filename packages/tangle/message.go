package tangle

import (
	"bytes"
	"context"
	"fmt"
	"sort"
	"strings"
	"time"

	"github.com/cockroachdb/errors"
	"github.com/iotaledger/hive.go/crypto/ed25519"
	"github.com/iotaledger/hive.go/generics/lo"
	"github.com/iotaledger/hive.go/generics/model"
	"github.com/iotaledger/hive.go/serializer"
	"github.com/iotaledger/hive.go/serix"
	"github.com/iotaledger/hive.go/stringify"
	"github.com/iotaledger/hive.go/types"
	"golang.org/x/crypto/blake2b"

	"github.com/iotaledger/goshimmer/packages/clock"
	"github.com/iotaledger/goshimmer/packages/consensus/gof"
	"github.com/iotaledger/goshimmer/packages/epoch"
	"github.com/iotaledger/goshimmer/packages/ledger/utxo"
	"github.com/iotaledger/goshimmer/packages/ledger/vm/devnetvm"
	"github.com/iotaledger/goshimmer/packages/markers"
	"github.com/iotaledger/goshimmer/packages/tangle/payload"
)

func init() {
	messageIDsArrayRules := &serix.ArrayRules{
		Min:            MinParentsCount,
		Max:            MaxParentsCount,
		ValidationMode: serializer.ArrayValidationModeNoDuplicates,
	}
	err := serix.DefaultAPI.RegisterTypeSettings(MessageIDs{}, serix.TypeSettings{}.WithLengthPrefixType(serix.LengthPrefixTypeAsByte).WithArrayRules(messageIDsArrayRules))

	if err != nil {
		panic(fmt.Errorf("error registering MessageIDs type settings: %w", err))
	}
	parentsMessageIDsArrayRules := &serix.ArrayRules{
		Min:            MinParentsBlocksCount,
		Max:            MaxParentsBlocksCount,
		ValidationMode: serializer.ArrayValidationModeNoDuplicates,
		UniquenessSliceFunc: func(next []byte) []byte {
			// return first byte which indicates the parent type
			return next[:1]
		},
	}
	err = serix.DefaultAPI.RegisterTypeSettings(ParentMessageIDs{}, serix.TypeSettings{}.WithLengthPrefixType(serix.LengthPrefixTypeAsByte).WithArrayRules(parentsMessageIDsArrayRules))
	if err != nil {
		panic(fmt.Errorf("error registering ParentMessageIDs type settings: %w", err))
	}
	err = serix.DefaultAPI.RegisterValidators(ParentMessageIDs{}, validateParentMessageIDsBytes, validateParentMessageIDs)

	if err != nil {
		panic(fmt.Errorf("error registering ParentMessageIDs validators: %w", err))
	}
}

func validateParentMessageIDs(_ context.Context, parents ParentMessageIDs) (err error) {
	// Validate strong parent block
	if strongParents, strongParentsExist := parents[StrongParentType]; len(parents) == 0 || !strongParentsExist ||
		len(strongParents) < MinStrongParentsCount {
		return ErrNoStrongParents
	}
	for parentsType := range parents {
		if parentsType > LastValidBlockType {
			return ErrBlockTypeIsUnknown
		}
	}
	if areReferencesConflictingAcrossBlocks(parents) {
		return ErrConflictingReferenceAcrossBlocks
	}
	return nil
}

// validate messagesIDs are unique across blocks
// there may be repetition across strong and like parents.
func areReferencesConflictingAcrossBlocks(parentsBlocks ParentMessageIDs) bool {
	for messageID := range parentsBlocks[WeakParentType] {
		if _, exists := parentsBlocks[StrongParentType][messageID]; exists {
			return true
		}

		if _, exists := parentsBlocks[ShallowLikeParentType][messageID]; exists {
			return true
		}
	}

	return false
}

func validateParentMessageIDsBytes(_ context.Context, _ []byte) (err error) {
	return
}

const (
	// MessageVersion defines the Version of the message structure.
	MessageVersion uint8 = 1

	// MaxMessageSize defines the maximum size of a message.
	MaxMessageSize = 64*1024 + 80

	// MessageIDLength defines the length of an MessageID.
	MessageIDLength = types.IdentifierLength

	// MinParentsCount defines the minimum number of parents each parents block must have.
	MinParentsCount = 1

	// MaxParentsCount defines the maximum number of parents each parents block must have.
	MaxParentsCount = 8

	// MinParentsBlocksCount defines the minimum number of parents each parents block must have.
	MinParentsBlocksCount = 1

	// MaxParentsBlocksCount defines the maximum number of parents each parents block must have.
	MaxParentsBlocksCount = 4

	// MinStrongParentsCount defines the minimum number of strong parents a message must have.
	MinStrongParentsCount = 1
)

// region MessageID ////////////////////////////////////////////////////////////////////////////////////////////////////

// MessageID identifies a message via its BLAKE2b-256 hash of its bytes.
type MessageID struct {
	types.Identifier `serix:"0"`
}

// EmptyMessageID is an empty id.
var EmptyMessageID MessageID

// NewMessageID returns a new MessageID for the given data.
func NewMessageID(bytes [32]byte) (new MessageID) {
	return MessageID{Identifier: bytes}
}

// Length returns the byte length of a serialized TransactionID.
func (m MessageID) Length() int {
	return types.IdentifierLength
}

// String returns a human-readable version of the MessageID.
func (m MessageID) String() (humanReadable string) {
	return "MessageID(" + m.Alias() + ")"
}

// CompareTo does a lexicographical comparison to another messageID.
// Returns 0 if equal, -1 if smaller, or 1 if larger than other.
// Passing nil as other will result in a panic.
func (m MessageID) CompareTo(other MessageID) int {
	return bytes.Compare(m.Bytes(), other.Bytes())
}

func MessageIDFromContext(ctx context.Context) MessageID {
	messageID, ok := ctx.Value("messageID").(MessageID)
	if !ok {
		return EmptyMessageID
	}
	return messageID
}

func MessageIDToContext(ctx context.Context, messageID MessageID) context.Context {
	return context.WithValue(ctx, "messageID", messageID)
}

// endregion ///////////////////////////////////////////////////////////////////////////////////////////////////////////

// region MessageIDs ///////////////////////////////////////////////////////////////////////////////////////////////////

// MessageIDs is a set of MessageIDs where every MessageID is stored only once.
type MessageIDs map[MessageID]types.Empty

// NewMessageIDs construct a new MessageID collection from the optional MessageIDs.
func NewMessageIDs(msgIDs ...MessageID) MessageIDs {
	m := make(MessageIDs)
	for _, msgID := range msgIDs {
		m[msgID] = types.Void
	}

	return m
}

// Slice converts the set of MessageIDs into a slice of MessageIDs.
func (m MessageIDs) Slice() []MessageID {
	ids := make([]MessageID, 0)
	for key := range m {
		ids = append(ids, key)
	}
	return ids
}

// Clone creates a copy of the MessageIDs.
func (m MessageIDs) Clone() (clonedMessageIDs MessageIDs) {
	clonedMessageIDs = make(MessageIDs)
	for key, value := range m {
		clonedMessageIDs[key] = value
	}
	return
}

// Add adds a MessageID to the collection and returns the collection to enable chaining.
func (m MessageIDs) Add(messageID MessageID) MessageIDs {
	m[messageID] = types.Void

	return m
}

// AddAll adds all MessageIDs to the collection and returns the collection to enable chaining.
func (m MessageIDs) AddAll(messageIDs MessageIDs) MessageIDs {
	for messageID := range messageIDs {
		m.Add(messageID)
	}

	return m
}

// Empty checks if MessageIDs is empty.
func (m MessageIDs) Empty() (empty bool) {
	return len(m) == 0
}

// Contains checks if the given target MessageID is part of the MessageIDs.
func (m MessageIDs) Contains(target MessageID) (contains bool) {
	_, contains = m[target]
	return
}

// Subtract removes all other from the collection and returns the collection to enable chaining.
func (m MessageIDs) Subtract(other MessageIDs) MessageIDs {
	for messageID := range other {
		delete(m, messageID)
	}

	return m
}

// First returns the first element in MessageIDs (not ordered). This method only makes sense if there is exactly one
// element in the collection.
func (m MessageIDs) First() MessageID {
	for messageID := range m {
		return messageID
	}
	return EmptyMessageID
}

// Base58 returns a string slice of base58 MessageID.
func (m MessageIDs) Base58() (result []string) {
	result = make([]string, 0, len(m))
	for id := range m {
		result = append(result, id.Base58())
	}

	return
}

// String returns a human-readable Version of the MessageIDs.
func (m MessageIDs) String() string {
	if len(m) == 0 {
		return "MessageIDs{}"
	}

	result := "MessageIDs{\n"
	for messageID := range m {
		result += strings.Repeat(" ", stringify.INDENTATION_SIZE) + messageID.String() + ",\n"
	}
	result += "}"

	return result
}

// endregion ///////////////////////////////////////////////////////////////////////////////////////////////////////////

// region Message //////////////////////////////////////////////////////////////////////////////////////////////////////

const (
	// LastValidBlockType counts StrongParents, WeakParents, ShallowLikeParents.
	LastValidBlockType = ShallowLikeParentType
)

// Message represents the core message for the base layer Tangle.
type Message struct {
	model.Storable[MessageID, Message, *Message, MessageModel] `serix:"0"`
	payload                                                    payload.Payload
}
type MessageModel struct {
	// core properties (get sent over the wire)
	Version              uint8             `serix:"0"`
	Parents              ParentMessageIDs  `serix:"1"`
	IssuerPublicKey      ed25519.PublicKey `serix:"2"`
	IssuingTime          time.Time         `serix:"3"`
	SequenceNumber       uint64            `serix:"4"`
	PayloadBytes         []byte            `serix:"5,lengthPrefixType=uint32"`
<<<<<<< HEAD
	Nonce                uint64            `serix:"6"`
	EI                   epoch.Index       `serix:"7"`
	ECR                  epoch.ECR         `serix:"8"`
	PrevEC               epoch.EC          `serix:"9"`
	LatestConfirmedEpoch epoch.Index       `serix:"10"`
=======
	EI                   epoch.Index       `serix:"6"`
	ECR                  epoch.ECR         `serix:"7"`
	PrevEC               epoch.EC          `serix:"8"`
	LatestConfirmedEpoch epoch.Index       `serix:"9"`
	Nonce                uint64            `serix:"10"`
>>>>>>> abde9b03
	Signature            ed25519.Signature `serix:"11"`
}

// NewMessage creates a new message with the details provided by the issuer.
func NewMessage(references ParentMessageIDs, issuingTime time.Time, issuerPublicKey ed25519.PublicKey,
	sequenceNumber uint64, msgPayload payload.Payload, nonce uint64, signature ed25519.Signature,
	latestConfirmedEpoch epoch.Index, ecRecord *epoch.ECRecord, versionOpt ...uint8) *Message {
	version := MessageVersion
	if len(versionOpt) == 1 {
		version = versionOpt[0]
	}
	msg := model.NewStorable[MessageID, Message](&MessageModel{
		Version:              version,
		Parents:              references,
		IssuerPublicKey:      issuerPublicKey,
		IssuingTime:          issuingTime,
		SequenceNumber:       sequenceNumber,
		PayloadBytes:         lo.PanicOnErr(msgPayload.Bytes()),
		EI:                   ecRecord.EI(),
		ECR:                  ecRecord.ECR(),
		PrevEC:               ecRecord.PrevEC(),
		LatestConfirmedEpoch: latestConfirmedEpoch,
		Nonce:                nonce,
		Signature:            signature,
	})
	msg.payload = msgPayload

	return msg
}

// NewMessageWithValidation creates a new message while performing ths following syntactical checks:
// 1. A Strong Parents Block must exist.
// 2. Parents Block types cannot repeat.
// 3. Parent count per block 1 <= x <= 8.
// 4. Parents unique within block.
// 5. Parents lexicographically sorted within block.
// 7. Blocks should be ordered by type in ascending order.
// 6. A Parent(s) repetition is only allowed when it occurs across Strong and Like parents.
func NewMessageWithValidation(references ParentMessageIDs, issuingTime time.Time, issuerPublicKey ed25519.PublicKey,
	sequenceNumber uint64, msgPayload payload.Payload, nonce uint64, signature ed25519.Signature, latestConfirmedEpoch epoch.Index, epochCommitment *epoch.ECRecord, version ...uint8) (result *Message, err error) {
	msg := NewMessage(references, issuingTime, issuerPublicKey, sequenceNumber, msgPayload, nonce, signature, latestConfirmedEpoch, epochCommitment, version...)

	if _, err = msg.Bytes(); err != nil {
		return nil, errors.Errorf("failed to create message: %w", err)
	}
	return msg, nil
}

// VerifySignature verifies the Signature of the message.
func (m *Message) VerifySignature() (valid bool, err error) {
	msgBytes, err := m.Bytes()
	if err != nil {
		return false, errors.Errorf("failed to create message bytes: %w", err)
	}
	signature := m.Signature()

	contentLength := len(msgBytes) - len(signature)
	content := msgBytes[:contentLength]

	return m.M.IssuerPublicKey.VerifySignature(content, signature), nil
}

// IDBytes implements Element interface in scheduler NodeQueue that returns the MessageID of the message in bytes.
func (m *Message) IDBytes() []byte {
	return m.ID().Bytes()
}

// Version returns the message Version.
func (m *Message) Version() uint8 {
	return m.M.Version
}

// ParentsByType returns a slice of all parents of the desired type.
func (m *Message) ParentsByType(parentType ParentsType) MessageIDs {
	if parents, ok := m.M.Parents[parentType]; ok {
		return parents.Clone()
	}
	return NewMessageIDs()
}

// ForEachParent executes a consumer func for each parent.
func (m *Message) ForEachParent(consumer func(parent Parent)) {
	for parentType, parents := range m.M.Parents {
		for parentID := range parents {
			consumer(Parent{
				Type: parentType,
				ID:   parentID,
			})
		}
	}
}

func (m *Message) Parents() (parents []MessageID) {
	m.ForEachParent(func(parent Parent) {
		parents = append(parents, parent.ID)
	})
	return
}

// ForEachParentByType executes a consumer func for each strong parent.
func (m *Message) ForEachParentByType(parentType ParentsType, consumer func(parentMessageID MessageID) bool) {
	for parentID := range m.ParentsByType(parentType) {
		if !consumer(parentID) {
			return
		}
	}
}

// ParentsCountByType returns the total parents count of this message.
func (m *Message) ParentsCountByType(parentType ParentsType) uint8 {
	return uint8(len(m.ParentsByType(parentType)))
}

// IssuerPublicKey returns the public key of the message issuer.
func (m *Message) IssuerPublicKey() ed25519.PublicKey {
	return m.M.IssuerPublicKey
}

// IssuingTime returns the time when this message was created.
func (m *Message) IssuingTime() time.Time {
	return m.M.IssuingTime
}

// SequenceNumber returns the sequence number of this message.
func (m *Message) SequenceNumber() uint64 {
	return m.M.SequenceNumber
}

// Payload returns the Payload of the message.
func (m *Message) Payload() payload.Payload {
	m.Lock()
	defer m.Unlock()

	if m.payload == nil {
		_, err := serix.DefaultAPI.Decode(context.Background(), m.M.PayloadBytes, &m.payload, serix.WithValidation())
		if err != nil {
			panic(err)
		}

		if m.payload.Type() == devnetvm.TransactionType {
			tx := m.payload.(*devnetvm.Transaction)
			tx.SetID(utxo.NewTransactionID(m.M.PayloadBytes))

			devnetvm.SetOutputID(tx.Essence(), tx.ID())
		}
	}

	return m.payload
}

// Nonce returns the Nonce of the message.
func (m *Message) Nonce() uint64 {
	return m.M.Nonce
}

// EI returns the EI of the message.
func (m *Message) EI() epoch.Index {
	return m.M.EI
}

// ECR returns the ECR of the message.
func (m *Message) ECR() epoch.ECR {
	return m.M.ECR
}

// PrevEC returns the PrevEC of the message.
func (m *Message) PrevEC() epoch.EC {
	return m.M.PrevEC
}

// LatestConfirmedEpoch returns the LatestConfirmedEpoch of the message.
func (m *Message) LatestConfirmedEpoch() epoch.Index {
	return m.M.LatestConfirmedEpoch
}

// Signature returns the Signature of the message.
func (m *Message) Signature() ed25519.Signature {
	return m.M.Signature
}

// DetermineID calculates and sets the message's MessageID.
func (m *Message) DetermineID() (err error) {
	b, err := m.Bytes()
	if err != nil {
		return errors.Errorf("failed to determine message ID: %w", err)
	}

	m.SetID(MessageID{Identifier: blake2b.Sum256(b)})
	return nil
}

// Size returns the message size in bytes.
func (m *Message) Size() int {
	return len(lo.PanicOnErr(m.Bytes()))
}

func (m *Message) String() string {
	builder := stringify.StructBuilder("Message", stringify.StructField("id", m.ID()))

	for index, parent := range sortParents(m.ParentsByType(StrongParentType)) {
		builder.AddField(stringify.StructField(fmt.Sprintf("strongParent%d", index), parent.String()))
	}
	for index, parent := range sortParents(m.ParentsByType(WeakParentType)) {
		builder.AddField(stringify.StructField(fmt.Sprintf("weakParent%d", index), parent.String()))
	}
	for index, parent := range sortParents(m.ParentsByType(ShallowLikeParentType)) {
		builder.AddField(stringify.StructField(fmt.Sprintf("shallowlikeParent%d", index), parent.String()))
	}

	builder.AddField(stringify.StructField("Issuer", m.IssuerPublicKey()))
	builder.AddField(stringify.StructField("IssuingTime", m.IssuingTime()))
	builder.AddField(stringify.StructField("SequenceNumber", m.SequenceNumber()))
	builder.AddField(stringify.StructField("Payload", m.Payload()))
	builder.AddField(stringify.StructField("Nonce", m.Nonce()))
	builder.AddField(stringify.StructField("Signature", m.Signature()))
	return builder.String()
}

// sorts given parents and returns a new slice with sorted parents
func sortParents(parents MessageIDs) (sorted []MessageID) {
	sorted = parents.Slice()

	// sort parents
	sort.Slice(sorted, func(i, j int) bool {
		return bytes.Compare(sorted[i].Bytes(), sorted[j].Bytes()) < 0
	})

	return
}

// endregion ///////////////////////////////////////////////////////////////////////////////////////////////////////////

// region Parent ///////////////////////////////////////////////////////////////////////////////////////////////////////

// ParentsType is a type that defines the type of the parent.
type ParentsType uint8

const (
	// UndefinedParentType is the undefined parent.
	UndefinedParentType ParentsType = iota
	// StrongParentType is the ParentsType for a strong parent.
	StrongParentType
	// WeakParentType is the ParentsType for a weak parent.
	WeakParentType
	// ShallowLikeParentType is the ParentsType for the shallow like parent.
	ShallowLikeParentType
)

// String returns string representation of ParentsType.
func (bp ParentsType) String() string {
	return fmt.Sprintf("ParentType(%s)", []string{"Undefined", "Strong", "Weak", "Shallow Like"}[bp])
}

// Parent is a parent that can be either strong or weak.
type Parent struct {
	ID   MessageID
	Type ParentsType
}

// ParentMessageIDs is a map of ParentType to MessageIDs.
type ParentMessageIDs map[ParentsType]MessageIDs

// NewParentMessageIDs constructs a new ParentMessageIDs.
func NewParentMessageIDs() ParentMessageIDs {
	p := make(ParentMessageIDs)
	return p
}

// AddStrong adds a strong parent to the map.
func (p ParentMessageIDs) AddStrong(messageID MessageID) ParentMessageIDs {
	if _, exists := p[StrongParentType]; !exists {
		p[StrongParentType] = NewMessageIDs()
	}
	return p.Add(StrongParentType, messageID)
}

// Add adds a parent to the map.
func (p ParentMessageIDs) Add(parentType ParentsType, messageID MessageID) ParentMessageIDs {
	if _, exists := p[parentType]; !exists {
		p[parentType] = NewMessageIDs()
	}
	p[parentType].Add(messageID)
	return p
}

// AddAll adds a collection of parents to the map.
func (p ParentMessageIDs) AddAll(parentType ParentsType, messageIDs MessageIDs) ParentMessageIDs {
	if _, exists := p[parentType]; !exists {
		p[parentType] = NewMessageIDs()
	}
	p[parentType].AddAll(messageIDs)
	return p
}

// IsEmpty returns true if the ParentMessageIDs are empty.
func (p ParentMessageIDs) IsEmpty() bool {
	return p == nil || len(p) == 0
}

// Clone returns a copy of map.
func (p ParentMessageIDs) Clone() ParentMessageIDs {
	pCloned := NewParentMessageIDs()
	for parentType, messageIDs := range p {
		if _, exists := p[parentType]; !exists {
			p[parentType] = NewMessageIDs()
		}
		pCloned.AddAll(parentType, messageIDs)
	}
	return pCloned
}

// endregion ///////////////////////////////////////////////////////////////////////////////////////////////////////////

// region MessageMetadata //////////////////////////////////////////////////////////////////////////////////////////////

// MessageMetadata defines the metadata for a message.
type MessageMetadata struct {
	model.Storable[MessageID, MessageMetadata, *MessageMetadata, messageMetadataModel] `serix:"0"`
}

type messageMetadataModel struct {
	ReceivedTime        time.Time                 `serix:"1"`
	SolidificationTime  time.Time                 `serix:"2"`
	Solid               bool                      `serix:"3"`
	StructureDetails    *markers.StructureDetails `serix:"4,optional"`
	AddedBranchIDs      utxo.TransactionIDs       `serix:"5"`
	SubtractedBranchIDs utxo.TransactionIDs       `serix:"6"`
	Scheduled           bool                      `serix:"7"`
	ScheduledTime       time.Time                 `serix:"8"`
	Booked              bool                      `serix:"9"`
	BookedTime          time.Time                 `serix:"10"`
	ObjectivelyInvalid  bool                      `serix:"11"`
	GradeOfFinality     gof.GradeOfFinality       `serix:"12"`
	GradeOfFinalityTime time.Time                 `serix:"13"`
	DiscardedTime       time.Time                 `serix:"14"`
	QueuedTime          time.Time                 `serix:"15"`
	SubjectivelyInvalid bool                      `serix:"16"`
}

// NewMessageMetadata creates a new MessageMetadata from the specified messageID.
func NewMessageMetadata(messageID MessageID) *MessageMetadata {
	metadata := model.NewStorable[MessageID, MessageMetadata](&messageMetadataModel{
		ReceivedTime:        clock.SyncedTime(),
		AddedBranchIDs:      utxo.NewTransactionIDs(),
		SubtractedBranchIDs: utxo.NewTransactionIDs(),
	})
	metadata.SetID(messageID)

	return metadata
}

// ReceivedTime returns the time when the message was received.
func (m *MessageMetadata) ReceivedTime() time.Time {
	m.RLock()
	defer m.RUnlock()

	return m.M.ReceivedTime
}

// IsSolid returns true if the message represented by this metadata is solid. False otherwise.
func (m *MessageMetadata) IsSolid() (result bool) {
	m.RLock()
	defer m.RUnlock()

	return m.M.Solid
}

// SetSolid sets the message associated with this metadata as solid.
// It returns true if the solid status is modified. False otherwise.
func (m *MessageMetadata) SetSolid(solid bool) (modified bool) {
	m.Lock()
	defer m.Unlock()

	if m.M.Solid == solid {
		return false
	}

	m.M.SolidificationTime = clock.SyncedTime()
	m.M.Solid = solid
	m.SetModified()
	return true
}

// SolidificationTime returns the time when the message was marked to be solid.
func (m *MessageMetadata) SolidificationTime() time.Time {
	m.RLock()
	defer m.RUnlock()

	return m.M.SolidificationTime
}

// SetStructureDetails sets the structureDetails of the message.
func (m *MessageMetadata) SetStructureDetails(structureDetails *markers.StructureDetails) (modified bool) {
	m.Lock()
	defer m.Unlock()

	if m.M.StructureDetails != nil {
		return false
	}

	m.M.StructureDetails = structureDetails

	m.SetModified()
	return true
}

// StructureDetails returns the structureDetails of the message.
func (m *MessageMetadata) StructureDetails() *markers.StructureDetails {
	m.RLock()
	defer m.RUnlock()

	return m.M.StructureDetails
}

// SetAddedBranchIDs sets the BranchIDs of the added Branches.
func (m *MessageMetadata) SetAddedBranchIDs(addedBranchIDs utxo.TransactionIDs) (modified bool) {
	m.Lock()
	defer m.Unlock()

	if m.M.AddedBranchIDs.Equal(addedBranchIDs) {
		return false
	}

	m.M.AddedBranchIDs = addedBranchIDs.Clone()
	m.SetModified()
	return true
}

// AddBranchID sets the BranchIDs of the added Branches.
func (m *MessageMetadata) AddBranchID(branchID utxo.TransactionID) (modified bool) {
	m.Lock()
	defer m.Unlock()

	if m.M.AddedBranchIDs.Has(branchID) {
		return
	}

	m.M.AddedBranchIDs.Add(branchID)
	m.SetModified()
	return true
}

// AddedBranchIDs returns the BranchIDs of the added Branches of the Message.
func (m *MessageMetadata) AddedBranchIDs() utxo.TransactionIDs {
	m.RLock()
	defer m.RUnlock()

	return m.M.AddedBranchIDs.Clone()
}

// SetSubtractedBranchIDs sets the BranchIDs of the subtracted Branches.
func (m *MessageMetadata) SetSubtractedBranchIDs(subtractedBranchIDs utxo.TransactionIDs) (modified bool) {
	m.Lock()
	defer m.Unlock()

	if m.M.SubtractedBranchIDs.Equal(subtractedBranchIDs) {
		return false
	}

	m.M.SubtractedBranchIDs = subtractedBranchIDs.Clone()
	m.SetModified()
	return true
}

// SubtractedBranchIDs returns the BranchIDs of the subtracted Branches of the Message.
func (m *MessageMetadata) SubtractedBranchIDs() utxo.TransactionIDs {
	m.RLock()
	defer m.RUnlock()

	return m.M.SubtractedBranchIDs.Clone()
}

// SetScheduled sets the message associated with this metadata as scheduled.
// It returns true if the scheduled status is modified. False otherwise.
func (m *MessageMetadata) SetScheduled(scheduled bool) (modified bool) {
	m.Lock()
	defer m.Unlock()

	if m.M.Scheduled == scheduled {
		return false
	}

	m.M.Scheduled = scheduled
	m.M.ScheduledTime = clock.SyncedTime()
	m.SetModified()
	return true
}

// Scheduled returns true if the message represented by this metadata was scheduled. False otherwise.
func (m *MessageMetadata) Scheduled() bool {
	m.RLock()
	defer m.RUnlock()

	return m.M.Scheduled
}

// ScheduledTime returns the time when the message represented by this metadata was scheduled.
func (m *MessageMetadata) ScheduledTime() time.Time {
	m.RLock()
	defer m.RUnlock()

	return m.M.ScheduledTime
}

// SetDiscardedTime add the discarded time of a message to the metadata.
func (m *MessageMetadata) SetDiscardedTime(discardedTime time.Time) {
	m.Lock()
	defer m.Unlock()

	m.M.DiscardedTime = discardedTime
	m.SetModified()
}

// DiscardedTime returns when the message was discarded.
func (m *MessageMetadata) DiscardedTime() time.Time {
	m.RLock()
	defer m.RUnlock()

	return m.M.DiscardedTime
}

// QueuedTime returns the time a message entered the scheduling queue.
func (m *MessageMetadata) QueuedTime() time.Time {
	m.RLock()
	defer m.RUnlock()

	return m.M.QueuedTime
}

// SetQueuedTime records the time the message entered the scheduler queue.
func (m *MessageMetadata) SetQueuedTime(queuedTime time.Time) {
	m.Lock()
	defer m.Unlock()

	m.M.QueuedTime = queuedTime
	m.SetModified()
}

// SetBooked sets the message associated with this metadata as booked.
// It returns true if the booked status is modified. False otherwise.
func (m *MessageMetadata) SetBooked(booked bool) (modified bool) {
	m.Lock()
	defer m.Unlock()

	if m.M.Booked == booked {
		return false
	}

	m.M.Booked = booked
	m.M.BookedTime = clock.SyncedTime()
	m.SetModified()
	return true
}

// IsBooked returns true if the message represented by this metadata is booked. False otherwise.
func (m *MessageMetadata) IsBooked() (result bool) {
	m.RLock()
	defer m.RUnlock()

	return m.M.Booked
}

// BookedTime returns the time when the message represented by this metadata was booked.
func (m *MessageMetadata) BookedTime() time.Time {
	m.RLock()
	defer m.RUnlock()

	return m.M.BookedTime
}

// IsObjectivelyInvalid returns true if the message represented by this metadata is objectively invalid.
func (m *MessageMetadata) IsObjectivelyInvalid() (result bool) {
	m.RLock()
	defer m.RUnlock()

	return m.M.ObjectivelyInvalid
}

// SetObjectivelyInvalid sets the message associated with this metadata as objectively invalid - it returns true if the
// status was changed.
func (m *MessageMetadata) SetObjectivelyInvalid(invalid bool) (modified bool) {
	m.Lock()
	defer m.Unlock()

	if m.M.ObjectivelyInvalid == invalid {
		return false
	}

	m.M.ObjectivelyInvalid = invalid
	m.SetModified()
	return true
}

// IsSubjectivelyInvalid returns true if the message represented by this metadata is subjectively invalid.
func (m *MessageMetadata) IsSubjectivelyInvalid() (result bool) {
	m.RLock()
	defer m.RUnlock()

	return m.M.SubjectivelyInvalid
}

// SetSubjectivelyInvalid sets the message associated with this metadata as subjectively invalid - it returns true if
// the status was changed.
func (m *MessageMetadata) SetSubjectivelyInvalid(invalid bool) (modified bool) {
	m.Lock()
	defer m.Unlock()

	if m.M.SubjectivelyInvalid == invalid {
		return false
	}

	m.M.SubjectivelyInvalid = invalid
	m.SetModified()
	return true
}

// SetGradeOfFinality sets the grade of finality associated with this metadata.
// It returns true if the grade of finality is modified. False otherwise.
func (m *MessageMetadata) SetGradeOfFinality(gradeOfFinality gof.GradeOfFinality) (modified bool) {
	m.Lock()
	defer m.Unlock()

	if m.M.GradeOfFinality == gradeOfFinality {
		return false
	}

	m.M.GradeOfFinality = gradeOfFinality
	m.M.GradeOfFinalityTime = clock.SyncedTime()
	m.SetModified()
	return true
}

// GradeOfFinality returns the grade of finality.
func (m *MessageMetadata) GradeOfFinality() (result gof.GradeOfFinality) {
	m.RLock()
	defer m.RUnlock()

	return m.M.GradeOfFinality
}

// GradeOfFinalityTime returns the time the grade of finality was set.
func (m *MessageMetadata) GradeOfFinalityTime() time.Time {
	m.RLock()
	defer m.RUnlock()

	return m.M.GradeOfFinalityTime
}

// endregion ///////////////////////////////////////////////////////////////////////////////////////////////////////////

// region Errors ///////////////////////////////////////////////////////////////////////////////////////////////////////

var (
	// ErrNoStrongParents is triggered if there no strong parents.
	ErrNoStrongParents = errors.New("missing strong messages in first parent block")
	// ErrBlockTypeIsUnknown is triggered when the block type is unknown.
	ErrBlockTypeIsUnknown = errors.Errorf("block types must range from %d-%d", 1, LastValidBlockType)
	// ErrConflictingReferenceAcrossBlocks is triggered if there conflicting references across blocks.
	ErrConflictingReferenceAcrossBlocks = errors.New("different blocks have conflicting references")
)

// endregion ///////////////////////////////////////////////////////////////////////////////////////////////////////////<|MERGE_RESOLUTION|>--- conflicted
+++ resolved
@@ -292,19 +292,11 @@
 	IssuingTime          time.Time         `serix:"3"`
 	SequenceNumber       uint64            `serix:"4"`
 	PayloadBytes         []byte            `serix:"5,lengthPrefixType=uint32"`
-<<<<<<< HEAD
-	Nonce                uint64            `serix:"6"`
-	EI                   epoch.Index       `serix:"7"`
-	ECR                  epoch.ECR         `serix:"8"`
-	PrevEC               epoch.EC          `serix:"9"`
-	LatestConfirmedEpoch epoch.Index       `serix:"10"`
-=======
 	EI                   epoch.Index       `serix:"6"`
 	ECR                  epoch.ECR         `serix:"7"`
 	PrevEC               epoch.EC          `serix:"8"`
 	LatestConfirmedEpoch epoch.Index       `serix:"9"`
 	Nonce                uint64            `serix:"10"`
->>>>>>> abde9b03
 	Signature            ed25519.Signature `serix:"11"`
 }
 
