package tangle

import (
	"bytes"
	"context"
	"fmt"
	"sort"
	"strings"
	"sync"
	"time"

	"github.com/cockroachdb/errors"
	"github.com/iotaledger/hive.go/byteutils"
	"github.com/iotaledger/hive.go/cerrors"
	"github.com/iotaledger/hive.go/crypto/ed25519"
	"github.com/iotaledger/hive.go/generics/objectstorage"
	"github.com/iotaledger/hive.go/marshalutil"
	"github.com/iotaledger/hive.go/serializer"
	"github.com/iotaledger/hive.go/serix"
	"github.com/iotaledger/hive.go/stringify"
	"github.com/iotaledger/hive.go/types"
	"github.com/mr-tron/base58"
	"golang.org/x/crypto/blake2b"

	"github.com/iotaledger/goshimmer/packages/clock"
	"github.com/iotaledger/goshimmer/packages/consensus/gof"
	"github.com/iotaledger/goshimmer/packages/ledger/utxo"
	"github.com/iotaledger/goshimmer/packages/ledger/vm/devnetvm"
	"github.com/iotaledger/goshimmer/packages/markers"
	"github.com/iotaledger/goshimmer/packages/tangle/payload"
)

func init() {
	messageIDsArrayRules := &serix.ArrayRules{
		Min:            MinParentsCount,
		Max:            MaxParentsCount,
		ValidationMode: serializer.ArrayValidationModeNoDuplicates,
	}
	err := serix.DefaultAPI.RegisterTypeSettings(MessageIDs{}, serix.TypeSettings{}.WithLengthPrefixType(serix.LengthPrefixTypeAsByte).WithArrayRules(messageIDsArrayRules))

	if err != nil {
		panic(fmt.Errorf("error registering MessageIDs type settings: %w", err))
	}
	parentsMessageIDsArrayRules := &serix.ArrayRules{
		Min:            MinParentsBlocksCount,
		Max:            MaxParentsBlocksCount,
		ValidationMode: serializer.ArrayValidationModeNoDuplicates,
		UniquenessSliceFunc: func(next []byte) []byte {
			// return first byte which indicates the parent type
			return next[:1]
		},
	}
	err = serix.DefaultAPI.RegisterTypeSettings(ParentMessageIDs{}, serix.TypeSettings{}.WithLengthPrefixType(serix.LengthPrefixTypeAsByte).WithArrayRules(parentsMessageIDsArrayRules))
	if err != nil {
		panic(fmt.Errorf("error registering ParentMessageIDs type settings: %w", err))
	}
	err = serix.DefaultAPI.RegisterValidators(ParentMessageIDs{}, validateParentMessageIDsBytes, validateParentMessageIDs)

	if err != nil {
		panic(fmt.Errorf("error registering ParentMessageIDs validators: %w", err))
	}
}

func validateParentMessageIDs(_ context.Context, parents ParentMessageIDs) (err error) {
	// Validate strong parent block
	if strongParents, strongParentsExist := parents[StrongParentType]; len(parents) == 0 || !strongParentsExist ||
		len(strongParents) < MinStrongParentsCount {
		return ErrNoStrongParents
	}
	for parentsType, _ := range parents {
		if parentsType > LastValidBlockType {
			return ErrBlockTypeIsUnknown
		}
	}
	if areReferencesConflictingAcrossBlocks(parents) {
		return ErrConflictingReferenceAcrossBlocks
	}
	return nil
}

// validate messagesIDs are unique across blocks
// there may be repetition across strong and like parents.
func areReferencesConflictingAcrossBlocks(parentsBlocks map[ParentsType]MessageIDs) bool {
	additiveParents := NewMessageIDs()
	subtractiveParents := NewMessageIDs()

	for parentsType, parentBlockReferences := range parentsBlocks {
		for _, parent := range parentBlockReferences.Slice() {
			if parentsType == WeakParentType || parentsType == ShallowLikeParentType {
				additiveParents.Add(parent)
			} else if parentsType == ShallowDislikeParentType {
				subtractiveParents.Add(parent)
			}
		}
	}

	for parent := range subtractiveParents {
		if _, exists := additiveParents[parent]; exists {
			return true
		}
	}

	return false
}

func validateParentMessageIDsBytes(_ context.Context, _ []byte) (err error) {
	return
}

const (
	// MessageVersion defines the Version of the message structure.
	MessageVersion uint8 = 1

	// MaxMessageSize defines the maximum size of a message.
	MaxMessageSize = 64*1024 + 80

	// MessageIDLength defines the length of an MessageID.
	MessageIDLength = 32

	// MinParentsCount defines the minimum number of parents each parents block must have.
	MinParentsCount = 1

	// MaxParentsCount defines the maximum number of parents each parents block must have.
	MaxParentsCount = 8

	// MinParentsBlocksCount defines the minimum number of parents each parents block must have.
	MinParentsBlocksCount = 1

	// MaxParentsBlocksCount defines the maximum number of parents each parents block must have.
	MaxParentsBlocksCount = 4

	// MinStrongParentsCount defines the minimum number of strong parents a message must have.
	MinStrongParentsCount = 1
)

// region MessageID ////////////////////////////////////////////////////////////////////////////////////////////////////

// MessageID identifies a message via its BLAKE2b-256 hash of its bytes.
type MessageID [MessageIDLength]byte

// EmptyMessageID is an empty id.
var EmptyMessageID = MessageID{}

// NewMessageID creates a new message id.
func NewMessageID(base58EncodedString string) (result MessageID, err error) {
	msgIDBytes, err := base58.Decode(base58EncodedString)
	if err != nil {
		err = fmt.Errorf("failed to decode base58 encoded string '%s': %w", base58EncodedString, err)

		return
	}

	if len(msgIDBytes) != MessageIDLength {
		err = fmt.Errorf("length of base58 formatted message id is wrong")

		return
	}

	copy(result[:], msgIDBytes)

	return
}

// MessageIDFromBytes unmarshals a message id from a sequence of bytes.
func MessageIDFromBytes(data []byte) (result MessageID, consumedBytes int, err error) {
	// check arguments
	consumedBytes, err = serix.DefaultAPI.Decode(context.Background(), data, &result, serix.WithValidation())
	if err != nil {
		err = errors.Errorf("failed to parse MessageID: %w", err)
		return
	}
	return
}

// ReferenceFromMarshalUtil is a wrapper for simplified unmarshaling in a byte stream using the marshalUtil package.
func ReferenceFromMarshalUtil(marshalUtil *marshalutil.MarshalUtil) (MessageID, error) {
	id, err := marshalUtil.Parse(func(data []byte) (interface{}, int, error) { return MessageIDFromBytes(data) })
	if err != nil {
		err = fmt.Errorf("failed to parse message ID: %w", err)
		return MessageID{}, err
	}
	return id.(MessageID), nil
}

// MarshalBinary marshals the MessageID into bytes.
func (id *MessageID) MarshalBinary() (result []byte, err error) {
	return id.Bytes(), nil
}

// UnmarshalBinary unmarshals the bytes into an MessageID.
func (id *MessageID) UnmarshalBinary(data []byte) (err error) {
	if len(data) != MessageIDLength {
		err = fmt.Errorf("data must be exactly %d long to encode a valid message id", MessageIDLength)
		return
	}
	copy(id[:], data)

	return
}

// Bytes returns the bytes of the MessageID.
func (id MessageID) Bytes() []byte {
	return id[:]
}

// Base58 returns a base58 encoded Version of the MessageID.
func (id MessageID) Base58() string {
	return base58.Encode(id[:])
}

// CompareTo does a lexicographical comparison to another messageID.
// Returns 0 if equal, -1 if smaller, or 1 if larger than other.
// Passing nil as other will result in a panic.
func (id MessageID) CompareTo(other MessageID) int {
	return bytes.Compare(id.Bytes(), other.Bytes())
}

// String returns a human readable representation of the MessageID.
func (id MessageID) String() string {
	if id == EmptyMessageID {
		return "MessageID(EmptyMessageID)"
	}

	if messageIDAlias, exists := getMessageAlias(id); exists {
		return "MessageID(" + messageIDAlias + ")"
	}

	return "MessageID(" + base58.Encode(id[:]) + ")"
}

func getMessageAlias(id MessageID) (string, bool) {
	messageIDAliasMutex.RLock()
	defer messageIDAliasMutex.RUnlock()

	alias, exists := messageIDAliases[id]
	return alias, exists
}

var messageIDAliasMutex sync.RWMutex

// messageIDAliases contains a list of aliases registered for a set of MessageIDs.
var messageIDAliases = make(map[MessageID]string)

// RegisterMessageIDAlias registers an alias that will modify the String() output of the MessageID to show a human
// readable string instead of the base58 encoded Version of itself.
func RegisterMessageIDAlias(messageID MessageID, alias string) {
	messageIDAliasMutex.Lock()
	defer messageIDAliasMutex.Unlock()

	messageIDAliases[messageID] = alias
}

// UnregisterMessageIDAliases removes all aliases registered through the RegisterMessageIDAlias function.
func UnregisterMessageIDAliases() {
	messageIDAliasMutex.Lock()
	defer messageIDAliasMutex.Unlock()

	messageIDAliases = make(map[MessageID]string)
}

func MessageIDFromContext(ctx context.Context) MessageID {
	messageID, ok := ctx.Value("messageID").(MessageID)
	if !ok {
		return EmptyMessageID
	}
	return messageID
}

func MessageIDToContext(ctx context.Context, messageID MessageID) context.Context {
	return context.WithValue(ctx, "messageID", messageID)
}

// endregion ///////////////////////////////////////////////////////////////////////////////////////////////////////////

// region MessageIDs ///////////////////////////////////////////////////////////////////////////////////////////////////

// MessageIDs is a set of MessageIDs where every MessageID is stored only once.
type MessageIDs map[MessageID]types.Empty

// NewMessageIDs construct a new MessageID collection from the optional MessageIDs.
func NewMessageIDs(msgIDs ...MessageID) MessageIDs {
	m := make(MessageIDs)
	for _, msgID := range msgIDs {
		m[msgID] = types.Void
	}

	return m
}

// Slice converts the set of MessageIDs into a slice of MessageIDs.
func (m MessageIDs) Slice() []MessageID {
	ids := make([]MessageID, 0)
	for key := range m {
		ids = append(ids, key)
	}
	return ids
}

// Clone creates a copy of the MessageIDs.
func (m MessageIDs) Clone() (clonedMessageIDs MessageIDs) {
	clonedMessageIDs = make(MessageIDs)
	for key, value := range m {
		clonedMessageIDs[key] = value
	}
	return
}

// Add adds a MessageID to the collection and returns the collection to enable chaining.
func (m MessageIDs) Add(messageID MessageID) MessageIDs {
	m[messageID] = types.Void

	return m
}

// AddAll adds all MessageIDs to the collection and returns the collection to enable chaining.
func (m MessageIDs) AddAll(messageIDs MessageIDs) MessageIDs {
	for messageID := range messageIDs {
		m.Add(messageID)
	}

	return m
}

// Empty checks if MessageIDs is empty.
func (m MessageIDs) Empty() (empty bool) {
	return len(m) == 0
}

// Contains checks if the given target MessageID is part of the MessageIDs.
func (m MessageIDs) Contains(target MessageID) (contains bool) {
	_, contains = m[target]
	return
}

// Subtract removes all other from the collection and returns the collection to enable chaining.
func (m MessageIDs) Subtract(other MessageIDs) MessageIDs {
	for messageID := range other {
		delete(m, messageID)
	}

	return m
}

// First returns the first element in MessageIDs (not ordered). This method only makes sense if there is exactly one
// element in the collection.
func (m MessageIDs) First() MessageID {
	for messageID := range m {
		return messageID
	}
	return EmptyMessageID
}

// Base58 returns a string slice of base58 MessageID.
func (m MessageIDs) Base58() (result []string) {
	result = make([]string, 0, len(m))
	for id := range m {
		result = append(result, id.Base58())
	}

	return
}

// String returns a human-readable Version of the MessageIDs.
func (m MessageIDs) String() string {
	if len(m) == 0 {
		return "MessageIDs{}"
	}

	result := "MessageIDs{\n"
	for messageID := range m {
		result += strings.Repeat(" ", stringify.INDENTATION_SIZE) + messageID.String() + ",\n"
	}
	result += "}"

	return result
}

// endregion ///////////////////////////////////////////////////////////////////////////////////////////////////////////

// region Message //////////////////////////////////////////////////////////////////////////////////////////////////////

const (
	// LastValidBlockType counts StrongParents, WeakParents, ShallowLikeParents, ShallowDislikeParents.
	LastValidBlockType = ShallowDislikeParentType
)

// EpochCommitment contains the ECR and PreviousECR of an epoch.
type EpochCommitment struct {
	EI          uint64
	ECR         [32]byte
	PreviousECR [32]byte
}

// Message represents the core message for the base layer Tangle.
type Message struct {
	messageInner `serix:"0"`
}
type messageInner struct {
	// base functionality of StorableObject
	objectstorage.StorableObjectFlags

	// core properties (get sent over the wire)
	Version         uint8             `serix:"0"`
	Parents         ParentMessageIDs  `serix:"1"`
	IssuerPublicKey ed25519.PublicKey `serix:"2"`
	IssuingTime     time.Time         `serix:"3"`
	SequenceNumber  uint64            `serix:"4"`
	Payload         payload.Payload   `serix:"5,optional"`
	Nonce           uint64            `serix:"6"`
	Signature       ed25519.Signature `serix:"7"`

	// commitments
	epochCommitment      *EpochCommitment
	latestConfirmedEpoch uint64

	// derived properties
	id         *MessageID
	idMutex    sync.RWMutex
	bytes      []byte
	bytesMutex sync.RWMutex
}

// NewMessage creates a new message with the details provided by the issuer.
func NewMessage(references ParentMessageIDs, issuingTime time.Time, issuerPublicKey ed25519.PublicKey,
<<<<<<< HEAD
	sequenceNumber uint64, msgPayload payload.Payload, nonce uint64, signature ed25519.Signature, latestConfirmedEpoch uint64, epochCommitment *EpochCommitment) (*Message, error) {
	// remove duplicates, sort in ASC
	sortedStrongParents := sortParents(references[StrongParentType])
	sortedWeakParents := sortParents(references[WeakParentType])
	sortedShallowDislikeParents := sortParents(references[ShallowDislikeParentType])
	sortedShallowLikeParents := sortParents(references[ShallowLikeParentType])

	weakParentsCount := len(sortedWeakParents)
	shallowDislikeParentsCount := len(sortedShallowDislikeParents)
	shallowLikeParentsCount := len(sortedShallowLikeParents)

	var parentsBlocks []ParentsBlock

	parentsBlocks = append(parentsBlocks, ParentsBlock{
		ParentsType: StrongParentType,
		References:  sortedStrongParents,
	})

	if weakParentsCount > 0 {
		parentsBlocks = append(parentsBlocks, ParentsBlock{
			ParentsType: WeakParentType,
			References:  sortedWeakParents,
		})
	}

	if shallowLikeParentsCount > 0 {
		parentsBlocks = append(parentsBlocks, ParentsBlock{
			ParentsType: ShallowLikeParentType,
			References:  sortedShallowLikeParents,
		})
	}

	if shallowDislikeParentsCount > 0 {
		parentsBlocks = append(parentsBlocks, ParentsBlock{
			ParentsType: ShallowDislikeParentType,
			References:  sortedShallowDislikeParents,
		})
	}

	return newMessageWithValidation(MessageVersion, parentsBlocks, issuingTime, issuerPublicKey, msgPayload, nonce, signature, sequenceNumber, latestConfirmedEpoch, epochCommitment)
=======
	sequenceNumber uint64, msgPayload payload.Payload, nonce uint64, signature ed25519.Signature, versionOpt ...uint8) (*Message, error) {
	version := MessageVersion
	if len(versionOpt) == 1 {
		version = versionOpt[0]
	}
	msg := &Message{messageInner{
		Version:         version,
		Parents:         references,
		IssuerPublicKey: issuerPublicKey,
		IssuingTime:     issuingTime,
		SequenceNumber:  sequenceNumber,
		Payload:         msgPayload,
		Nonce:           nonce,
		Signature:       signature,
	}}

	return msg, nil
>>>>>>> 42f7cf97
}

// newMessageWithValidation creates a new message while performing ths following syntactical checks:
// 1. A Strong Parents Block must exist.
// 2. Parents Block types cannot repeat.
// 3. Parent count per block 1 <= x <= 8.
// 4. Parents unique within block.
// 5. Parents lexicographically sorted within block.
// 7. Blocks should be ordered by type in ascending order.
<<<<<<< HEAD
func newMessageWithValidation(version uint8, parentsBlocks []ParentsBlock, issuingTime time.Time,
	issuerPublicKey ed25519.PublicKey, msgPayload payload.Payload, nonce uint64,
	signature ed25519.Signature, sequenceNumber uint64, latestConfirmedEpoch uint64, epochCommitment *EpochCommitment) (result *Message, err error) {
	// Validate strong parent block
	if len(parentsBlocks) == 0 || parentsBlocks[0].ParentsType != StrongParentType ||
		len(parentsBlocks[0].References) < MinStrongParentsCount {
		return nil, ErrNoStrongParents
	}

	// Block types must be ordered in ASC order and not repeat
	for i := 0; i < len(parentsBlocks)-1; i++ {
		if parentsBlocks[i].ParentsType == parentsBlocks[i+1].ParentsType {
			return nil, ErrRepeatingBlockTypes
		}
		if parentsBlocks[i].ParentsType > parentsBlocks[i+1].ParentsType {
			return nil, ErrBlocksNotOrderedByType
		}
		// we can skip the first block because we already ascertained it is of StrongParentType
		if parentsBlocks[i+1].ParentsType > LastValidBlockType {
			return nil, ErrBlockTypeIsUnknown
		}
	}

	// 1. Parent Count is correct for each block
	// 2. Number of parents in eac block is in range
	// 3. Parents are lexicographically ordered with no repetitions
	for _, block := range parentsBlocks {
		if len(block.References) > MaxParentsCount || len(block.References) < MinParentsCount {
			return nil, ErrParentsOutOfRange
		}
		// The lexicographical order check also makes sure there are no duplicates
		for i := 0; i < len(block.References)-1; i++ {
			switch block.References[i].CompareTo(block.References[i+1]) {
			case 0:
				return nil, ErrRepeatingReferencesInBlock
			case 1:
				return nil, ErrParentsNotLexicographicallyOrdered
			}
		}
	}

	if areReferencesConflictingAcrossBlocks(parentsBlocks) {
		return nil, ErrConflictingReferenceAcrossBlocks
	}

	return &Message{
		version:              version,
		parentsBlocks:        parentsBlocks,
		epochCommitment:      epochCommitment,
		latestConfirmedEpoch: latestConfirmedEpoch,
		issuerPublicKey:      issuerPublicKey,
		issuingTime:          issuingTime,
		sequenceNumber:       sequenceNumber,
		payload:              msgPayload,
		nonce:                nonce,
		signature:            signature,
	}, nil
}

// validate messagesIDs are unique across blocks
// there may be repetition across strong and like parents.
func areReferencesConflictingAcrossBlocks(parentsBlocks []ParentsBlock) bool {
	additiveParents := MessageIDs{}
	subtractiveParents := MessageIDs{}

	for _, parentBlock := range parentsBlocks {
		for _, parent := range parentBlock.References {
			if parentBlock.ParentsType == WeakParentType || parentBlock.ParentsType == ShallowLikeParentType {
				additiveParents[parent] = types.Void
			} else if parentBlock.ParentsType == ShallowDislikeParentType {
				subtractiveParents[parent] = types.Void
			}
		}
	}
=======

// 6. A Parent(s) repetition is only allowed when it occurs across Strong and Like parents.
func newMessageWithValidation(references ParentMessageIDs, issuingTime time.Time, issuerPublicKey ed25519.PublicKey,
	sequenceNumber uint64, msgPayload payload.Payload, nonce uint64, signature ed25519.Signature, version ...uint8) (result *Message, err error) {
	msg, _ := NewMessage(references, issuingTime, issuerPublicKey, sequenceNumber, msgPayload, nonce, signature, version...)
>>>>>>> 42f7cf97

	_, err = serix.DefaultAPI.Encode(context.Background(), msg, serix.WithValidation())
	if err != nil {
		return nil, err
	}
	return msg, nil
}

// FromObjectStorage creates a Message from sequences of key and bytes.
func (m *Message) FromObjectStorage(key, value []byte) (err error) {
	// parse the message
	message, err := m.FromBytes(value)
	if err != nil {
		err = fmt.Errorf("failed to parse message from object storage: %w", err)
		return
	}
	messageID := new(MessageID)
	_, err = serix.DefaultAPI.Decode(context.Background(), key, messageID, serix.WithValidation())
	if err != nil {
		err = errors.Errorf("failed to parse Message.id: %w", err)
		return
	}
	message.messageInner.id = messageID

	return
}

// FromBytes unmarshals a Transaction from a sequence of bytes.
func (m *Message) FromBytes(data []byte) (msg *Message, err error) {
	if msg = m; msg == nil {
		msg = new(Message)
	}

	consumedBytes, err := serix.DefaultAPI.Decode(context.Background(), data, msg, serix.WithValidation())
	if err != nil {
		err = errors.Errorf("failed to parse Message: %w", err)
		return msg, err
	}

	if len(data) != consumedBytes {
		err = errors.Errorf("consumed bytes %d not equal total bytes %d: %w", consumedBytes, len(data), cerrors.ErrParseBytesFailed)
	}

	// TODO: this seems a bit out of place here.
	msgPayload := msg.Payload()
	if msgPayload != nil && msgPayload.Type() == devnetvm.TransactionType {
		tx := msgPayload.(*devnetvm.Transaction)

		devnetvm.SetOutputID(tx.Essence(), tx.ID())
	}

<<<<<<< HEAD
	epochCommitment, err := epochCommitmentFromMarshalUtil(marshalUtil)
	if err != nil {
		return nil, fmt.Errorf("failed to parse epoch commitment of message: %w", err)
	}
	latestConfirmedEpoch, err := marshalUtil.ReadUint64()
	if err != nil {
		return nil, fmt.Errorf("failed to parse the latest confirmed epoch of the message: %w", err)
	}

	issuerPublicKey, err := ed25519.ParsePublicKey(marshalUtil)
	if err != nil {
		return nil, fmt.Errorf("failed to parse issuer public key of the message: %w", err)
	}
	issuingTime, err := marshalUtil.ReadTime()
	if err != nil {
		return nil, fmt.Errorf("failed to parse issuing time of the message: %w", err)
	}
	msgSequenceNumber, err := marshalUtil.ReadUint64()
	if err != nil {
		return nil, fmt.Errorf("failed to parse sequence number of the message: %w", err)
	}

	msgPayload, err := payload.FromMarshalUtil(marshalUtil)
	if err != nil {
		return nil, fmt.Errorf("failed to parse payload of the message: %w", err)
	}

	nonce, err := marshalUtil.ReadUint64()
	if err != nil {
		return nil, fmt.Errorf("failed to parse nonce of the message: %w", err)
	}
	signature, err := ed25519.ParseSignature(marshalUtil)
	if err != nil {
		return nil, fmt.Errorf("failed to parse signature of the message: %w", err)
	}

	// retrieve the number of bytes we processed
	readOffsetEnd := marshalUtil.ReadOffset()

	// store marshaled version as a copy
	msgBytes, err := marshalUtil.ReadBytes(readOffsetEnd-readOffsetStart, readOffsetStart)
	if err != nil {
		return nil, fmt.Errorf("error trying to copy raw source bytes: %w", err)
	}

	msg, err := newMessageWithValidation(version, parentsBlocks, issuingTime, issuerPublicKey, msgPayload, nonce, signature, msgSequenceNumber, latestConfirmedEpoch, epochCommitment)
	if err != nil {
		return nil, err
	}

	msg.bytes = msgBytes

	return msg, nil
}

func epochCommitmentFromMarshalUtil(marshalUtil *marshalutil.MarshalUtil) (*EpochCommitment, error) {
	ei, err := marshalUtil.ReadUint64()
	if err != nil {
		return nil, fmt.Errorf("failed to parse epoch index of the message: %w", err)
	}
	data, err := marshalUtil.ReadBytes(blake2b.Size256)
	if err != nil {
		return nil, fmt.Errorf("failed to parse epoch commitment root the message: %w", err)
	}
	var ECR [32]byte
	copy(ECR[:], data)
	data, err = marshalUtil.ReadBytes(blake2b.Size256)
	if err != nil {
		return nil, fmt.Errorf("failed to parse epoch index of the message: %w", err)
	}
	var previousECR [32]byte
	copy(previousECR[:], data)
	return &EpochCommitment{
		EI:          ei,
		ECR:         ECR,
		PreviousECR: previousECR,
	}, nil
}

// VerifySignature verifies the signature of the message.
=======
	return msg, err
}

// VerifySignature verifies the Signature of the message.
>>>>>>> 42f7cf97
func (m *Message) VerifySignature() bool {
	msgBytes := m.Bytes()
	signature := m.Signature()

	contentLength := len(msgBytes) - len(signature)
	content := msgBytes[:contentLength]

	return m.messageInner.IssuerPublicKey.VerifySignature(content, signature)
}

// ID returns the id of the message which is made up of the content id and parent1/parent2 ids.
// This id can be used for merkle proofs.
func (m *Message) ID() (result MessageID) {
	m.idMutex.RLock()

	if m.id == nil {
		m.idMutex.RUnlock()

		m.idMutex.Lock()
		defer m.idMutex.Unlock()
		if m.id != nil {
			result = *m.id
			return
		}
		result = m.calculateID()
		m.id = &result
		return
	}

	result = *m.id
	m.idMutex.RUnlock()
	return
}

// IDBytes implements Element interface in scheduler NodeQueue that returns the MessageID of the message in bytes.
func (m *Message) IDBytes() []byte {
	return m.ID().Bytes()
}

// Version returns the message Version.
func (m *Message) Version() uint8 {
	return m.messageInner.Version
}

// ParentsByType returns a slice of all parents of the desired type.
func (m *Message) ParentsByType(parentType ParentsType) MessageIDs {
	if parents, ok := m.messageInner.Parents[parentType]; ok {
		return parents
	}
	return NewMessageIDs()
}

// ForEachParent executes a consumer func for each parent.
func (m *Message) ForEachParent(consumer func(parent Parent)) {
	for parentType, parents := range m.messageInner.Parents {
		for parentID := range parents {
			consumer(Parent{
				Type: parentType,
				ID:   parentID,
			})
		}
	}
}

func (m *Message) Parents() (parents []MessageID) {
	m.ForEachParent(func(parent Parent) {
		parents = append(parents, parent.ID)
	})
	return
}

// ForEachParentByType executes a consumer func for each strong parent.
func (m *Message) ForEachParentByType(parentType ParentsType, consumer func(parentMessageID MessageID) bool) {
	for parentID := range m.ParentsByType(parentType) {
		if !consumer(parentID) {
			return
		}
	}
}

// ParentsCountByType returns the total parents count of this message.
func (m *Message) ParentsCountByType(parentType ParentsType) uint8 {
	return uint8(len(m.ParentsByType(parentType)))
}

// IssuerPublicKey returns the public key of the message issuer.
func (m *Message) IssuerPublicKey() ed25519.PublicKey {
	return m.messageInner.IssuerPublicKey
}

// IssuingTime returns the time when this message was created.
func (m *Message) IssuingTime() time.Time {
	return m.messageInner.IssuingTime
}

// SequenceNumber returns the sequence number of this message.
func (m *Message) SequenceNumber() uint64 {
	return m.messageInner.SequenceNumber
}

// Payload returns the Payload of the message.
func (m *Message) Payload() payload.Payload {
	return m.messageInner.Payload
}

// Nonce returns the Nonce of the message.
func (m *Message) Nonce() uint64 {
	return m.messageInner.Nonce
}

// Signature returns the Signature of the message.
func (m *Message) Signature() ed25519.Signature {
	return m.messageInner.Signature
}

// calculates the message's MessageID.
func (m *Message) calculateID() MessageID {
	return blake2b.Sum256(m.Bytes())
}

<<<<<<< HEAD
// EpochCommitment returns the epoch that this node committed to.
func (m *Message) EpochCommitment() *EpochCommitment {
	return m.epochCommitment
}

// Bytes returns the message in serialized byte form.
=======
// Bytes returns a marshaled version of the Transaction.
>>>>>>> 42f7cf97
func (m *Message) Bytes() []byte {
	m.bytesMutex.Lock()
	defer m.bytesMutex.Unlock()
	objBytes, err := serix.DefaultAPI.Encode(context.Background(), m)
	if err != nil {
		// TODO: what do?
		panic(err)
	}
<<<<<<< HEAD

	if m.epochCommitment == nil {
		m.epochCommitment = &EpochCommitment{}
	}
	marshalUtil.WriteUint64(m.epochCommitment.EI)
	marshalUtil.WriteBytes(m.epochCommitment.ECR[:])
	marshalUtil.WriteBytes(m.epochCommitment.PreviousECR[:])
	marshalUtil.WriteUint64(m.latestConfirmedEpoch)

	marshalUtil.Write(m.issuerPublicKey)
	marshalUtil.WriteTime(m.issuingTime)
	marshalUtil.WriteUint64(m.sequenceNumber)
	marshalUtil.Write(m.payload)
	marshalUtil.WriteUint64(m.nonce)
	marshalUtil.Write(m.signature)

	m.bytes = marshalUtil.Bytes()

	return m.bytes
=======
	return objBytes
>>>>>>> 42f7cf97
}

// Size returns the message size in bytes.
func (m *Message) Size() int {
	return len(m.Bytes())
}

// ObjectStorageKey returns the key that is used to store the object in the database. It is required to match the
// StorableObject interface.
func (m *Message) ObjectStorageKey() []byte {
	objBytes, err := serix.DefaultAPI.Encode(context.Background(), m.ID(), serix.WithValidation())
	if err != nil {
		// TODO: what do?
		panic(err)
	}
	return objBytes
}

// ObjectStorageValue marshals the Output into a sequence of bytes. The ID is not serialized here as it is only used as
// a key in the ObjectStorage.
func (m *Message) ObjectStorageValue() []byte {
	m.bytesMutex.Lock()
	defer m.bytesMutex.Unlock()
	objBytes, err := serix.DefaultAPI.Encode(context.Background(), m, serix.WithValidation())
	if err != nil {
		// TODO: what do?
		panic(err)
	}
	return objBytes
}

func (m *Message) String() string {
	builder := stringify.StructBuilder("Message", stringify.StructField("id", m.ID()))

	for index, parent := range sortParents(m.ParentsByType(StrongParentType)) {
		builder.AddField(stringify.StructField(fmt.Sprintf("strongParent%d", index), parent.String()))
	}
	for index, parent := range sortParents(m.ParentsByType(WeakParentType)) {
		builder.AddField(stringify.StructField(fmt.Sprintf("weakParent%d", index), parent.String()))
	}
	for index, parent := range sortParents(m.ParentsByType(ShallowDislikeParentType)) {
		builder.AddField(stringify.StructField(fmt.Sprintf("shallowdislikeParent%d", index), parent.String()))
	}
	for index, parent := range sortParents(m.ParentsByType(ShallowLikeParentType)) {
		builder.AddField(stringify.StructField(fmt.Sprintf("shallowlikeParent%d", index), parent.String()))
	}

	builder.AddField(stringify.StructField("Issuer", m.IssuerPublicKey()))
	builder.AddField(stringify.StructField("IssuingTime", m.IssuingTime()))
	builder.AddField(stringify.StructField("SequenceNumber", m.SequenceNumber()))
	builder.AddField(stringify.StructField("Payload", m.Payload()))
	builder.AddField(stringify.StructField("Nonce", m.Nonce()))
	builder.AddField(stringify.StructField("Signature", m.Signature()))
	return builder.String()
}

// sorts given parents and returns a new slice with sorted parents
func sortParents(parents MessageIDs) (sorted []MessageID) {
	sorted = parents.Slice()

	// sort parents
	sort.Slice(sorted, func(i, j int) bool {
		return bytes.Compare(sorted[i].Bytes(), sorted[j].Bytes()) < 0
	})

	return
}

var _ objectstorage.StorableObject = new(Message)

// endregion ///////////////////////////////////////////////////////////////////////////////////////////////////////////

// region Parent ///////////////////////////////////////////////////////////////////////////////////////////////////////

// ParentsType is a type that defines the type of the parent.
type ParentsType uint8

const (
	// UndefinedParentType is the undefined parent.
	UndefinedParentType ParentsType = iota
	// StrongParentType is the ParentsType for a strong parent.
	StrongParentType
	// WeakParentType is the ParentsType for a weak parent.
	WeakParentType
	// ShallowLikeParentType is the ParentsType for the shallow like parent.
	ShallowLikeParentType
	// ShallowDislikeParentType is the ParentsType for a shallow dislike parent.
	ShallowDislikeParentType
)

// String returns string representation of ParentsType.
func (bp ParentsType) String() string {
	return fmt.Sprintf("ParentType(%s)", []string{"Undefined", "Strong", "Weak", "Shallow Like", "Shallow Dislike"}[bp])
}

// Parent is a parent that can be either strong or weak.
type Parent struct {
	ID   MessageID
	Type ParentsType
}

// ParentMessageIDs is a map of ParentType to MessageIDs.
type ParentMessageIDs map[ParentsType]MessageIDs

// NewParentMessageIDs constructs a new ParentMessageIDs.
func NewParentMessageIDs() ParentMessageIDs {
	p := make(ParentMessageIDs)
	return p
}

// AddStrong adds a strong parent to the map.
func (p ParentMessageIDs) AddStrong(messageID MessageID) ParentMessageIDs {
	if _, exists := p[StrongParentType]; !exists {
		p[StrongParentType] = NewMessageIDs()
	}
	return p.Add(StrongParentType, messageID)
}

// Add adds a parent to the map.
func (p ParentMessageIDs) Add(parentType ParentsType, messageID MessageID) ParentMessageIDs {
	if _, exists := p[parentType]; !exists {
		p[parentType] = NewMessageIDs()
	}
	p[parentType].Add(messageID)
	return p
}

// AddAll adds a collection of parents to the map.
func (p ParentMessageIDs) AddAll(parentType ParentsType, messageIDs MessageIDs) ParentMessageIDs {
	if _, exists := p[parentType]; !exists {
		p[parentType] = NewMessageIDs()
	}
	p[parentType].AddAll(messageIDs)
	return p
}

// Clone returns a copy of map.
func (p ParentMessageIDs) Clone() ParentMessageIDs {
	pCloned := NewParentMessageIDs()
	for parentType, messageIDs := range p {
		if _, exists := p[parentType]; !exists {
			p[parentType] = NewMessageIDs()
		}
		pCloned.AddAll(parentType, messageIDs)
	}
	return pCloned
}

// endregion ///////////////////////////////////////////////////////////////////////////////////////////////////////////

// region MessageMetadata //////////////////////////////////////////////////////////////////////////////////////////////

// MessageMetadata defines the metadata for a message.
type MessageMetadata struct {
	messageMetadataInner `serix:"0"`
}

type messageMetadataInner struct {
	MessageID           MessageID
	ReceivedTime        time.Time                 `serix:"1"`
	SolidificationTime  time.Time                 `serix:"2"`
	Solid               bool                      `serix:"3"`
	StructureDetails    *markers.StructureDetails `serix:"4,optional"`
	AddedBranchIDs      utxo.TransactionIDs       `serix:"5"`
	SubtractedBranchIDs utxo.TransactionIDs       `serix:"6"`
	Scheduled           bool                      `serix:"7"`
	ScheduledTime       time.Time                 `serix:"8"`
	Booked              bool                      `serix:"9"`
	BookedTime          time.Time                 `serix:"10"`
	ObjectivelyInvalid  bool                      `serix:"11"`
	GradeOfFinality     gof.GradeOfFinality       `serix:"12"`
	GradeOfFinalityTime time.Time                 `serix:"13"`
	DiscardedTime       time.Time                 `serix:"14"`
	QueuedTime          time.Time                 `serix:"15"`
	SubjectivelyInvalid bool                      `serix:"16"`

	solidMutex               sync.RWMutex
	solidificationTimeMutex  sync.RWMutex
	structureDetailsMutex    sync.RWMutex
	addedBranchIDsMutex      sync.RWMutex
	subtractedBranchIDsMutex sync.RWMutex
	scheduledMutex           sync.RWMutex
	scheduledTimeMutex       sync.RWMutex
	discardedTimeMutex       sync.RWMutex
	queuedTimeMutex          sync.RWMutex
	bookedMutex              sync.RWMutex
	bookedTimeMutex          sync.RWMutex
	invalidMutex             sync.RWMutex
	gradeOfFinalityMutex     sync.RWMutex

	objectstorage.StorableObjectFlags
}

// NewMessageMetadata creates a new MessageMetadata from the specified messageID.
func NewMessageMetadata(messageID MessageID) *MessageMetadata {
	return &MessageMetadata{
		messageMetadataInner{
			MessageID:           messageID,
			ReceivedTime:        clock.SyncedTime(),
			AddedBranchIDs:      utxo.NewTransactionIDs(),
			SubtractedBranchIDs: utxo.NewTransactionIDs(),
		},
	}
}

// FromObjectStorage creates an MessageMetadata from sequences of key and bytes.
func (m *MessageMetadata) FromObjectStorage(key, value []byte) error {
	_, err := m.FromBytes(byteutils.ConcatBytes(key, value))
	if err != nil {
		return fmt.Errorf("failed to parse message metadata from object storage: %w", err)
	}
	return nil
}

// FromBytes unmarshals the given bytes into a MessageMetadata.
func (m *MessageMetadata) FromBytes(data []byte) (result *MessageMetadata, err error) {
	if result = m; result == nil {
		result = new(MessageMetadata)
	}
	messageID := new(MessageID)
	bytesRead, err := serix.DefaultAPI.Decode(context.Background(), data, messageID, serix.WithValidation())
	if err != nil {
		return nil, errors.Errorf("failed to parse MessageMetadata.MessageID: %w", err)
	}

	_, err = serix.DefaultAPI.Decode(context.Background(), data[bytesRead:], result, serix.WithValidation())
	if err != nil {
		return nil, errors.Errorf("failed to parse MessageMetadata: %w", err)
	}

	result.messageMetadataInner.MessageID = *messageID
	return result, nil
}

// ID returns the MessageID of the Message that this MessageMetadata object belongs to.
func (m *MessageMetadata) ID() MessageID {
	return m.messageMetadataInner.MessageID
}

// ReceivedTime returns the time when the message was received.
func (m *MessageMetadata) ReceivedTime() time.Time {
	return m.messageMetadataInner.ReceivedTime
}

// IsSolid returns true if the message represented by this metadata is solid. False otherwise.
func (m *MessageMetadata) IsSolid() (result bool) {
	m.solidMutex.RLock()
	defer m.solidMutex.RUnlock()
	result = m.messageMetadataInner.Solid

	return
}

// SetSolid sets the message associated with this metadata as solid.
// It returns true if the solid status is modified. False otherwise.
func (m *MessageMetadata) SetSolid(solid bool) (modified bool) {
	m.solidMutex.RLock()
	if m.messageMetadataInner.Solid != solid {
		m.solidMutex.RUnlock()

		m.solidMutex.Lock()
		if m.messageMetadataInner.Solid != solid {
			m.messageMetadataInner.Solid = solid
			if solid {
				m.solidificationTimeMutex.Lock()
				m.messageMetadataInner.SolidificationTime = clock.SyncedTime()
				m.solidificationTimeMutex.Unlock()
			}

			m.SetModified()

			modified = true
		}
		m.solidMutex.Unlock()
	} else {
		m.solidMutex.RUnlock()
	}

	return
}

// SolidificationTime returns the time when the message was marked to be solid.
func (m *MessageMetadata) SolidificationTime() time.Time {
	m.solidificationTimeMutex.RLock()
	defer m.solidificationTimeMutex.RUnlock()

	return m.messageMetadataInner.SolidificationTime
}

// SetStructureDetails sets the structureDetails of the message.
func (m *MessageMetadata) SetStructureDetails(structureDetails *markers.StructureDetails) (modified bool) {
	m.structureDetailsMutex.Lock()
	defer m.structureDetailsMutex.Unlock()

	if m.messageMetadataInner.StructureDetails != nil {
		return false
	}

	m.messageMetadataInner.StructureDetails = structureDetails

	m.SetModified()
	return true
}

// StructureDetails returns the structureDetails of the message.
func (m *MessageMetadata) StructureDetails() *markers.StructureDetails {
	m.structureDetailsMutex.RLock()
	defer m.structureDetailsMutex.RUnlock()

	return m.messageMetadataInner.StructureDetails
}

// SetAddedBranchIDs sets the BranchIDs of the added Branches.
func (m *MessageMetadata) SetAddedBranchIDs(addedBranchIDs utxo.TransactionIDs) (modified bool) {
	m.addedBranchIDsMutex.Lock()
	defer m.addedBranchIDsMutex.Unlock()

	if m.messageMetadataInner.AddedBranchIDs.Equal(addedBranchIDs) {
		return false
	}

	m.messageMetadataInner.AddedBranchIDs = addedBranchIDs.Clone()
	m.SetModified(true)
	modified = true

	return
}

// AddBranchID sets the BranchIDs of the added Branches.
func (m *MessageMetadata) AddBranchID(branchID utxo.TransactionID) (modified bool) {
	m.addedBranchIDsMutex.Lock()
	defer m.addedBranchIDsMutex.Unlock()

	if m.messageMetadataInner.AddedBranchIDs.Has(branchID) {
		return
	}

	m.messageMetadataInner.AddedBranchIDs.Add(branchID)
	m.SetModified(true)
	return true
}

// AddedBranchIDs returns the BranchIDs of the added Branches of the Message.
func (m *MessageMetadata) AddedBranchIDs() utxo.TransactionIDs {
	m.addedBranchIDsMutex.RLock()
	defer m.addedBranchIDsMutex.RUnlock()

	return m.messageMetadataInner.AddedBranchIDs.Clone()
}

// SetSubtractedBranchIDs sets the BranchIDs of the subtracted Branches.
func (m *MessageMetadata) SetSubtractedBranchIDs(subtractedBranchIDs utxo.TransactionIDs) (modified bool) {
	m.subtractedBranchIDsMutex.Lock()
	defer m.subtractedBranchIDsMutex.Unlock()

	if m.messageMetadataInner.SubtractedBranchIDs.Equal(subtractedBranchIDs) {
		return false
	}

	m.messageMetadataInner.SubtractedBranchIDs = subtractedBranchIDs.Clone()
	m.SetModified(true)
	modified = true

	return
}

// SubtractedBranchIDs returns the BranchIDs of the subtracted Branches of the Message.
func (m *MessageMetadata) SubtractedBranchIDs() utxo.TransactionIDs {
	m.subtractedBranchIDsMutex.RLock()
	defer m.subtractedBranchIDsMutex.RUnlock()

	return m.messageMetadataInner.SubtractedBranchIDs.Clone()
}

// SetScheduled sets the message associated with this metadata as scheduled.
// It returns true if the scheduled status is modified. False otherwise.
func (m *MessageMetadata) SetScheduled(scheduled bool) (modified bool) {
	m.scheduledMutex.Lock()
	defer m.scheduledMutex.Unlock()
	m.scheduledTimeMutex.Lock()
	defer m.scheduledTimeMutex.Unlock()

	if m.messageMetadataInner.Scheduled == scheduled {
		return false
	}

	m.messageMetadataInner.Scheduled = scheduled
	m.messageMetadataInner.ScheduledTime = clock.SyncedTime()
	m.SetModified()
	modified = true

	return
}

// Scheduled returns true if the message represented by this metadata was scheduled. False otherwise.
func (m *MessageMetadata) Scheduled() (result bool) {
	m.scheduledMutex.RLock()
	defer m.scheduledMutex.RUnlock()

	return m.messageMetadataInner.Scheduled
}

// ScheduledTime returns the time when the message represented by this metadata was scheduled.
func (m *MessageMetadata) ScheduledTime() time.Time {
	m.scheduledTimeMutex.RLock()
	defer m.scheduledTimeMutex.RUnlock()

	return m.messageMetadataInner.ScheduledTime
}

// SetDiscardedTime add the discarded time of a message to the metadata.
func (m *MessageMetadata) SetDiscardedTime(discardedTime time.Time) {
	m.discardedTimeMutex.Lock()
	defer m.discardedTimeMutex.Unlock()

	m.messageMetadataInner.DiscardedTime = discardedTime
}

// DiscardedTime returns when the message was discarded.
func (m *MessageMetadata) DiscardedTime() time.Time {
	m.discardedTimeMutex.RLock()
	defer m.discardedTimeMutex.RUnlock()

	return m.messageMetadataInner.DiscardedTime
}

// QueuedTime returns the time a message entered the scheduling queue.
func (m *MessageMetadata) QueuedTime() time.Time {
	m.queuedTimeMutex.RLock()
	defer m.queuedTimeMutex.RUnlock()

	return m.messageMetadataInner.QueuedTime
}

// SetQueuedTime records the time the message entered the scheduler queue.
func (m *MessageMetadata) SetQueuedTime(queuedTime time.Time) {
	m.queuedTimeMutex.Lock()
	defer m.queuedTimeMutex.Unlock()

	m.messageMetadataInner.QueuedTime = queuedTime
}

// SetBooked sets the message associated with this metadata as booked.
// It returns true if the booked status is modified. False otherwise.
func (m *MessageMetadata) SetBooked(booked bool) (modified bool) {
	m.bookedMutex.Lock()
	defer m.bookedMutex.Unlock()
	m.bookedTimeMutex.Lock()
	defer m.bookedTimeMutex.Unlock()

	if m.messageMetadataInner.Booked == booked {
		return false
	}

	m.messageMetadataInner.Booked = booked
	m.messageMetadataInner.BookedTime = clock.SyncedTime()
	m.SetModified()
	modified = true

	return
}

// IsBooked returns true if the message represented by this metadata is booked. False otherwise.
func (m *MessageMetadata) IsBooked() (result bool) {
	m.bookedMutex.RLock()
	defer m.bookedMutex.RUnlock()
	result = m.messageMetadataInner.Booked

	return
}

// BookedTime returns the time when the message represented by this metadata was booked.
func (m *MessageMetadata) BookedTime() time.Time {
	m.bookedTimeMutex.RLock()
	defer m.bookedTimeMutex.RUnlock()

	return m.messageMetadataInner.BookedTime
}

// IsObjectivelyInvalid returns true if the message represented by this metadata is objectively invalid.
func (m *MessageMetadata) IsObjectivelyInvalid() (result bool) {
	m.invalidMutex.RLock()
	defer m.invalidMutex.RUnlock()
	result = m.messageMetadataInner.ObjectivelyInvalid

	return
}

// SetObjectivelyInvalid sets the message associated with this metadata as objectively invalid - it returns true if the
// status was changed.
func (m *MessageMetadata) SetObjectivelyInvalid(invalid bool) (modified bool) {
	m.invalidMutex.Lock()
	defer m.invalidMutex.Unlock()

	if m.messageMetadataInner.ObjectivelyInvalid == invalid {
		return false
	}

	m.messageMetadataInner.ObjectivelyInvalid = invalid
	m.SetModified()
	modified = true

	return
}

// IsSubjectivelyInvalid returns true if the message represented by this metadata is subjectively invalid.
func (m *MessageMetadata) IsSubjectivelyInvalid() (result bool) {
	m.invalidMutex.RLock()
	defer m.invalidMutex.RUnlock()
	result = m.messageMetadataInner.SubjectivelyInvalid

	return
}

// SetSubjectivelyInvalid sets the message associated with this metadata as subjectively invalid - it returns true if
// the status was changed.
func (m *MessageMetadata) SetSubjectivelyInvalid(invalid bool) (modified bool) {
	m.invalidMutex.Lock()
	defer m.invalidMutex.Unlock()

	if m.messageMetadataInner.SubjectivelyInvalid == invalid {
		return false
	}

	m.messageMetadataInner.SubjectivelyInvalid = invalid
	m.SetModified()
	modified = true

	return
}

// SetGradeOfFinality sets the grade of finality associated with this metadata.
// It returns true if the grade of finality is modified. False otherwise.
func (m *MessageMetadata) SetGradeOfFinality(gradeOfFinality gof.GradeOfFinality) (modified bool) {
	m.gradeOfFinalityMutex.Lock()
	defer m.gradeOfFinalityMutex.Unlock()

	if m.messageMetadataInner.GradeOfFinality == gradeOfFinality {
		return false
	}

	m.messageMetadataInner.GradeOfFinality = gradeOfFinality
	m.messageMetadataInner.GradeOfFinalityTime = clock.SyncedTime()
	m.SetModified()
	modified = true

	return
}

// GradeOfFinality returns the grade of finality.
func (m *MessageMetadata) GradeOfFinality() (result gof.GradeOfFinality) {
	m.gradeOfFinalityMutex.RLock()
	defer m.gradeOfFinalityMutex.RUnlock()

	return m.messageMetadataInner.GradeOfFinality
}

// GradeOfFinalityTime returns the time the grade of finality was set.
func (m *MessageMetadata) GradeOfFinalityTime() time.Time {
	m.gradeOfFinalityMutex.RLock()
	defer m.gradeOfFinalityMutex.RUnlock()

	return m.messageMetadataInner.GradeOfFinalityTime
}

// Bytes returns a marshaled Version of the whole MessageMetadata object.
func (m *MessageMetadata) Bytes() []byte {
	return byteutils.ConcatBytes(m.ObjectStorageKey(), m.ObjectStorageValue())
}

// ObjectStorageKey returns the key that is used to store the object in the database. It is required to match the
// StorableObject interface.
func (m *MessageMetadata) ObjectStorageKey() []byte {
	objBytes, err := serix.DefaultAPI.Encode(context.Background(), m.MessageID, serix.WithValidation())
	if err != nil {
		// TODO: what do?
		panic(err)
	}
	return objBytes
}

// ObjectStorageValue marshals the MessageMetadata into a sequence of bytes. The ID is not serialized here as it is only used as
// a key in the ObjectStorage.
func (m *MessageMetadata) ObjectStorageValue() []byte {
	objBytes, err := serix.DefaultAPI.Encode(context.Background(), m, serix.WithValidation())
	if err != nil {
		// TODO: what do?
		panic(err)
	}
	return objBytes
}

// String returns a human-readable Version of the MessageMetadata.
func (m *MessageMetadata) String() string {
	return stringify.Struct("MessageMetadata",
		stringify.StructField("ID", m.MessageID),
		stringify.StructField("receivedTime", m.ReceivedTime()),
		stringify.StructField("solid", m.IsSolid()),
		stringify.StructField("solidificationTime", m.SolidificationTime()),
		stringify.StructField("structureDetails", m.StructureDetails()),
		stringify.StructField("addedBranchIDs", m.AddedBranchIDs()),
		stringify.StructField("subtractedBranchIDs", m.SubtractedBranchIDs()),
		stringify.StructField("scheduled", m.Scheduled()),
		stringify.StructField("scheduledTime", m.ScheduledTime()),
		stringify.StructField("discardedTime", m.DiscardedTime()),
		stringify.StructField("queuedTime", m.QueuedTime()),
		stringify.StructField("booked", m.IsBooked()),
		stringify.StructField("bookedTime", m.BookedTime()),
		stringify.StructField("objectivelyInvalid", m.IsObjectivelyInvalid()),
		stringify.StructField("subjectivelyInvalid", m.IsSubjectivelyInvalid()),
		stringify.StructField("gradeOfFinality", m.GradeOfFinality()),
		stringify.StructField("gradeOfFinalityTime", m.GradeOfFinalityTime()),
	)
}

var _ objectstorage.StorableObject = new(MessageMetadata)

// endregion ///////////////////////////////////////////////////////////////////////////////////////////////////////////

// region Errors ///////////////////////////////////////////////////////////////////////////////////////////////////////

var (
	// ErrNoStrongParents is triggered if there no strong parents.
	ErrNoStrongParents = errors.New("missing strong messages in first parent block")
	// ErrBlockTypeIsUnknown is triggered when the block type is unknown.
	ErrBlockTypeIsUnknown = errors.Errorf("block types must range from %d-%d", 1, LastValidBlockType)
	// ErrConflictingReferenceAcrossBlocks is triggered if there conflicting references across blocks.
	ErrConflictingReferenceAcrossBlocks = errors.New("different blocks have conflicting references")
)

// endregion ///////////////////////////////////////////////////////////////////////////////////////////////////////////<|MERGE_RESOLUTION|>--- conflicted
+++ resolved
@@ -422,48 +422,6 @@
 
 // NewMessage creates a new message with the details provided by the issuer.
 func NewMessage(references ParentMessageIDs, issuingTime time.Time, issuerPublicKey ed25519.PublicKey,
-<<<<<<< HEAD
-	sequenceNumber uint64, msgPayload payload.Payload, nonce uint64, signature ed25519.Signature, latestConfirmedEpoch uint64, epochCommitment *EpochCommitment) (*Message, error) {
-	// remove duplicates, sort in ASC
-	sortedStrongParents := sortParents(references[StrongParentType])
-	sortedWeakParents := sortParents(references[WeakParentType])
-	sortedShallowDislikeParents := sortParents(references[ShallowDislikeParentType])
-	sortedShallowLikeParents := sortParents(references[ShallowLikeParentType])
-
-	weakParentsCount := len(sortedWeakParents)
-	shallowDislikeParentsCount := len(sortedShallowDislikeParents)
-	shallowLikeParentsCount := len(sortedShallowLikeParents)
-
-	var parentsBlocks []ParentsBlock
-
-	parentsBlocks = append(parentsBlocks, ParentsBlock{
-		ParentsType: StrongParentType,
-		References:  sortedStrongParents,
-	})
-
-	if weakParentsCount > 0 {
-		parentsBlocks = append(parentsBlocks, ParentsBlock{
-			ParentsType: WeakParentType,
-			References:  sortedWeakParents,
-		})
-	}
-
-	if shallowLikeParentsCount > 0 {
-		parentsBlocks = append(parentsBlocks, ParentsBlock{
-			ParentsType: ShallowLikeParentType,
-			References:  sortedShallowLikeParents,
-		})
-	}
-
-	if shallowDislikeParentsCount > 0 {
-		parentsBlocks = append(parentsBlocks, ParentsBlock{
-			ParentsType: ShallowDislikeParentType,
-			References:  sortedShallowDislikeParents,
-		})
-	}
-
-	return newMessageWithValidation(MessageVersion, parentsBlocks, issuingTime, issuerPublicKey, msgPayload, nonce, signature, sequenceNumber, latestConfirmedEpoch, epochCommitment)
-=======
 	sequenceNumber uint64, msgPayload payload.Payload, nonce uint64, signature ed25519.Signature, versionOpt ...uint8) (*Message, error) {
 	version := MessageVersion
 	if len(versionOpt) == 1 {
@@ -481,7 +439,6 @@
 	}}
 
 	return msg, nil
->>>>>>> 42f7cf97
 }
 
 // newMessageWithValidation creates a new message while performing ths following syntactical checks:
@@ -491,88 +448,11 @@
 // 4. Parents unique within block.
 // 5. Parents lexicographically sorted within block.
 // 7. Blocks should be ordered by type in ascending order.
-<<<<<<< HEAD
-func newMessageWithValidation(version uint8, parentsBlocks []ParentsBlock, issuingTime time.Time,
-	issuerPublicKey ed25519.PublicKey, msgPayload payload.Payload, nonce uint64,
-	signature ed25519.Signature, sequenceNumber uint64, latestConfirmedEpoch uint64, epochCommitment *EpochCommitment) (result *Message, err error) {
-	// Validate strong parent block
-	if len(parentsBlocks) == 0 || parentsBlocks[0].ParentsType != StrongParentType ||
-		len(parentsBlocks[0].References) < MinStrongParentsCount {
-		return nil, ErrNoStrongParents
-	}
-
-	// Block types must be ordered in ASC order and not repeat
-	for i := 0; i < len(parentsBlocks)-1; i++ {
-		if parentsBlocks[i].ParentsType == parentsBlocks[i+1].ParentsType {
-			return nil, ErrRepeatingBlockTypes
-		}
-		if parentsBlocks[i].ParentsType > parentsBlocks[i+1].ParentsType {
-			return nil, ErrBlocksNotOrderedByType
-		}
-		// we can skip the first block because we already ascertained it is of StrongParentType
-		if parentsBlocks[i+1].ParentsType > LastValidBlockType {
-			return nil, ErrBlockTypeIsUnknown
-		}
-	}
-
-	// 1. Parent Count is correct for each block
-	// 2. Number of parents in eac block is in range
-	// 3. Parents are lexicographically ordered with no repetitions
-	for _, block := range parentsBlocks {
-		if len(block.References) > MaxParentsCount || len(block.References) < MinParentsCount {
-			return nil, ErrParentsOutOfRange
-		}
-		// The lexicographical order check also makes sure there are no duplicates
-		for i := 0; i < len(block.References)-1; i++ {
-			switch block.References[i].CompareTo(block.References[i+1]) {
-			case 0:
-				return nil, ErrRepeatingReferencesInBlock
-			case 1:
-				return nil, ErrParentsNotLexicographicallyOrdered
-			}
-		}
-	}
-
-	if areReferencesConflictingAcrossBlocks(parentsBlocks) {
-		return nil, ErrConflictingReferenceAcrossBlocks
-	}
-
-	return &Message{
-		version:              version,
-		parentsBlocks:        parentsBlocks,
-		epochCommitment:      epochCommitment,
-		latestConfirmedEpoch: latestConfirmedEpoch,
-		issuerPublicKey:      issuerPublicKey,
-		issuingTime:          issuingTime,
-		sequenceNumber:       sequenceNumber,
-		payload:              msgPayload,
-		nonce:                nonce,
-		signature:            signature,
-	}, nil
-}
-
-// validate messagesIDs are unique across blocks
-// there may be repetition across strong and like parents.
-func areReferencesConflictingAcrossBlocks(parentsBlocks []ParentsBlock) bool {
-	additiveParents := MessageIDs{}
-	subtractiveParents := MessageIDs{}
-
-	for _, parentBlock := range parentsBlocks {
-		for _, parent := range parentBlock.References {
-			if parentBlock.ParentsType == WeakParentType || parentBlock.ParentsType == ShallowLikeParentType {
-				additiveParents[parent] = types.Void
-			} else if parentBlock.ParentsType == ShallowDislikeParentType {
-				subtractiveParents[parent] = types.Void
-			}
-		}
-	}
-=======
 
 // 6. A Parent(s) repetition is only allowed when it occurs across Strong and Like parents.
 func newMessageWithValidation(references ParentMessageIDs, issuingTime time.Time, issuerPublicKey ed25519.PublicKey,
 	sequenceNumber uint64, msgPayload payload.Payload, nonce uint64, signature ed25519.Signature, version ...uint8) (result *Message, err error) {
 	msg, _ := NewMessage(references, issuingTime, issuerPublicKey, sequenceNumber, msgPayload, nonce, signature, version...)
->>>>>>> 42f7cf97
 
 	_, err = serix.DefaultAPI.Encode(context.Background(), msg, serix.WithValidation())
 	if err != nil {
@@ -624,93 +504,10 @@
 		devnetvm.SetOutputID(tx.Essence(), tx.ID())
 	}
 
-<<<<<<< HEAD
-	epochCommitment, err := epochCommitmentFromMarshalUtil(marshalUtil)
-	if err != nil {
-		return nil, fmt.Errorf("failed to parse epoch commitment of message: %w", err)
-	}
-	latestConfirmedEpoch, err := marshalUtil.ReadUint64()
-	if err != nil {
-		return nil, fmt.Errorf("failed to parse the latest confirmed epoch of the message: %w", err)
-	}
-
-	issuerPublicKey, err := ed25519.ParsePublicKey(marshalUtil)
-	if err != nil {
-		return nil, fmt.Errorf("failed to parse issuer public key of the message: %w", err)
-	}
-	issuingTime, err := marshalUtil.ReadTime()
-	if err != nil {
-		return nil, fmt.Errorf("failed to parse issuing time of the message: %w", err)
-	}
-	msgSequenceNumber, err := marshalUtil.ReadUint64()
-	if err != nil {
-		return nil, fmt.Errorf("failed to parse sequence number of the message: %w", err)
-	}
-
-	msgPayload, err := payload.FromMarshalUtil(marshalUtil)
-	if err != nil {
-		return nil, fmt.Errorf("failed to parse payload of the message: %w", err)
-	}
-
-	nonce, err := marshalUtil.ReadUint64()
-	if err != nil {
-		return nil, fmt.Errorf("failed to parse nonce of the message: %w", err)
-	}
-	signature, err := ed25519.ParseSignature(marshalUtil)
-	if err != nil {
-		return nil, fmt.Errorf("failed to parse signature of the message: %w", err)
-	}
-
-	// retrieve the number of bytes we processed
-	readOffsetEnd := marshalUtil.ReadOffset()
-
-	// store marshaled version as a copy
-	msgBytes, err := marshalUtil.ReadBytes(readOffsetEnd-readOffsetStart, readOffsetStart)
-	if err != nil {
-		return nil, fmt.Errorf("error trying to copy raw source bytes: %w", err)
-	}
-
-	msg, err := newMessageWithValidation(version, parentsBlocks, issuingTime, issuerPublicKey, msgPayload, nonce, signature, msgSequenceNumber, latestConfirmedEpoch, epochCommitment)
-	if err != nil {
-		return nil, err
-	}
-
-	msg.bytes = msgBytes
-
-	return msg, nil
-}
-
-func epochCommitmentFromMarshalUtil(marshalUtil *marshalutil.MarshalUtil) (*EpochCommitment, error) {
-	ei, err := marshalUtil.ReadUint64()
-	if err != nil {
-		return nil, fmt.Errorf("failed to parse epoch index of the message: %w", err)
-	}
-	data, err := marshalUtil.ReadBytes(blake2b.Size256)
-	if err != nil {
-		return nil, fmt.Errorf("failed to parse epoch commitment root the message: %w", err)
-	}
-	var ECR [32]byte
-	copy(ECR[:], data)
-	data, err = marshalUtil.ReadBytes(blake2b.Size256)
-	if err != nil {
-		return nil, fmt.Errorf("failed to parse epoch index of the message: %w", err)
-	}
-	var previousECR [32]byte
-	copy(previousECR[:], data)
-	return &EpochCommitment{
-		EI:          ei,
-		ECR:         ECR,
-		PreviousECR: previousECR,
-	}, nil
-}
-
-// VerifySignature verifies the signature of the message.
-=======
 	return msg, err
 }
 
 // VerifySignature verifies the Signature of the message.
->>>>>>> 42f7cf97
 func (m *Message) VerifySignature() bool {
 	msgBytes := m.Bytes()
 	signature := m.Signature()
@@ -831,16 +628,7 @@
 	return blake2b.Sum256(m.Bytes())
 }
 
-<<<<<<< HEAD
-// EpochCommitment returns the epoch that this node committed to.
-func (m *Message) EpochCommitment() *EpochCommitment {
-	return m.epochCommitment
-}
-
-// Bytes returns the message in serialized byte form.
-=======
 // Bytes returns a marshaled version of the Transaction.
->>>>>>> 42f7cf97
 func (m *Message) Bytes() []byte {
 	m.bytesMutex.Lock()
 	defer m.bytesMutex.Unlock()
@@ -849,29 +637,7 @@
 		// TODO: what do?
 		panic(err)
 	}
-<<<<<<< HEAD
-
-	if m.epochCommitment == nil {
-		m.epochCommitment = &EpochCommitment{}
-	}
-	marshalUtil.WriteUint64(m.epochCommitment.EI)
-	marshalUtil.WriteBytes(m.epochCommitment.ECR[:])
-	marshalUtil.WriteBytes(m.epochCommitment.PreviousECR[:])
-	marshalUtil.WriteUint64(m.latestConfirmedEpoch)
-
-	marshalUtil.Write(m.issuerPublicKey)
-	marshalUtil.WriteTime(m.issuingTime)
-	marshalUtil.WriteUint64(m.sequenceNumber)
-	marshalUtil.Write(m.payload)
-	marshalUtil.WriteUint64(m.nonce)
-	marshalUtil.Write(m.signature)
-
-	m.bytes = marshalUtil.Bytes()
-
-	return m.bytes
-=======
 	return objBytes
->>>>>>> 42f7cf97
 }
 
 // Size returns the message size in bytes.
