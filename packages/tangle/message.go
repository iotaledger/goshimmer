package tangle

import (
	"bytes"
	"fmt"
	"sort"
	"strings"
	"sync"
	"time"

	"github.com/cockroachdb/errors"
	"github.com/iotaledger/hive.go/byteutils"
	"github.com/iotaledger/hive.go/crypto/ed25519"
	"github.com/iotaledger/hive.go/generics/objectstorage"
	"github.com/iotaledger/hive.go/marshalutil"
	"github.com/iotaledger/hive.go/serializer/v2"
	"github.com/iotaledger/hive.go/stringify"
	"github.com/iotaledger/hive.go/types"
	"github.com/mr-tron/base58"
	"golang.org/x/crypto/blake2b"

	"github.com/iotaledger/goshimmer/packages/clock"
	"github.com/iotaledger/goshimmer/packages/consensus/gof"
	"github.com/iotaledger/goshimmer/packages/ledgerstate"
	"github.com/iotaledger/goshimmer/packages/markers"
	"github.com/iotaledger/goshimmer/packages/tangle/payload"
)

const (
	// MessageVersion defines the Version of the message structure.
	MessageVersion uint8 = 1

	// MaxMessageSize defines the maximum size of a message.
	MaxMessageSize = 64 * 1024

	// MessageIDLength defines the length of an MessageID.
	MessageIDLength = 32

	// MinParentsCount defines the minimum number of parents each parents block must have.
	MinParentsCount = 1

	// MaxParentsCount defines the maximum number of parents each parents block must have.
	MaxParentsCount = 8

	// MinParentsBlocksCount defines the minimum number of parents each parents block must have.
	MinParentsBlocksCount = 1

	// MaxParentsBlocksCount defines the maximum number of parents each parents block must have.
	MaxParentsBlocksCount = 4

	// MinStrongParentsCount defines the minimum number of strong parents a message must have.
	MinStrongParentsCount = 1
)

// region MessageID ////////////////////////////////////////////////////////////////////////////////////////////////////

// MessageID identifies a message via its BLAKE2b-256 hash of its bytes.
type MessageID [MessageIDLength]byte

// EmptyMessageID is an empty id.
var EmptyMessageID = MessageID{}

// NewMessageID creates a new message id.
func NewMessageID(base58EncodedString string) (result MessageID, err error) {
	msgIDBytes, err := base58.Decode(base58EncodedString)
	if err != nil {
		err = fmt.Errorf("failed to decode base58 encoded string '%s': %w", base58EncodedString, err)

		return
	}

	if len(msgIDBytes) != MessageIDLength {
		err = fmt.Errorf("length of base58 formatted message id is wrong")

		return
	}

	copy(result[:], msgIDBytes)

	return
}

// MessageIDFromBytes unmarshals a message id from a sequence of bytes.
func MessageIDFromBytes(bytes []byte) (result MessageID, consumedBytes int, err error) {
	// check arguments
	if len(bytes) < MessageIDLength {
		err = fmt.Errorf("bytes not long enough to encode a valid message id")
		return
	}

	// calculate result
	copy(result[:], bytes)

	// return the number of bytes we processed
	consumedBytes = MessageIDLength

	return
}

// ReferenceFromMarshalUtil is a wrapper for simplified unmarshaling in a byte stream using the marshalUtil package.
func ReferenceFromMarshalUtil(marshalUtil *marshalutil.MarshalUtil) (MessageID, error) {
	id, err := marshalUtil.Parse(func(data []byte) (interface{}, int, error) { return MessageIDFromBytes(data) })
	if err != nil {
		err = fmt.Errorf("failed to parse message ID: %w", err)
		return MessageID{}, err
	}
	return id.(MessageID), nil
}

// MarshalBinary marshals the MessageID into bytes.
func (id *MessageID) MarshalBinary() (result []byte, err error) {
	return id.Bytes(), nil
}

// UnmarshalBinary unmarshals the bytes into an MessageID.
func (id *MessageID) UnmarshalBinary(data []byte) (err error) {
	if len(data) != MessageIDLength {
		err = fmt.Errorf("data must be exactly %d long to encode a valid message id", MessageIDLength)
		return
	}
	copy(id[:], data)

	return
}

// Bytes returns the bytes of the MessageID.
func (id MessageID) Bytes() []byte {
	return id[:]
}

// Base58 returns a base58 encoded Version of the MessageID.
func (id MessageID) Base58() string {
	return base58.Encode(id[:])
}

// CompareTo does a lexicographical comparison to another messageID.
// Returns 0 if equal, -1 if smaller, or 1 if larger than other.
// Passing nil as other will result in a panic.
func (id MessageID) CompareTo(other MessageID) int {
	return bytes.Compare(id.Bytes(), other.Bytes())
}

// String returns a human readable representation of the MessageID.
func (id MessageID) String() string {
	if id == EmptyMessageID {
		return "MessageID(EmptyMessageID)"
	}

	if messageIDAlias, exists := messageIDAliases[id]; exists {
		return "MessageID(" + messageIDAlias + ")"
	}

	return "MessageID(" + base58.Encode(id[:]) + ")"
}

// messageIDAliases contains a list of aliases registered for a set of MessageIDs.
var messageIDAliases = make(map[MessageID]string)

// RegisterMessageIDAlias registers an alias that will modify the String() output of the MessageID to show a human
// readable string instead of the base58 encoded Version of itself.
func RegisterMessageIDAlias(messageID MessageID, alias string) {
	messageIDAliases[messageID] = alias
}

// UnregisterMessageIDAliases removes all aliases registered through the RegisterMessageIDAlias function.
func UnregisterMessageIDAliases() {
	messageIDAliases = make(map[MessageID]string)
}

// endregion ///////////////////////////////////////////////////////////////////////////////////////////////////////////

// region MessageIDs ///////////////////////////////////////////////////////////////////////////////////////////////////

// MessageIDs is a set of MessageIDs where every MessageID is stored only once.
type MessageIDs map[MessageID]types.Empty

// NewMessageIDs construct a new MessageID collection from the optional MessageIDs.
func NewMessageIDs(msgIDs ...MessageID) MessageIDs {
	m := make(MessageIDs)
	for _, msgID := range msgIDs {
		m[msgID] = types.Void
	}

	return m
}

// Slice converts the set of MessageIDs into a slice of MessageIDs.
func (m MessageIDs) Slice() []MessageID {
	ids := make([]MessageID, 0)
	for key := range m {
		ids = append(ids, key)
	}
	return ids
}

// Clone creates a copy of the MessageIDs.
func (m MessageIDs) Clone() (clonedMessageIDs MessageIDs) {
	clonedMessageIDs = make(MessageIDs)
	for key, value := range m {
		clonedMessageIDs[key] = value
	}
	return
}

// Add adds a MessageID to the collection and returns the collection to enable chaining.
func (m MessageIDs) Add(messageID MessageID) MessageIDs {
	m[messageID] = types.Void

	return m
}

// AddAll adds all MessageIDs to the collection and returns the collection to enable chaining.
func (m MessageIDs) AddAll(messageIDs MessageIDs) MessageIDs {
	for messageID := range messageIDs {
		m.Add(messageID)
	}

	return m
}

// Contains checks if the given target MessageID is part of the MessageIDs.
func (m MessageIDs) Contains(target MessageID) (contains bool) {
	_, contains = m[target]
	return
}

// First returns the first element in MessageIDs (not ordered). This method only makes sense if there is exactly one
// element in the collection.
func (m MessageIDs) First() MessageID {
	for messageID := range m {
		return messageID
	}
	return EmptyMessageID
}

// Base58 returns a string slice of base58 MessageID.
func (m MessageIDs) Base58() (result []string) {
	result = make([]string, 0, len(m))
	for id := range m {
		result = append(result, id.Base58())
	}

	return
}

// String returns a human-readable Version of the MessageIDs.
func (m MessageIDs) String() string {
	if len(m) == 0 {
		return "MessageIDs{}"
	}

	result := "MessageIDs{\n"
	for messageID := range m {
		result += strings.Repeat(" ", stringify.INDENTATION_SIZE) + messageID.String() + ",\n"
	}
	result += "}"

	return result
}

// endregion ///////////////////////////////////////////////////////////////////////////////////////////////////////////

// region Message //////////////////////////////////////////////////////////////////////////////////////////////////////

const (
	// LastValidBlockType counts StrongParents, WeakParents, ShallowLikeParents, ShallowDislikeParents.
	LastValidBlockType = ShallowDislikeParentType
)

// Message represents the core message for the base layer Tangle.
type Message struct {
	messageInner `serix:"0"`
}
type messageInner struct {
	// base functionality of StorableObject
	objectstorage.StorableObjectFlags

	// core properties (get sent over the wire)
	Version         uint8             `serix:"0"`
<<<<<<< HEAD
	Parents         ParentMessageIDs  `serix:"1,lengthPrefixType=uint8"`
=======
	ParentsBlocks   ParentsBlocks     `serix:"1,lengthPrefixType=uint8"`
>>>>>>> 9940a1a9
	IssuerPublicKey ed25519.PublicKey `serix:"2"`
	IssuingTime     time.Time         `serix:"3"`
	SequenceNumber  uint64            `serix:"4"`
	Payload         payload.Payload   `serix:"5,payload"`
	Nonce           uint64            `serix:"6"`
	Signature       ed25519.Signature `serix:"7"`

	// derived properties
	id         *MessageID
	idMutex    sync.RWMutex
	bytes      []byte
	bytesMutex sync.RWMutex
}

// NewMessage creates a new message with the details provided by the issuer.
func NewMessage(references ParentMessageIDs, issuingTime time.Time, issuerPublicKey ed25519.PublicKey,
	sequenceNumber uint64, msgPayload payload.Payload, nonce uint64, signature ed25519.Signature) (*Message, error) {

	return &Message{messageInner{
		Version:         MessageVersion,
		Parents:         references,
		IssuerPublicKey: issuerPublicKey,
		IssuingTime:     issuingTime,
		SequenceNumber:  sequenceNumber,
		Payload:         msgPayload,
		Nonce:           nonce,
		Signature:       signature,
	}}, nil
}

// newMessageWithValidation creates a new message while performing ths following syntactical checks:
// 1. A Strong Parents Block must exist.
// 2. Parents Block types cannot repeat.
// 3. Parent count per block 1 <= x <= 8.
// 4. Parents unique within block.
// 5. Parents lexicographically sorted within block.
// 7. Blocks should be ordered by type in ascending order.

// 6. A Parent(s) repetition is only allowed when it occurs across Strong and Like parents.
// func newMessageWithValidation(version uint8, parentsBlocks []ParentsBlock, issuingTime time.Time,
// 	issuerPublicKey ed25519.PublicKey, msgPayload payload.Payload, nonce uint64,
// 	signature ed25519.Signature, sequenceNumber uint64) (result *Message, err error) {
// 	// Validate strong parent block
// 	if len(parentsBlocks) == 0 || parentsBlocks[0].ParentsType != StrongParentType ||
// 		len(parentsBlocks[0].References) < MinStrongParentsCount {
// 		return nil, ErrNoStrongParents
// 	}
//
// 	// Block types must be ordered in ASC order and not repeat
// 	for i := 0; i < len(parentsBlocks)-1; i++ {
// 		if parentsBlocks[i].ParentsType == parentsBlocks[i+1].ParentsType {
// 			return nil, ErrRepeatingBlockTypes
// 		}
// 		if parentsBlocks[i].ParentsType > parentsBlocks[i+1].ParentsType {
// 			return nil, ErrBlocksNotOrderedByType
// 		}
// 		// we can skip the first block because we already ascertained it is of StrongParentType
// 		if parentsBlocks[i+1].ParentsType > LastValidBlockType {
// 			return nil, ErrBlockTypeIsUnknown
// 		}
// 	}
//
// 	// 1. Parent Count is correct for each block
// 	// 2. Number of parents in eac block is in range
// 	// 3. Parents are lexicographically ordered with no repetitions
// 	for _, block := range parentsBlocks {
// 		if len(block.References) > MaxParentsCount || len(block.References) < MinParentsCount {
// 			return nil, ErrParentsOutOfRange
// 		}
// 		// The lexicographical order check also makes sure there are no duplicates
// 		for i := 0; i < len(block.References)-1; i++ {
// 			switch block.References[i].CompareTo(block.References[i+1]) {
// 			case 0:
// 				return nil, ErrRepeatingReferencesInBlock
// 			case 1:
// 				return nil, ErrParentsNotLexicographicallyOrdered
// 			}
// 		}
// 	}
//
// 	if areReferencesConflictingAcrossBlocks(parentsBlocks) {
// 		return nil, ErrConflictingReferenceAcrossBlocks
// 	}
//
// 	return &Message{messageInner{
// 		Version:         version,
// 		ParentsBlocks:   parentsBlocks,
// 		IssuerPublicKey: issuerPublicKey,
// 		IssuingTime:     issuingTime,
// 		SequenceNumber:  sequenceNumber,
// 		Payload:         msgPayload,
// 		Nonce:           nonce,
// 		Signature:       signature,
// 	}}, nil
// }
//
// // validate messagesIDs are unique across blocks
// // there may be repetition across strong and like parents.
// func areReferencesConflictingAcrossBlocks(parentsBlocks []ParentsBlock) bool {
// 	additiveParents := MessageIDs{}
// 	subtractiveParents := MessageIDs{}
//
// 	for _, parentBlock := range parentsBlocks {
// 		for _, parent := range parentBlock.References {
// 			if parentBlock.ParentsType == WeakParentType || parentBlock.ParentsType == ShallowLikeParentType {
// 				additiveParents[parent] = types.Void
// 			} else if parentBlock.ParentsType == ShallowDislikeParentType {
// 				subtractiveParents[parent] = types.Void
// 			}
// 		}
// 	}
//
// 	for parent := range subtractiveParents {
// 		if _, exists := additiveParents[parent]; exists {
// 			return true
// 		}
// 	}
//
// 	return false
// }
//

// FromObjectStorage parses the given key and bytes into a message.
func (m *Message) FromObjectStorage(key, data []byte) (result objectstorage.StorableObject, err error) {

	return
}

// FromBytes parses the given bytes into a message.
func (m *Message) FromBytes(bytes []byte) (message *Message, err error) {
	// 	marshalUtil := marshalutil.New(bytes)
	// 	message, err = m.FromMarshalUtil(marshalUtil)
	// 	if err != nil {
	// 		return
	// 	}
	// 	consumedBytes := marshalUtil.ReadOffset()
	//
	// 	if len(bytes) != consumedBytes {
	// 		err = errors.Errorf("consumed bytes %d not equal total bytes %d: %w", consumedBytes, len(bytes), cerrors.ErrParseBytesFailed)
	// 	}
	return
}

// FromMarshalUtil parses a message from the given marshal util.
// func (m *Message) FromMarshalUtil(marshalUtil *marshalutil.MarshalUtil) (*Message, error) {
// 	// determine read offset before starting to parse
// 	readOffsetStart := marshalUtil.ReadOffset()
//
// 	// parse information
// 	version, err := marshalUtil.ReadByte()
// 	if err != nil {
// 		return nil, errors.Errorf("failed to parse message Version from MarshalUtil: %w", err)
// 	}
//
// 	var parentsBlocksCount uint8
// 	if parentsBlocksCount, err = marshalUtil.ReadByte(); err != nil {
// 		return nil, errors.Errorf("failed to parse parents count from MarshalUtil: %w", err)
// 	}
// 	if parentsBlocksCount < MinParentsCount || parentsBlocksCount > MaxParentsCount {
// 		return nil, errors.Errorf("parents count %d not allowed: %w", parentsBlocksCount, cerrors.ErrParseBytesFailed)
// 	}
//
// 	parentsBlocks := make([]ParentsBlock, parentsBlocksCount)
//
// 	for i := 0; i < int(parentsBlocksCount); i++ {
// 		var parentType uint8
// 		if parentType, err = marshalUtil.ReadByte(); err != nil {
// 			return nil, errors.Errorf("failed to parse parent types from MarshalUtil: %w", err)
// 		}
//
// 		var parentsCount uint8
// 		if parentsCount, err = marshalUtil.ReadByte(); err != nil {
// 			return nil, errors.Errorf("failed to parse parents count from MarshalUtil: %w", err)
// 		}
// 		references := make([]MessageID, parentsCount)
// 		for j := 0; j < int(parentsCount); j++ {
// 			if references[j], err = ReferenceFromMarshalUtil(marshalUtil); err != nil {
// 				return nil, errors.Errorf("failed to parse parent %d-%d from MarshalUtil: %w", i, j, err)
// 			}
// 		}
// 		parentsBlocks[i] = ParentsBlock{
// 			ParentsType: ParentsType(parentType),
// 			References:  references,
// 		}
// 	}
//
// 	issuerPublicKey, err := ed25519.ParsePublicKey(marshalUtil)
// 	if err != nil {
// 		return nil, fmt.Errorf("failed to parse issuer public key of the message: %w", err)
// 	}
// 	issuingTime, err := marshalUtil.ReadTime()
// 	if err != nil {
// 		return nil, fmt.Errorf("failed to parse issuing time of the message: %w", err)
// 	}
// 	msgSequenceNumber, err := marshalUtil.ReadUint64()
// 	if err != nil {
// 		return nil, fmt.Errorf("failed to parse sequence number of the message: %w", err)
// 	}
//
// 	msgPayload, err := payload.FromMarshalUtil(marshalUtil)
// 	if err != nil {
// 		return nil, fmt.Errorf("failed to parse Payload of the message: %w", err)
// 	}
//
// 	nonce, err := marshalUtil.ReadUint64()
// 	if err != nil {
// 		return nil, fmt.Errorf("failed to parse Nonce of the message: %w", err)
// 	}
// 	signature, err := ed25519.ParseSignature(marshalUtil)
// 	if err != nil {
// 		return nil, fmt.Errorf("failed to parse Signature of the message: %w", err)
// 	}
//
// 	// retrieve the number of bytes we processed
// 	readOffsetEnd := marshalUtil.ReadOffset()
//
// 	// store marshaled Version as a copy
// 	msgBytes, err := marshalUtil.ReadBytes(readOffsetEnd-readOffsetStart, readOffsetStart)
// 	if err != nil {
// 		return nil, fmt.Errorf("error trying to copy raw source bytes: %w", err)
// 	}
//
// 	msg, err := newMessageWithValidation(version, parentsBlocks, issuingTime, issuerPublicKey, msgPayload, nonce, signature, msgSequenceNumber)
// 	if err != nil {
// 		return nil, err
// 	}
//
// 	msg.bytes = msgBytes
//
// 	return msg, nil
// }

// VerifySignature verifies the Signature of the message.
func (m *Message) VerifySignature() bool {
	msgBytes := m.Bytes()
	signature := m.Signature()

	contentLength := len(msgBytes) - len(signature)
	content := msgBytes[:contentLength]

	return m.messageInner.IssuerPublicKey.VerifySignature(content, signature)
}

// ID returns the id of the message which is made up of the content id and parent1/parent2 ids.
// This id can be used for merkle proofs.
func (m *Message) ID() (result MessageID) {
	m.idMutex.RLock()

	if m.id == nil {
		m.idMutex.RUnlock()

		m.idMutex.Lock()
		defer m.idMutex.Unlock()
		if m.id != nil {
			result = *m.id
			return
		}
		result = m.calculateID()
		m.id = &result
		return
	}

	result = *m.id
	m.idMutex.RUnlock()
	return
}

// IDBytes implements Element interface in scheduler NodeQueue that returns the MessageID of the message in bytes.
func (m *Message) IDBytes() []byte {
	return m.ID().Bytes()
}

// Version returns the message Version.
func (m *Message) Version() uint8 {
	return m.messageInner.Version
}

// ParentsByType returns a slice of all parents of the desired type.
func (m *Message) ParentsByType(parentType ParentsType) MessageIDs {
	if parents, ok := m.Parents[parentType]; ok {
		return parents
	}
	return NewMessageIDs()
}

// ForEachParent executes a consumer func for each parent.
func (m *Message) ForEachParent(consumer func(parent Parent)) {
	for parentType, parents := range m.Parents {
		for parentID := range parents {
			consumer(Parent{
				Type: parentType,
				ID:   parentID,
			})
		}
	}
}

// ForEachParentByType executes a consumer func for each strong parent.
func (m *Message) ForEachParentByType(parentType ParentsType, consumer func(parentMessageID MessageID) bool) {
	for parentID := range m.ParentsByType(parentType) {
		if !consumer(parentID) {
			return
		}
	}
}

// ParentsCountByType returns the total parents count of this message.
func (m *Message) ParentsCountByType(parentType ParentsType) uint8 {
	return uint8(len(m.ParentsByType(parentType)))
}

// IssuerPublicKey returns the public key of the message issuer.
func (m *Message) IssuerPublicKey() ed25519.PublicKey {
	return m.messageInner.IssuerPublicKey
}

// IssuingTime returns the time when this message was created.
func (m *Message) IssuingTime() time.Time {
	return m.messageInner.IssuingTime
}

// SequenceNumber returns the sequence number of this message.
func (m *Message) SequenceNumber() uint64 {
	return m.messageInner.SequenceNumber
}

// Payload returns the Payload of the message.
func (m *Message) Payload() payload.Payload {
	return m.messageInner.Payload
}

// Nonce returns the Nonce of the message.
func (m *Message) Nonce() uint64 {
	return m.messageInner.Nonce
}

// Signature returns the Signature of the message.
func (m *Message) Signature() ed25519.Signature {
	return m.messageInner.Signature
}

// calculates the message's MessageID.
func (m *Message) calculateID() MessageID {
	return blake2b.Sum256(m.Bytes())
}

// Bytes returns the message in serialized byte form.
func (m *Message) Bytes() []byte {
	// m.bytesMutex.Lock()
	// defer m.bytesMutex.Unlock()
	// if m.bytes != nil {
	// 	return m.bytes
	// }
	//
	// // marshal result
	// marshalUtil := marshalutil.New()
	// marshalUtil.WriteByte(m.messageInner.Version)
	// marshalUtil.WriteByte(byte(len(m.ParentsBlocks)))
	//
	// for x := 0; x < len(m.ParentsBlocks); x++ {
	// 	parentBlock := m.ParentsBlocks[x]
	// 	marshalUtil.WriteByte(byte(parentBlock.ParentsType))
	// 	marshalUtil.WriteByte(byte(len(parentBlock.References)))
	// 	sortedParents := sortParents(NewMessageIDs(parentBlock.References...))
	// 	for _, parent := range sortedParents {
	// 		marshalUtil.Write(parent)
	// 	}
	// }
	//
	// marshalUtil.Write(m.messageInner.IssuerPublicKey)
	// marshalUtil.WriteTime(m.messageInner.IssuingTime)
	// marshalUtil.WriteUint64(m.messageInner.SequenceNumber)
	// marshalUtil.Write(m.messageInner.Payload)
	// fmt.Println("Bytes Payload", m.messageInner.Payload.Bytes())
	// marshalUtil.WriteUint64(m.messageInner.Nonce)
	// marshalUtil.Write(m.messageInner.Signature)
	//
	// m.bytes = marshalUtil.Bytes()

	return m.bytes
}

// Size returns the message size in bytes.
func (m *Message) Size() int {
	return len(m.Bytes())
}

// ObjectStorageKey returns the key of the stored message object.
// This returns the bytes of the message ID.
func (m *Message) ObjectStorageKey() []byte {
	return m.ID().Bytes()
}

// ObjectStorageValue returns the value stored in object storage.
// This returns the bytes of message.
func (m *Message) ObjectStorageValue() []byte {
	return m.Bytes()
}

func (m *Message) String() string {
	builder := stringify.StructBuilder("Message", stringify.StructField("id", m.ID()))

	for index, parent := range sortParents(m.ParentsByType(StrongParentType)) {
		builder.AddField(stringify.StructField(fmt.Sprintf("strongParent%d", index), parent.String()))
	}
	for index, parent := range sortParents(m.ParentsByType(WeakParentType)) {
		builder.AddField(stringify.StructField(fmt.Sprintf("weakParent%d", index), parent.String()))
	}
	for index, parent := range sortParents(m.ParentsByType(ShallowDislikeParentType)) {
		builder.AddField(stringify.StructField(fmt.Sprintf("shallowdislikeParent%d", index), parent.String()))
	}
	for index, parent := range sortParents(m.ParentsByType(ShallowLikeParentType)) {
		builder.AddField(stringify.StructField(fmt.Sprintf("shallowlikeParent%d", index), parent.String()))
	}

	builder.AddField(stringify.StructField("Issuer", m.IssuerPublicKey()))
	builder.AddField(stringify.StructField("IssuingTime", m.IssuingTime()))
	builder.AddField(stringify.StructField("SequenceNumber", m.SequenceNumber()))
	builder.AddField(stringify.StructField("Payload", m.Payload()))
	builder.AddField(stringify.StructField("Nonce", m.Nonce()))
	builder.AddField(stringify.StructField("Signature", m.Signature()))
	return builder.String()
}

// sorts given parents and returns a new slice with sorted parents
func sortParents(parents MessageIDs) (sorted []MessageID) {
	sorted = parents.Slice()

	// sort parents
	sort.Slice(sorted, func(i, j int) bool {
		return bytes.Compare(sorted[i].Bytes(), sorted[j].Bytes()) < 0
	})

	return
}

var _ objectstorage.StorableObject = new(Message)

// endregion ///////////////////////////////////////////////////////////////////////////////////////////////////////////

// region Parent ///////////////////////////////////////////////////////////////////////////////////////////////////////

// ParentsType is a type that defines the type of the parent.
type ParentsType uint8

const (
	// UndefinedParentType is the undefined parent.
	UndefinedParentType ParentsType = iota
	// StrongParentType is the ParentsType for a strong parent.
	StrongParentType
	// WeakParentType is the ParentsType for a weak parent.
	WeakParentType
	// ShallowLikeParentType is the ParentsType for the shallow like parent.
	ShallowLikeParentType
	// ShallowDislikeParentType is the ParentsType for a shallow dislike parent.
	ShallowDislikeParentType
)

// String returns string representation of ParentsType.
func (bp ParentsType) String() string {
	return fmt.Sprintf("ParentType(%s)", []string{"Undefined", "Strong", "Weak", "Shallow Like", "Shallow Dislike"}[bp])
}

// Parent is a parent that can be either strong or weak.
type Parent struct {
	ID   MessageID
	Type ParentsType
}

<<<<<<< HEAD
=======
// ParentsBlock is the container for parents in a Message.
type ParentsBlock struct {
	ParentsType `serix:"0"`
	References  []MessageID `serix:"1,lengthPrefixType=uint8"`
}

type ParentsBlocks []ParentsBlock

>>>>>>> 9940a1a9
// ParentMessageIDs is a map of ParentType to MessageIDs.
type ParentMessageIDs map[ParentsType]MessageIDs

// NewParentMessageIDs constructs a new ParentMessageIDs.
func NewParentMessageIDs() ParentMessageIDs {
	p := make(ParentMessageIDs)
	for _, parentType := range []ParentsType{StrongParentType, WeakParentType, ShallowLikeParentType, ShallowDislikeParentType} {
		p[parentType] = NewMessageIDs()
	}

	return p
}

// AddStrong adds a strong parent to the map.
func (p ParentMessageIDs) AddStrong(messageID MessageID) ParentMessageIDs {
	return p.Add(StrongParentType, messageID)
}

// Add adds a parent to the map.
func (p ParentMessageIDs) Add(parentType ParentsType, messageID MessageID) ParentMessageIDs {
	p[parentType].Add(messageID)
	return p
}

// AddAll adds a collection of parents to the map.
func (p ParentMessageIDs) AddAll(parentType ParentsType, messageIDs MessageIDs) ParentMessageIDs {
	p[parentType].AddAll(messageIDs)
	return p
}

// Clone returns a copy of map.
func (p ParentMessageIDs) Clone() ParentMessageIDs {
	pCloned := NewParentMessageIDs()
	for parentType, messageIDs := range p {
		pCloned.AddAll(parentType, messageIDs)
	}
	return pCloned
}

func (p ParentMessageIDs) ArrayRules() *serializer.ArrayRules {
	return &serializer.ArrayRules{
		Min:                 1,
		Max:                 4,
		MustOccur:           nil,
		Guards:              serializer.SerializableGuard{},
		ValidationMode:      0,
		UniquenessSliceFunc: nil,
	}
}

// endregion ///////////////////////////////////////////////////////////////////////////////////////////////////////////

// region MessageMetadata //////////////////////////////////////////////////////////////////////////////////////////////

// MessageMetadata defines the metadata for a message.
type MessageMetadata struct {
	messageMetadataInner `serix:"0"`
}

type messageMetadataInner struct {
	MessageID           MessageID                 `serix:"0"`
	ReceivedTime        time.Time                 `serix:"1"`
	Solid               bool                      `serix:"2"`
	SolidificationTime  time.Time                 `serix:"3"`
	StructureDetails    *markers.StructureDetails `serix:"4"`
	AddedBranchIDs      ledgerstate.BranchIDs     `serix:"5,lengthPrefixType=uint32"`
	SubtractedBranchIDs ledgerstate.BranchIDs     `serix:"6,lengthPrefixType=uint32"`
	Scheduled           bool                      `serix:"7"`
	ScheduledTime       time.Time                 `serix:"8"`
	DiscardedTime       time.Time                 `serix:"9"`
	QueuedTime          time.Time                 `serix:"10"`
	Booked              bool                      `serix:"11"`
	BookedTime          time.Time                 `serix:"12"`
	ObjectivelyInvalid  bool                      `serix:"13"`
	SubjectivelyInvalid bool                      `serix:"14"`
	GradeOfFinality     gof.GradeOfFinality       `serix:"15"`
	GradeOfFinalityTime time.Time                 `serix:"16"`

	solidMutex               sync.RWMutex
	solidificationTimeMutex  sync.RWMutex
	structureDetailsMutex    sync.RWMutex
	addedBranchIDsMutex      sync.RWMutex
	subtractedBranchIDsMutex sync.RWMutex
	scheduledMutex           sync.RWMutex
	scheduledTimeMutex       sync.RWMutex
	discardedTimeMutex       sync.RWMutex
	queuedTimeMutex          sync.RWMutex
	bookedMutex              sync.RWMutex
	bookedTimeMutex          sync.RWMutex
	invalidMutex             sync.RWMutex
	gradeOfFinalityMutex     sync.RWMutex

	objectstorage.StorableObjectFlags
}

// NewMessageMetadata creates a new MessageMetadata from the specified messageID.
func NewMessageMetadata(messageID MessageID) *MessageMetadata {
	return &MessageMetadata{
		messageMetadataInner{
			MessageID:           messageID,
			ReceivedTime:        clock.SyncedTime(),
			AddedBranchIDs:      ledgerstate.NewBranchIDs(),
			SubtractedBranchIDs: ledgerstate.NewBranchIDs(),
		},
	}
}

// FromObjectStorage creates an MessageMetadata from sequences of key and bytes.
func (m *MessageMetadata) FromObjectStorage(key, bytes []byte) (objectstorage.StorableObject, error) {
	result, err := m.FromBytes(byteutils.ConcatBytes(key, bytes))
	if err != nil {
		err = fmt.Errorf("failed to parse message metadata from object storage: %w", err)
	}
	return result, err
}

// FromBytes unmarshals the given bytes into a MessageMetadata.
func (m *MessageMetadata) FromBytes(bytes []byte) (result *MessageMetadata, err error) {
	marshalUtil := marshalutil.New(bytes)
	result, err = m.FromMarshalUtil(marshalUtil)

	return
}

// FromMarshalUtil parses a Message from the given MarshalUtil.
func (m *MessageMetadata) FromMarshalUtil(marshalUtil *marshalutil.MarshalUtil) (messageMetadata *MessageMetadata, err error) {
	if messageMetadata = m; messageMetadata == nil {
		messageMetadata = new(MessageMetadata)
	}

	if messageMetadata.messageMetadataInner.MessageID, err = ReferenceFromMarshalUtil(marshalUtil); err != nil {
		err = fmt.Errorf("failed to parse message ID of message metadata: %w", err)
		return
	}
	if messageMetadata.messageMetadataInner.ReceivedTime, err = marshalUtil.ReadTime(); err != nil {
		err = fmt.Errorf("failed to parse received time of message metadata: %w", err)
		return
	}
	if messageMetadata.messageMetadataInner.SolidificationTime, err = marshalUtil.ReadTime(); err != nil {
		err = fmt.Errorf("failed to parse solidification time of message metadata: %w", err)
		return
	}
	if messageMetadata.messageMetadataInner.Solid, err = marshalUtil.ReadBool(); err != nil {
		err = fmt.Errorf("failed to parse solid flag of message metadata: %w", err)
		return
	}
	if messageMetadata.messageMetadataInner.StructureDetails, err = markers.StructureDetailsFromMarshalUtil(marshalUtil); err != nil {
		err = errors.Errorf("failed to parse StructureDetails from MarshalUtil: %w", err)
		return
	}
	if messageMetadata.messageMetadataInner.AddedBranchIDs, err = ledgerstate.BranchIDsFromMarshalUtil(marshalUtil); err != nil {
		err = errors.Errorf("failed to parse added BranchIDs from MarshalUtil: %w", err)
		return
	}
	if messageMetadata.messageMetadataInner.SubtractedBranchIDs, err = ledgerstate.BranchIDsFromMarshalUtil(marshalUtil); err != nil {
		err = errors.Errorf("failed to parse subtracted BranchIDs from MarshalUtil: %w", err)
		return
	}
	if messageMetadata.messageMetadataInner.Scheduled, err = marshalUtil.ReadBool(); err != nil {
		err = fmt.Errorf("failed to parse scheduled flag of message metadata: %w", err)
		return
	}
	if messageMetadata.messageMetadataInner.ScheduledTime, err = marshalUtil.ReadTime(); err != nil {
		err = fmt.Errorf("failed to parse scheduled time of message metadata: %w", err)
		return
	}
	if messageMetadata.messageMetadataInner.Booked, err = marshalUtil.ReadBool(); err != nil {
		err = fmt.Errorf("failed to parse booked flag of message metadata: %w", err)
		return
	}
	if messageMetadata.messageMetadataInner.BookedTime, err = marshalUtil.ReadTime(); err != nil {
		err = fmt.Errorf("failed to parse booked time of message metadata: %w", err)
		return
	}
	if messageMetadata.messageMetadataInner.ObjectivelyInvalid, err = marshalUtil.ReadBool(); err != nil {
		err = fmt.Errorf("failed to parse invalid flag of message metadata: %w", err)
		return
	}
	gradeOfFinality, err := marshalUtil.ReadUint8()
	if err != nil {
		err = fmt.Errorf("failed to parse grade of finality of message metadata: %w", err)
		return
	}
	messageMetadata.messageMetadataInner.GradeOfFinality = gof.GradeOfFinality(gradeOfFinality)
	if messageMetadata.messageMetadataInner.GradeOfFinalityTime, err = marshalUtil.ReadTime(); err != nil {
		err = fmt.Errorf("failed to parse gradeOfFinality time of message metadata: %w", err)
		return
	}

	return
}

// ID returns the MessageID of the Message that this MessageMetadata object belongs to.
func (m *MessageMetadata) ID() MessageID {
	return m.messageMetadataInner.MessageID
}

// ReceivedTime returns the time when the message was received.
func (m *MessageMetadata) ReceivedTime() time.Time {
	return m.messageMetadataInner.ReceivedTime
}

// IsSolid returns true if the message represented by this metadata is solid. False otherwise.
func (m *MessageMetadata) IsSolid() (result bool) {
	m.solidMutex.RLock()
	defer m.solidMutex.RUnlock()
	result = m.messageMetadataInner.Solid

	return
}

// SetSolid sets the message associated with this metadata as solid.
// It returns true if the solid status is modified. False otherwise.
func (m *MessageMetadata) SetSolid(solid bool) (modified bool) {
	m.solidMutex.RLock()
	if m.messageMetadataInner.Solid != solid {
		m.solidMutex.RUnlock()

		m.solidMutex.Lock()
		if m.messageMetadataInner.Solid != solid {
			m.messageMetadataInner.Solid = solid
			if solid {
				m.solidificationTimeMutex.Lock()
				m.messageMetadataInner.SolidificationTime = clock.SyncedTime()
				m.solidificationTimeMutex.Unlock()
			}

			m.SetModified()

			modified = true
		}
		m.solidMutex.Unlock()
	} else {
		m.solidMutex.RUnlock()
	}

	return
}

// SolidificationTime returns the time when the message was marked to be solid.
func (m *MessageMetadata) SolidificationTime() time.Time {
	m.solidificationTimeMutex.RLock()
	defer m.solidificationTimeMutex.RUnlock()

	return m.messageMetadataInner.SolidificationTime
}

// SetStructureDetails sets the structureDetails of the message.
func (m *MessageMetadata) SetStructureDetails(structureDetails *markers.StructureDetails) (modified bool) {
	m.structureDetailsMutex.Lock()
	defer m.structureDetailsMutex.Unlock()

	if m.messageMetadataInner.StructureDetails != nil {
		return false
	}

	m.messageMetadataInner.StructureDetails = structureDetails

	m.SetModified()
	return true
}

// StructureDetails returns the structureDetails of the message.
func (m *MessageMetadata) StructureDetails() *markers.StructureDetails {
	m.structureDetailsMutex.RLock()
	defer m.structureDetailsMutex.RUnlock()

	return m.messageMetadataInner.StructureDetails
}

// SetAddedBranchIDs sets the BranchIDs of the added Branches.
func (m *MessageMetadata) SetAddedBranchIDs(addedBranchIDs ledgerstate.BranchIDs) (modified bool) {
	m.addedBranchIDsMutex.Lock()
	defer m.addedBranchIDsMutex.Unlock()

	if m.messageMetadataInner.AddedBranchIDs.Equals(addedBranchIDs) {
		return false
	}

	m.messageMetadataInner.AddedBranchIDs = addedBranchIDs.Clone()
	m.SetModified(true)
	modified = true

	return
}

// AddBranchID sets the BranchIDs of the added Branches.
func (m *MessageMetadata) AddBranchID(branchID ledgerstate.BranchID) (modified bool) {
	m.addedBranchIDsMutex.Lock()
	defer m.addedBranchIDsMutex.Unlock()

	if m.messageMetadataInner.AddedBranchIDs.Contains(branchID) {
		return
	}

	m.messageMetadataInner.AddedBranchIDs.Add(branchID)
	m.SetModified(true)
	return true
}

// AddedBranchIDs returns the BranchIDs of the added Branches of the Message.
func (m *MessageMetadata) AddedBranchIDs() ledgerstate.BranchIDs {
	m.addedBranchIDsMutex.RLock()
	defer m.addedBranchIDsMutex.RUnlock()

	return m.messageMetadataInner.AddedBranchIDs.Clone()
}

// SetSubtractedBranchIDs sets the BranchIDs of the subtracted Branches.
func (m *MessageMetadata) SetSubtractedBranchIDs(subtractedBranchIDs ledgerstate.BranchIDs) (modified bool) {
	m.subtractedBranchIDsMutex.Lock()
	defer m.subtractedBranchIDsMutex.Unlock()

	if m.messageMetadataInner.SubtractedBranchIDs.Equals(subtractedBranchIDs) {
		return false
	}

	m.messageMetadataInner.SubtractedBranchIDs = subtractedBranchIDs.Clone()
	m.SetModified(true)
	modified = true

	return
}

// SubtractedBranchIDs returns the BranchIDs of the subtracted Branches of the Message.
func (m *MessageMetadata) SubtractedBranchIDs() ledgerstate.BranchIDs {
	m.subtractedBranchIDsMutex.RLock()
	defer m.subtractedBranchIDsMutex.RUnlock()

	return m.messageMetadataInner.SubtractedBranchIDs.Clone()
}

// SetScheduled sets the message associated with this metadata as scheduled.
// It returns true if the scheduled status is modified. False otherwise.
func (m *MessageMetadata) SetScheduled(scheduled bool) (modified bool) {
	m.scheduledMutex.Lock()
	defer m.scheduledMutex.Unlock()
	m.scheduledTimeMutex.Lock()
	defer m.scheduledTimeMutex.Unlock()

	if m.messageMetadataInner.Scheduled == scheduled {
		return false
	}

	m.messageMetadataInner.Scheduled = scheduled
	m.messageMetadataInner.ScheduledTime = clock.SyncedTime()
	m.SetModified()
	modified = true

	return
}

// Scheduled returns true if the message represented by this metadata was scheduled. False otherwise.
func (m *MessageMetadata) Scheduled() (result bool) {
	m.scheduledMutex.RLock()
	defer m.scheduledMutex.RUnlock()

	return m.messageMetadataInner.Scheduled
}

// ScheduledTime returns the time when the message represented by this metadata was scheduled.
func (m *MessageMetadata) ScheduledTime() time.Time {
	m.scheduledTimeMutex.RLock()
	defer m.scheduledTimeMutex.RUnlock()

	return m.messageMetadataInner.ScheduledTime
}

// SetDiscardedTime add the discarded time of a message to the metadata.
func (m *MessageMetadata) SetDiscardedTime(discardedTime time.Time) {
	m.discardedTimeMutex.Lock()
	defer m.discardedTimeMutex.Unlock()

	m.messageMetadataInner.DiscardedTime = discardedTime
}

// DiscardedTime returns when the message was discarded.
func (m *MessageMetadata) DiscardedTime() time.Time {
	m.discardedTimeMutex.RLock()
	defer m.discardedTimeMutex.RUnlock()

	return m.messageMetadataInner.DiscardedTime
}

// QueuedTime returns the time a message entered the scheduling queue.
func (m *MessageMetadata) QueuedTime() time.Time {
	m.queuedTimeMutex.RLock()
	defer m.queuedTimeMutex.RUnlock()

	return m.messageMetadataInner.QueuedTime
}

// SetQueuedTime records the time the message entered the scheduler queue.
func (m *MessageMetadata) SetQueuedTime(queuedTime time.Time) {
	m.queuedTimeMutex.Lock()
	defer m.queuedTimeMutex.Unlock()

	m.messageMetadataInner.QueuedTime = queuedTime
}

// SetBooked sets the message associated with this metadata as booked.
// It returns true if the booked status is modified. False otherwise.
func (m *MessageMetadata) SetBooked(booked bool) (modified bool) {
	m.bookedMutex.Lock()
	defer m.bookedMutex.Unlock()
	m.bookedTimeMutex.Lock()
	defer m.bookedTimeMutex.Unlock()

	if m.messageMetadataInner.Booked == booked {
		return false
	}

	m.messageMetadataInner.Booked = booked
	m.messageMetadataInner.BookedTime = clock.SyncedTime()
	m.SetModified()
	modified = true

	return
}

// IsBooked returns true if the message represented by this metadata is booked. False otherwise.
func (m *MessageMetadata) IsBooked() (result bool) {
	m.bookedMutex.RLock()
	defer m.bookedMutex.RUnlock()
	result = m.messageMetadataInner.Booked

	return
}

// BookedTime returns the time when the message represented by this metadata was booked.
func (m *MessageMetadata) BookedTime() time.Time {
	m.bookedTimeMutex.RLock()
	defer m.bookedTimeMutex.RUnlock()

	return m.messageMetadataInner.BookedTime
}

// IsObjectivelyInvalid returns true if the message represented by this metadata is objectively invalid.
func (m *MessageMetadata) IsObjectivelyInvalid() (result bool) {
	m.invalidMutex.RLock()
	defer m.invalidMutex.RUnlock()
	result = m.messageMetadataInner.ObjectivelyInvalid

	return
}

// SetObjectivelyInvalid sets the message associated with this metadata as objectively invalid - it returns true if the
// status was changed.
func (m *MessageMetadata) SetObjectivelyInvalid(invalid bool) (modified bool) {
	m.invalidMutex.Lock()
	defer m.invalidMutex.Unlock()

	if m.messageMetadataInner.ObjectivelyInvalid == invalid {
		return false
	}

	m.messageMetadataInner.ObjectivelyInvalid = invalid
	m.SetModified()
	modified = true

	return
}

// IsSubjectivelyInvalid returns true if the message represented by this metadata is subjectively invalid.
func (m *MessageMetadata) IsSubjectivelyInvalid() (result bool) {
	m.invalidMutex.RLock()
	defer m.invalidMutex.RUnlock()
	result = m.messageMetadataInner.SubjectivelyInvalid

	return
}

// SetSubjectivelyInvalid sets the message associated with this metadata as subjectively invalid - it returns true if
// the status was changed.
func (m *MessageMetadata) SetSubjectivelyInvalid(invalid bool) (modified bool) {
	m.invalidMutex.Lock()
	defer m.invalidMutex.Unlock()

	if m.messageMetadataInner.SubjectivelyInvalid == invalid {
		return false
	}

	m.messageMetadataInner.SubjectivelyInvalid = invalid
	m.SetModified()
	modified = true

	return
}

// SetGradeOfFinality sets the grade of finality associated with this metadata.
// It returns true if the grade of finality is modified. False otherwise.
func (m *MessageMetadata) SetGradeOfFinality(gradeOfFinality gof.GradeOfFinality) (modified bool) {
	m.gradeOfFinalityMutex.Lock()
	defer m.gradeOfFinalityMutex.Unlock()

	if m.messageMetadataInner.GradeOfFinality == gradeOfFinality {
		return false
	}

	m.messageMetadataInner.GradeOfFinality = gradeOfFinality
	m.messageMetadataInner.GradeOfFinalityTime = clock.SyncedTime()
	m.SetModified()
	modified = true

	return
}

// GradeOfFinality returns the grade of finality.
func (m *MessageMetadata) GradeOfFinality() (result gof.GradeOfFinality) {
	m.gradeOfFinalityMutex.RLock()
	defer m.gradeOfFinalityMutex.RUnlock()

	return m.messageMetadataInner.GradeOfFinality
}

// GradeOfFinalityTime returns the time the grade of finality was set.
func (m *MessageMetadata) GradeOfFinalityTime() time.Time {
	m.gradeOfFinalityMutex.RLock()
	defer m.gradeOfFinalityMutex.RUnlock()

	return m.messageMetadataInner.GradeOfFinalityTime
}

// Bytes returns a marshaled Version of the whole MessageMetadata object.
func (m *MessageMetadata) Bytes() []byte {
	return byteutils.ConcatBytes(m.ObjectStorageKey(), m.ObjectStorageValue())
}

// ObjectStorageKey returns the key of the stored message metadata object.
// This returns the bytes of the messageID.
func (m *MessageMetadata) ObjectStorageKey() []byte {
	return m.messageMetadataInner.MessageID.Bytes()
}

// ObjectStorageValue returns the value of the stored message metadata object.
// This includes the receivedTime, solidificationTime and solid status.
func (m *MessageMetadata) ObjectStorageValue() []byte {
	return marshalutil.New().
		WriteTime(m.ReceivedTime()).
		WriteTime(m.SolidificationTime()).
		WriteBool(m.IsSolid()).
		Write(m.StructureDetails()).
		Write(m.AddedBranchIDs()).
		Write(m.SubtractedBranchIDs()).
		WriteBool(m.Scheduled()).
		WriteTime(m.ScheduledTime()).
		WriteBool(m.IsBooked()).
		WriteTime(m.BookedTime()).
		WriteBool(m.IsObjectivelyInvalid()).
		WriteUint8(uint8(m.GradeOfFinality())).
		WriteTime(m.GradeOfFinalityTime()).
		Bytes()
}

// String returns a human readable Version of the MessageMetadata.
func (m *MessageMetadata) String() string {
	return stringify.Struct("MessageMetadata",
		stringify.StructField("ID", m.messageMetadataInner.MessageID),
		stringify.StructField("receivedTime", m.ReceivedTime()),
		stringify.StructField("solid", m.IsSolid()),
		stringify.StructField("solidificationTime", m.SolidificationTime()),
		stringify.StructField("structureDetails", m.StructureDetails()),
		stringify.StructField("addedBranchIDs", m.AddedBranchIDs()),
		stringify.StructField("subtractedBranchIDs", m.SubtractedBranchIDs()),
		stringify.StructField("scheduled", m.Scheduled()),
		stringify.StructField("scheduledTime", m.ScheduledTime()),
		stringify.StructField("discardedTime", m.DiscardedTime()),
		stringify.StructField("queuedTime", m.QueuedTime()),
		stringify.StructField("booked", m.IsBooked()),
		stringify.StructField("bookedTime", m.BookedTime()),
		stringify.StructField("objectivelyInvalid", m.IsObjectivelyInvalid()),
		stringify.StructField("subjectivelyInvalid", m.IsSubjectivelyInvalid()),
		stringify.StructField("gradeOfFinality", m.GradeOfFinality()),
		stringify.StructField("gradeOfFinalityTime", m.GradeOfFinalityTime()),
	)
}

var _ objectstorage.StorableObject = new(MessageMetadata)

// endregion ///////////////////////////////////////////////////////////////////////////////////////////////////////////

// region Errors ///////////////////////////////////////////////////////////////////////////////////////////////////////

var (
	// ErrNoStrongParents is triggered if there no strong parents.
	ErrNoStrongParents = errors.New("missing strong messages in first parent block")
	// ErrBlocksNotOrderedByType is triggered when the blocks are not ordered by their type.
	ErrBlocksNotOrderedByType = errors.New("blocks should be ordered in ascending order according to their type")
	// ErrBlockTypeIsUnknown is triggered when the block type is unknown.
	ErrBlockTypeIsUnknown = errors.Errorf("block types must range from %d-%d", 1, LastValidBlockType-1)
	// ErrParentsOutOfRange is triggered when a block is out of range.
	ErrParentsOutOfRange = errors.Errorf("a block must have at least %d-%d parents", MinParentsCount, MaxParentsCount)
	// ErrParentsNotLexicographicallyOrdered is triggred when parents are not lexicographically ordered.
	ErrParentsNotLexicographicallyOrdered = errors.New("messages within blocks must be lexicographically ordered")
	// ErrRepeatingBlockTypes is triggered if there are repeating block types in the message.
	ErrRepeatingBlockTypes = errors.New("block types within a message must not repeat")
	// ErrRepeatingReferencesInBlock is triggered if there are duplicate parents in a message block.
	ErrRepeatingReferencesInBlock = errors.New("duplicate parents in a message block")
	// ErrConflictingReferenceAcrossBlocks is triggered if there conflicting references across blocks.
	ErrConflictingReferenceAcrossBlocks = errors.New("different blocks have conflicting references")
)

// endregion ///////////////////////////////////////////////////////////////////////////////////////////////////////////<|MERGE_RESOLUTION|>--- conflicted
+++ resolved
@@ -277,11 +277,7 @@
 
 	// core properties (get sent over the wire)
 	Version         uint8             `serix:"0"`
-<<<<<<< HEAD
 	Parents         ParentMessageIDs  `serix:"1,lengthPrefixType=uint8"`
-=======
-	ParentsBlocks   ParentsBlocks     `serix:"1,lengthPrefixType=uint8"`
->>>>>>> 9940a1a9
 	IssuerPublicKey ed25519.PublicKey `serix:"2"`
 	IssuingTime     time.Time         `serix:"3"`
 	SequenceNumber  uint64            `serix:"4"`
@@ -751,17 +747,6 @@
 	Type ParentsType
 }
 
-<<<<<<< HEAD
-=======
-// ParentsBlock is the container for parents in a Message.
-type ParentsBlock struct {
-	ParentsType `serix:"0"`
-	References  []MessageID `serix:"1,lengthPrefixType=uint8"`
-}
-
-type ParentsBlocks []ParentsBlock
-
->>>>>>> 9940a1a9
 // ParentMessageIDs is a map of ParentType to MessageIDs.
 type ParentMessageIDs map[ParentsType]MessageIDs
 
