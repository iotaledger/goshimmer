--- conflicted
+++ resolved
@@ -65,22 +65,6 @@
 	messageDiscarded := make(chan MessageID, MaxLocalQueueSize*2)
 	discardedCounter := event.NewClosure(func(event *MessageDiscardedEvent) { messageDiscarded <- event.MessageID })
 	rateSetter.Events.MessageDiscarded.Hook(discardedCounter)
-<<<<<<< HEAD
-
-	msg := NewMessage(
-		emptyLikeReferencesFromStrongParents(NewMessageIDs(EmptyMessageID)),
-		time.Now(),
-		localNode.PublicKey(),
-		0,
-		payload.NewGenericDataPayload(make([]byte, MaxLocalQueueSize)),
-		0,
-		ed25519.Signature{},
-		0,
-		nil,
-	)
-	assert.NoError(t, msg.DetermineID())
-	assert.NoError(t, rateSetter.Issue(msg))
-=======
 	for i := 0; i < MaxLocalQueueSize*2; i++ {
 		msg := NewMessage(
 			emptyLikeReferencesFromStrongParents(NewMessageIDs(EmptyMessageID)),
@@ -90,11 +74,12 @@
 			payload.NewGenericDataPayload(make([]byte, MaxLocalQueueSize)),
 			0,
 			ed25519.Signature{},
+		0,
+		nil,
 		)
 		assert.NoError(t, msg.DetermineID())
 		assert.NoError(t, rateSetter.Issue(msg))
 	}
->>>>>>> f22b3f20
 
 	assert.Eventually(t, func() bool {
 		select {
