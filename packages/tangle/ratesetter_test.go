--- conflicted
+++ resolved
@@ -65,9 +65,8 @@
 	messageDiscarded := make(chan MessageID, MaxLocalQueueSize*2)
 	discardedCounter := event.NewClosure(func(event *MessageDiscardedEvent) { messageDiscarded <- event.MessageID })
 	rateSetter.Events.MessageDiscarded.Hook(discardedCounter)
-<<<<<<< HEAD
 	for i := 0; i < MaxLocalQueueSize*2; i++ {
-		msg, _ := NewMessage(
+		msg := NewMessage(
 			emptyLikeReferencesFromStrongParents(NewMessageIDs(EmptyMessageID)),
 			time.Now(),
 			localNode.PublicKey(),
@@ -76,22 +75,9 @@
 			0,
 			ed25519.Signature{},
 		)
+	assert.NoError(t, msg.DetermineID())
 		assert.NoError(t, rateSetter.Issue(msg))
 	}
-=======
-
-	msg := NewMessage(
-		emptyLikeReferencesFromStrongParents(NewMessageIDs(EmptyMessageID)),
-		time.Now(),
-		localNode.PublicKey(),
-		0,
-		payload.NewGenericDataPayload(make([]byte, MaxLocalQueueSize)),
-		0,
-		ed25519.Signature{},
-	)
-	assert.NoError(t, msg.DetermineID())
-	assert.NoError(t, rateSetter.Issue(msg))
->>>>>>> 9ed63ea8
 
 	assert.Eventually(t, func() bool {
 		select {
