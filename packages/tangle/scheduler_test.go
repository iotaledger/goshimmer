--- conflicted
+++ resolved
@@ -548,11 +548,7 @@
 		0,
 		ed25519.Signature{},
 		0,
-<<<<<<< HEAD
-		nil,
-=======
 		epoch.NewECRecord(0),
->>>>>>> abde9b03
 	)
 	timeOffsetMutex.Unlock()
 	if err := message.DetermineID(); err != nil {
@@ -575,11 +571,7 @@
 		0,
 		ed25519.Signature{},
 		0,
-<<<<<<< HEAD
-		nil,
-=======
 		epoch.NewECRecord(0),
->>>>>>> abde9b03
 	)
 	if err := message.DetermineID(); err != nil {
 		panic(err)
