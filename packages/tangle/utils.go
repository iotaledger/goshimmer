package tangle

import (
	"fmt"

	"github.com/iotaledger/hive.go/typeutils"

	"github.com/iotaledger/hive.go/datastructure/walker"
	"github.com/iotaledger/hive.go/types"

	"github.com/iotaledger/goshimmer/packages/ledgerstate"
	"github.com/iotaledger/goshimmer/packages/markers"
)

// region Utils ////////////////////////////////////////////////////////////////////////////////////////////////////////

// Utils is a Tangle component that bundles methods that can be used to interact with the Tangle, that do not belong
// into public API.
type Utils struct {
	tangle *Tangle
}

// NewUtils is the constructor of the Utils component.
func NewUtils(tangle *Tangle) (utils *Utils) {
	return &Utils{
		tangle: tangle,
	}
}

// region walkers //////////////////////////////////////////////////////////////////////////////////////////////////////

// WalkMessageID is a generic Tangle walker that executes a custom callback for every visited MessageID, starting from
// the given entry points. It accepts an optional boolean parameter which can be set to true if a Message should be
// visited more than once following different paths. The callback receives a Walker object as the last parameter which
// can be used to control the behavior of the walk similar to how a "Context" is used in some parts of the stdlib.
func (u *Utils) WalkMessageID(callback func(messageID MessageID, walker *walker.Walker), entryPoints MessageIDs, revisitElements ...bool) {
	if len(entryPoints) == 0 {
		return
	}

	messageIDWalker := walker.New(revisitElements...)
	for _, messageID := range entryPoints {
		messageIDWalker.Push(messageID)
	}

	for messageIDWalker.HasNext() {
		callback(messageIDWalker.Next().(MessageID), messageIDWalker)
	}
}

// WalkMessage is a generic Tangle walker that executes a custom callback for every visited Message, starting from
// the given entry points. It accepts an optional boolean parameter which can be set to true if a Message should be
// visited more than once following different paths. The callback receives a Walker object as the last parameter which
// can be used to control the behavior of the walk similar to how a "Context" is used in some parts of the stdlib.
func (u *Utils) WalkMessage(callback func(message *Message, walker *walker.Walker), entryPoints MessageIDs, revisitElements ...bool) {
	u.WalkMessageID(func(messageID MessageID, walker *walker.Walker) {
		u.tangle.Storage.Message(messageID).Consume(func(message *Message) {
			callback(message, walker)
		})
	}, entryPoints, revisitElements...)
}

// WalkMessageMetadata is a generic Tangle walker that executes a custom callback for every visited MessageMetadata,
// starting from the given entry points. It accepts an optional boolean parameter which can be set to true if a Message
// should be visited more than once following different paths. The callback receives a Walker object as the last
// parameter which can be used to control the behavior of the walk similar to how a "Context" is used in some parts of
// the stdlib.
func (u *Utils) WalkMessageMetadata(callback func(messageMetadata *MessageMetadata, walker *walker.Walker), entryPoints MessageIDs, revisitElements ...bool) {
	u.WalkMessageID(func(messageID MessageID, walker *walker.Walker) {
		u.tangle.Storage.MessageMetadata(messageID).Consume(func(messageMetadata *MessageMetadata) {
			callback(messageMetadata, walker)
		})
	}, entryPoints, revisitElements...)
}

// WalkMessageAndMetadata is a generic Tangle walker that executes a custom callback for every visited Message and
// MessageMetadata, starting from the given entry points. It accepts an optional boolean parameter which can be set to
// true if a Message should be visited more than once following different paths. The callback receives a Walker object
// as the last parameter which can be used to control the behavior of the walk similar to how a "Context" is used in
// some parts of the stdlib.
func (u *Utils) WalkMessageAndMetadata(callback func(message *Message, messageMetadata *MessageMetadata, walker *walker.Walker), entryPoints MessageIDs, revisitElements ...bool) {
	u.WalkMessageID(func(messageID MessageID, walker *walker.Walker) {
		u.tangle.Storage.Message(messageID).Consume(func(message *Message) {
			u.tangle.Storage.MessageMetadata(messageID).Consume(func(messageMetadata *MessageMetadata) {
				callback(message, messageMetadata, walker)
			})
		})
	}, entryPoints, revisitElements...)
}

// endregion ///////////////////////////////////////////////////////////////////////////////////////////////////////////

// region structural checks ////////////////////////////////////////////////////////////////////////////////////////////

// AllTransactionsApprovedByMessages checks if all Transactions were attached by at least one Message that was directly
// or indirectly approved by the given Message.
func (u *Utils) AllTransactionsApprovedByMessages(transactionIDs ledgerstate.TransactionIDs, messageIDs ...MessageID) (approved bool) {
	transactionIDs = transactionIDs.Clone()

	for _, messageID := range messageIDs {
		for transactionID := range transactionIDs {
			if u.TransactionApprovedByMessage(transactionID, messageID) {
				delete(transactionIDs, transactionID)
			}
		}
	}

	return len(transactionIDs) == 0
}

// TransactionApprovedByMessage checks if the Transaction was attached by at least one Message that was directly or
// indirectly approved by the given Message.
func (u *Utils) TransactionApprovedByMessage(transactionID ledgerstate.TransactionID, messageID MessageID) (approved bool) {
	attachmentMessageIDs := u.tangle.Storage.AttachmentMessageIDs(transactionID)
	for i := range attachmentMessageIDs {
		if attachmentMessageIDs[i] == messageID {
			return true
		}

		var attachmentBooked bool
		u.tangle.Storage.MessageMetadata(attachmentMessageIDs[i]).Consume(func(attachmentMetadata *MessageMetadata) {
			attachmentBooked = attachmentMetadata.IsBooked()
		})
		if !attachmentBooked {
			continue
		}

		bookedParents := make(MessageIDs, 0)
<<<<<<< HEAD
		u.tangle.Storage.Message(messageID).Consume(func(message *Message) {
			for _, parentID := range message.ParentsByType(StrongParentType) {
				var parentBooked bool
				u.tangle.Storage.MessageMetadata(parentID).Consume(func(parentMetadata *MessageMetadata) {
					parentBooked = parentMetadata.IsBooked()
				})
				if !parentBooked {
					continue
				}

				// First check all of the parents to avoid unnecessary checks and possible walking.
				if attachmentMessageID == parentID {
					approved = true
					return
				}
=======
>>>>>>> b7149f06

		u.tangle.Storage.Message(messageID).Consume(func(message *Message) {
			approved = u.checkBookedParents(message, &attachmentMessageIDs[i], func(message *Message) MessageIDs {
				return message.WeakParents()
			}, nil)
			if approved {
				return
			}
			approved = u.checkBookedParents(message, &attachmentMessageIDs[i], func(message *Message) MessageIDs {
				return message.StrongParents()
			}, &bookedParents)
		})
		if approved {
			return
		}

		// Only now check all parents.
		for _, bookedParent := range bookedParents {
			if u.MessageApprovedBy(attachmentMessageIDs[i], bookedParent) {
				approved = true
				return
			}
		}
		if approved {
			return
		}
	}

	return
}

// checkBookedParents check if message parents are booked and add then to bookedParents. If we find attachmentMessageId in the parents we stop and return true
func (u *Utils) checkBookedParents(message *Message, attachmentMessageID *MessageID, getParents func(*Message) MessageIDs, bookedParents *MessageIDs) bool {
	for _, parentID := range getParents(message) {
		var parentBooked bool
		u.tangle.Storage.MessageMetadata(parentID).Consume(func(parentMetadata *MessageMetadata) {
			parentBooked = parentMetadata.IsBooked()
		})
		if !parentBooked {
			continue
		}

		// First check all of the parents to avoid unnecessary checks and possible walking.
		if *attachmentMessageID == parentID {
			return true
		}

		if !typeutils.IsInterfaceNil(bookedParents) {
			*bookedParents = append(*bookedParents, parentID)
		}
	}
	return false
}

// MessageApprovedBy checks if the Message given by approvedMessageID is directly or indirectly approved by the
// Message given by approvingMessageID.
func (u *Utils) MessageApprovedBy(approvedMessageID MessageID, approvingMessageID MessageID) (approved bool) {
	if u.messageStronglyApprovedBy(approvedMessageID, approvingMessageID) {
		return true
	}

	cachedWeakApprovers := u.tangle.Storage.Approvers(approvedMessageID, WeakApprover)
	defer cachedWeakApprovers.Release()

	for _, weakApprover := range cachedWeakApprovers.Unwrap() {
		if weakApprover == nil {
			continue
		}

		var weakApproverBooked bool
		u.tangle.Storage.MessageMetadata(weakApprover.ApproverMessageID()).Consume(func(weakApproverMetadata *MessageMetadata) {
			weakApproverBooked = weakApproverMetadata.IsBooked()
		})
		if !weakApproverBooked {
			continue
		}

		if u.messageStronglyApprovedBy(weakApprover.ApproverMessageID(), approvingMessageID) {
			return true
		}
	}

	return false
}

// ApprovingMessageIDs returns the MessageIDs that approve a given Message. It accepts an optional ApproverType to
// filter the Approvers.
func (u *Utils) ApprovingMessageIDs(messageID MessageID, optionalApproverType ...ApproverType) (approvingMessageIDs MessageIDs) {
	approvingMessageIDs = make(MessageIDs, 0)
	u.tangle.Storage.Approvers(messageID, optionalApproverType...).Consume(func(approver *Approver) {
		approvingMessageIDs = append(approvingMessageIDs, approver.ApproverMessageID())
	})

	return
}

// messageStronglyApprovedBy checks if the Message given by approvedMessageID is directly or indirectly approved by the
// Message given by approvingMessageID (ignoring weak parents as a potential last reference).
func (u *Utils) messageStronglyApprovedBy(approvedMessageID MessageID, approvingMessageID MessageID) (stronglyApproved bool) {
	if approvedMessageID == approvingMessageID || approvedMessageID == EmptyMessageID {
		return true
	}

	var approvedMessageStructureDetails *markers.StructureDetails
	u.tangle.Storage.MessageMetadata(approvedMessageID).Consume(func(messageMetadata *MessageMetadata) {
		approvedMessageStructureDetails = messageMetadata.StructureDetails()
	})
	if approvedMessageStructureDetails == nil {
		panic(fmt.Sprintf("tried to check approval of non-booked Message with %s", approvedMessageID))
	}

	var approvingMessageStructureDetails *markers.StructureDetails
	u.tangle.Storage.MessageMetadata(approvingMessageID).Consume(func(messageMetadata *MessageMetadata) {
		approvingMessageStructureDetails = messageMetadata.StructureDetails()
	})
	if approvingMessageStructureDetails == nil {
		panic(fmt.Sprintf("tried to check approval of non-booked Message with %s", approvingMessageID))
	}

	switch u.tangle.Booker.MarkersManager.IsInPastCone(approvedMessageStructureDetails, approvingMessageStructureDetails) {
	case types.True:
		stronglyApproved = true
	case types.False:
		stronglyApproved = false
	case types.Maybe:
		u.WalkMessageID(func(messageID MessageID, walker *walker.Walker) {
			if messageID == approvingMessageID {
				stronglyApproved = true
				walker.StopWalk()
				return
			}

			u.tangle.Storage.MessageMetadata(messageID).Consume(func(messageMetadata *MessageMetadata) {
				if structureDetails := messageMetadata.StructureDetails(); structureDetails != nil && !structureDetails.IsPastMarker {
					for _, approvingMessageID := range u.tangle.Utils.ApprovingMessageIDs(messageID, StrongApprover) {
						walker.Push(approvingMessageID)
					}
				}
			})
		}, u.ApprovingMessageIDs(approvedMessageID, StrongApprover))
	}

	return
}

// endregion ///////////////////////////////////////////////////////////////////////////////////////////////////////////

// ComputeIfTransaction computes the given callback if the given messageID contains a transaction.
func (u *Utils) ComputeIfTransaction(messageID MessageID, compute func(ledgerstate.TransactionID)) (computed bool) {
	u.tangle.Storage.Message(messageID).Consume(func(message *Message) {
		if payload := message.Payload(); payload.Type() == ledgerstate.TransactionType {
			transactionID := payload.(*ledgerstate.Transaction).ID()
			compute(transactionID)
			computed = true
		}
	})
	return
}

// endregion ///////////////////////////////////////////////////////////////////////////////////////////////////////////<|MERGE_RESOLUTION|>--- conflicted
+++ resolved
@@ -126,24 +126,6 @@
 		}
 
 		bookedParents := make(MessageIDs, 0)
-<<<<<<< HEAD
-		u.tangle.Storage.Message(messageID).Consume(func(message *Message) {
-			for _, parentID := range message.ParentsByType(StrongParentType) {
-				var parentBooked bool
-				u.tangle.Storage.MessageMetadata(parentID).Consume(func(parentMetadata *MessageMetadata) {
-					parentBooked = parentMetadata.IsBooked()
-				})
-				if !parentBooked {
-					continue
-				}
-
-				// First check all of the parents to avoid unnecessary checks and possible walking.
-				if attachmentMessageID == parentID {
-					approved = true
-					return
-				}
-=======
->>>>>>> b7149f06
 
 		u.tangle.Storage.Message(messageID).Consume(func(message *Message) {
 			approved = u.checkBookedParents(message, &attachmentMessageIDs[i], func(message *Message) MessageIDs {
