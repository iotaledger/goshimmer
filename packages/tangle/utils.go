package tangle

import (
	"fmt"

	"github.com/iotaledger/goshimmer/packages/ledgerstate"
	"github.com/iotaledger/goshimmer/packages/markers"
	"github.com/iotaledger/hive.go/datastructure/walker"
	"github.com/iotaledger/hive.go/types"
)

// region Utils ////////////////////////////////////////////////////////////////////////////////////////////////////////

// Utils is a Tangle component that bundles methods that can be used to interact with the Tangle, that do not belong
// into public API.
type Utils struct {
	tangle *Tangle
}

// NewUtils is the constructor of the Utils component.
func NewUtils(tangle *Tangle) (utils *Utils) {
	return &Utils{
		tangle: tangle,
	}
}

// region walkers //////////////////////////////////////////////////////////////////////////////////////////////////////

// WalkMessageID is a generic Tangle walker that executes a custom callback for every visited MessageID, starting from
// the given entry points. It accepts an optional boolean parameter which can be set to true if a Message should be
// visited more than once following different paths. The callback receives a Walker object as the last parameter which
// can be used to control the behavior of the walk similar to how a "Context" is used in some parts of the stdlib.
func (u *Utils) WalkMessageID(callback func(messageID MessageID, walker *walker.Walker), entryPoints MessageIDs, revisitElements ...bool) {
	if len(entryPoints) == 0 {
		panic("you need to provide at least one entry point")
	}

	messageIDWalker := walker.New(revisitElements...)
	for _, messageID := range entryPoints {
		messageIDWalker.Push(messageID)
	}

	for messageIDWalker.HasNext() {
		callback(messageIDWalker.Next().(MessageID), messageIDWalker)
	}
}

// WalkMessage is a generic Tangle walker that executes a custom callback for every visited Message, starting from
// the given entry points. It accepts an optional boolean parameter which can be set to true if a Message should be
// visited more than once following different paths. The callback receives a Walker object as the last parameter which
// can be used to control the behavior of the walk similar to how a "Context" is used in some parts of the stdlib.
func (u *Utils) WalkMessage(callback func(message *Message, walker *walker.Walker), entryPoints MessageIDs, revisitElements ...bool) {
	u.WalkMessageID(func(messageID MessageID, walker *walker.Walker) {
		u.tangle.Storage.Message(messageID).Consume(func(message *Message) {
			callback(message, walker)
		})
	}, entryPoints, revisitElements...)
}

// WalkMessageMetadata is a generic Tangle walker that executes a custom callback for every visited MessageMetadata,
// starting from the given entry points. It accepts an optional boolean parameter which can be set to true if a Message
// should be visited more than once following different paths. The callback receives a Walker object as the last
// parameter which can be used to control the behavior of the walk similar to how a "Context" is used in some parts of
// the stdlib.
func (u *Utils) WalkMessageMetadata(callback func(messageMetadata *MessageMetadata, walker *walker.Walker), entryPoints MessageIDs, revisitElements ...bool) {
	u.WalkMessageID(func(messageID MessageID, walker *walker.Walker) {
		u.tangle.Storage.MessageMetadata(messageID).Consume(func(messageMetadata *MessageMetadata) {
			callback(messageMetadata, walker)
		})
	}, entryPoints, revisitElements...)
}

// WalkMessageAndMetadata is a generic Tangle walker that executes a custom callback for every visited Message and
// MessageMetadata, starting from the given entry points. It accepts an optional boolean parameter which can be set to
// true if a Message should be visited more than once following different paths. The callback receives a Walker object
// as the last parameter which can be used to control the behavior of the walk similar to how a "Context" is used in
// some parts of the stdlib.
func (u *Utils) WalkMessageAndMetadata(callback func(message *Message, messageMetadata *MessageMetadata, walker *walker.Walker), entryPoints MessageIDs, revisitElements ...bool) {
	u.WalkMessageID(func(messageID MessageID, walker *walker.Walker) {
		u.tangle.Storage.Message(messageID).Consume(func(message *Message) {
			u.tangle.Storage.MessageMetadata(messageID).Consume(func(messageMetadata *MessageMetadata) {
				callback(message, messageMetadata, walker)
			})
		})
	}, entryPoints, revisitElements...)
}

// endregion ///////////////////////////////////////////////////////////////////////////////////////////////////////////

// region structural checks ////////////////////////////////////////////////////////////////////////////////////////////

// AllTransactionsApprovedByMessage checks if all Transactions were attached by at least one Message that was directly
// or indirectly approved by the given Message.
func (u *Utils) AllTransactionsApprovedByMessage(transactionIDs ledgerstate.TransactionIDs, messageID MessageID) (approved bool) {
	for transactionID := range transactionIDs {
		if !u.TransactionApprovedByMessage(transactionID, messageID) {
			return false
		}
	}

	return true
}

// AllTransactionsApprovedByMessages checks if all Transactions were attached by at least one Message that was directly
// or indirectly approved by the given Messages.
func (u *Utils) AllTransactionsApprovedByMessages(transactionIDs ledgerstate.TransactionIDs, messageIDs MessageIDs) (approved bool) {
	// keep track of already approved transactions
	approvedTransactions := make(map[ledgerstate.TransactionID]bool)
	for transactionID := range transactionIDs {
		approvedTransactions[transactionID] = false
	}

<<<<<<< HEAD
=======
	// check if transactions are contained in messages
	for _, messageID := range messageIDs {
		for transactionID := range transactionIDs {
			// no need to check if it's already contained in another message
			if approvedTransactions[transactionID] {
				continue
			}

			approvedTransactions[transactionID] = u.tangle.Storage.IsTransactionAttachedByMessage(transactionID, messageID)
		}
	}

>>>>>>> 33593de8
	for _, messageID := range messageIDs {
		for transactionID := range transactionIDs {
			// no need to check if it's already approved by another message
			if approvedTransactions[transactionID] {
				continue
			}

<<<<<<< HEAD
=======
			//fmt.Println("Checking with message", messageID)
>>>>>>> 33593de8
			approvedTransactions[transactionID] = u.TransactionApprovedByMessage(transactionID, messageID)
		}
	}

	for transactionID := range approvedTransactions {
		if !approvedTransactions[transactionID] {
			return false
		}
	}
	return true
}

// TransactionApprovedByMessage checks if the Transaction was attached by at least one Message that was directly or
// indirectly approved by the given Message.
func (u *Utils) TransactionApprovedByMessage(transactionID ledgerstate.TransactionID, messageID MessageID) (approved bool) {
	for _, attachmentMessageID := range u.tangle.Storage.AttachmentMessageIDs(transactionID) {
<<<<<<< HEAD
		if u.MessageApprovedBy(attachmentMessageID, messageID) {
=======
		if u.tangle.Utils.MessageApprovedByStrongParents(attachmentMessageID, messageID) {
>>>>>>> 33593de8
			return true
		}
	}

	return false
}

// MessageApprovedBy checks if the Message given by approvedMessageID is directly or indirectly approved by the
// Message given by approvingMessageID.
func (u *Utils) MessageApprovedBy(approvedMessageID MessageID, approvingMessageID MessageID) (approved bool) {
	if u.MessageStronglyApprovedBy(approvedMessageID, approvingMessageID) {
		return true
	}

	cachedWeakApprovers := u.tangle.Storage.Approvers(approvedMessageID, WeakApprover)
	defer cachedWeakApprovers.Release()

	for _, weakApprover := range cachedWeakApprovers.Unwrap() {
		if weakApprover == nil {
			continue
		}

		if u.MessageStronglyApprovedBy(weakApprover.ApproverMessageID(), approvingMessageID) {
			return true
		}
	}

	return false
}

// MessageApprovedByStrongParents checks if the Message given by approvedMessageID is directly or indirectly approved by its strong parents.
func (u *Utils) MessageApprovedByStrongParents(approvedMessageID MessageID, approvingMessageID MessageID) (approved bool) {
	u.tangle.Storage.Message(approvingMessageID).Consume(func(message *Message) {
		for _, parentID := range message.StrongParents() {
			if u.MessageApprovedBy(approvedMessageID, parentID) {
				approved = true
			}
		}
	})
	return
}

// MessageStronglyApprovedBy checks if the Message given by approvedMessageID is directly or indirectly approved by the
// Message given by approvingMessageID (ignoring weak parents as a potential last reference).
func (u *Utils) MessageStronglyApprovedBy(approvedMessageID MessageID, approvingMessageID MessageID) (stronglyApproved bool) {
	if approvedMessageID == approvingMessageID || approvedMessageID == EmptyMessageID {
		return true
	}

	var approvedMessageStructureDetails *markers.StructureDetails
	u.tangle.Storage.MessageMetadata(approvedMessageID).Consume(func(messageMetadata *MessageMetadata) {
		approvedMessageStructureDetails = messageMetadata.StructureDetails()
	})
	if approvedMessageStructureDetails == nil {
		panic(fmt.Sprintf("tried to check approval of non-booked Message with %s", approvedMessageID))
	}

	var approvingMessageStructureDetails *markers.StructureDetails
	u.tangle.Storage.MessageMetadata(approvingMessageID).Consume(func(messageMetadata *MessageMetadata) {
		approvingMessageStructureDetails = messageMetadata.StructureDetails()
	})
	if approvingMessageStructureDetails == nil {
		panic(fmt.Sprintf("tried to check approval of non-booked Message with %s", approvingMessageID))
	}

	switch u.tangle.Booker.MarkersManager.IsInPastCone(approvedMessageStructureDetails, approvingMessageStructureDetails) {
	case types.True:
		stronglyApproved = true
	case types.False:
		stronglyApproved = false
	case types.Maybe:
		u.WalkMessageID(func(messageID MessageID, walker *walker.Walker) {
			if messageID == approvingMessageID {
				stronglyApproved = true
				walker.StopWalk()
				return
			}

			u.tangle.Storage.MessageMetadata(messageID).Consume(func(messageMetadata *MessageMetadata) {
				if structureDetails := messageMetadata.StructureDetails(); structureDetails != nil && !structureDetails.IsPastMarker {
					for _, approvingMessageID := range u.tangle.Utils.ApprovingMessageIDs(messageID, StrongApprover) {
						walker.Push(approvingMessageID)
					}
				}
			})
		}, u.ApprovingMessageIDs(approvedMessageID, StrongApprover))
	}

	return
}

// ApprovingMessageIDs returns the MessageIDs that approve a given Message. It accepts an optional ApproverType to
// filter the Approvers.
func (u *Utils) ApprovingMessageIDs(messageID MessageID, optionalApproverType ...ApproverType) (approvingMessageIDs MessageIDs) {
	approvingMessageIDs = make(MessageIDs, 0)
	u.tangle.Storage.Approvers(messageID, optionalApproverType...).Consume(func(approver *Approver) {
		approvingMessageIDs = append(approvingMessageIDs, approver.ApproverMessageID())
	})

	return
}

// endregion ///////////////////////////////////////////////////////////////////////////////////////////////////////////

// ComputeIfTransaction computes the given callback if the given messageID contains a transaction.
func (u *Utils) ComputeIfTransaction(messageID MessageID, compute func(ledgerstate.TransactionID)) (computed bool) {
	u.tangle.Storage.Message(messageID).Consume(func(message *Message) {
		if payload := message.Payload(); payload.Type() == ledgerstate.TransactionType {
			transactionID := payload.(*ledgerstate.Transaction).ID()
			compute(transactionID)
			computed = true
		}
	})
	return
}

// endregion ///////////////////////////////////////////////////////////////////////////////////////////////////////////<|MERGE_RESOLUTION|>--- conflicted
+++ resolved
@@ -110,8 +110,6 @@
 		approvedTransactions[transactionID] = false
 	}
 
-<<<<<<< HEAD
-=======
 	// check if transactions are contained in messages
 	for _, messageID := range messageIDs {
 		for transactionID := range transactionIDs {
@@ -124,7 +122,6 @@
 		}
 	}
 
->>>>>>> 33593de8
 	for _, messageID := range messageIDs {
 		for transactionID := range transactionIDs {
 			// no need to check if it's already approved by another message
@@ -132,10 +129,7 @@
 				continue
 			}
 
-<<<<<<< HEAD
-=======
 			//fmt.Println("Checking with message", messageID)
->>>>>>> 33593de8
 			approvedTransactions[transactionID] = u.TransactionApprovedByMessage(transactionID, messageID)
 		}
 	}
@@ -152,11 +146,7 @@
 // indirectly approved by the given Message.
 func (u *Utils) TransactionApprovedByMessage(transactionID ledgerstate.TransactionID, messageID MessageID) (approved bool) {
 	for _, attachmentMessageID := range u.tangle.Storage.AttachmentMessageIDs(transactionID) {
-<<<<<<< HEAD
-		if u.MessageApprovedBy(attachmentMessageID, messageID) {
-=======
 		if u.tangle.Utils.MessageApprovedByStrongParents(attachmentMessageID, messageID) {
->>>>>>> 33593de8
 			return true
 		}
 	}
