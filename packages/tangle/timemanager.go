--- conflicted
+++ resolved
@@ -52,16 +52,10 @@
 	t.ctx, t.cancel = context.WithCancel(context.Background())
 
 	// initialize with Genesis
-<<<<<<< HEAD
-	t.lastConfirmedMessage = LastConfirmedMessage{
-		MessageID: EmptyMessageID,
-		Time:      time.Unix(epoch.GenesisTime, 0),
-=======
 	t.lastAcceptedMessage = LastMessage{
 		MessageID:   EmptyMessageID,
-		MessageTime: time.Unix(DefaultGenesisTime, 0),
-		UpdateTime:  time.Unix(DefaultGenesisTime, 0),
->>>>>>> 71d3d29a
+		MessageTime: time.Unix(epoch.GenesisTime, 0),
+		UpdateTime:  time.Unix(epoch.GenesisTime, 0),
 	}
 
 	marshaledLastConfirmedMessage, err := tangle.Options.Store.Get(kvstore.Key(lastConfirmedKey))
@@ -169,11 +163,7 @@
 }
 
 func (t *TimeManager) synced() bool {
-<<<<<<< HEAD
-	if t.startSynced && t.lastConfirmedMessage.Time.Unix() == epoch.GenesisTime {
-=======
-	if t.startSynced && t.CTT().Unix() == DefaultGenesisTime {
->>>>>>> 71d3d29a
+	if t.startSynced && t.CTT().Unix() == epoch.GenesisTime {
 		return true
 	}
 
