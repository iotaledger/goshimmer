--- conflicted
+++ resolved
@@ -127,30 +127,6 @@
 	return supporterMana / totalMana
 }
 
-<<<<<<< HEAD
-func (a *ApprovalWeightManager) weightsPerEpoch(branchID ledgerstate.BranchID) *BranchWeightPerEpoch {
-	a.branchWeightsMutex.RLock()
-	weightsPerEpoch, exists := a.branchWeights[branchID]
-	if exists {
-		a.branchWeightsMutex.RUnlock()
-		return weightsPerEpoch
-	}
-
-	a.branchWeightsMutex.RUnlock()
-	a.branchWeightsMutex.Lock()
-	defer a.branchWeightsMutex.Unlock()
-
-	weightsPerEpoch, exists = a.branchWeights[branchID]
-	if exists {
-		return weightsPerEpoch
-	}
-
-	weightsPerEpoch = NewBranchWeightPerEpoch()
-	a.branchWeights[branchID] = weightsPerEpoch
-
-	return weightsPerEpoch
-}
-
 func (a *ApprovalWeightManager) onMarkerConfirmed(marker *markers.Marker) {
 	// get message ID of marker
 	messageID := a.tangle.Booker.MarkersManager.MessageID(marker)
@@ -202,8 +178,6 @@
 	})
 }
 
-=======
->>>>>>> 7df9c2b3
 func (a *ApprovalWeightManager) onSequenceSupportUpdated(marker *markers.Marker, message *Message) {
 	if index, exists := a.lastConfirmedMarkers[marker.SequenceID()]; exists && index >= marker.Index() {
 		return
