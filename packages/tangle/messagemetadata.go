--- conflicted
+++ resolved
@@ -20,14 +20,12 @@
 	solid              bool
 	solidificationTime time.Time
 	timestampOpinion   TimestampOpinion
-	eligible           bool
 	booked             bool
 	eligible           bool
 
 	solidMutex              sync.RWMutex
 	solidificationTimeMutex sync.RWMutex
 	timestampOpinionMutex   sync.RWMutex
-	eligibleMutex           sync.RWMutex
 	bookedMutex             sync.RWMutex
 	eligibleMutex           sync.RWMutex
 }
@@ -190,7 +188,6 @@
 	return
 }
 
-<<<<<<< HEAD
 // TimestampOpinion returns the timestampOpinion of the given message metadata.
 func (m *MessageMetadata) TimestampOpinion() (timestampOpinion TimestampOpinion) {
 	m.timestampOpinionMutex.RLock()
@@ -220,8 +217,6 @@
 	return
 }
 
-=======
->>>>>>> a4b89446
 // SetEligible sets the message associated with this metadata as eligible.
 // It returns true if the eligible status is modified. False otherwise.
 func (m *MessageMetadata) SetEligible(eligible bool) (modified bool) {
@@ -263,13 +258,9 @@
 		WriteTime(m.ReceivedTime()).
 		WriteTime(m.SolidificationTime()).
 		WriteBool(m.IsSolid()).
-<<<<<<< HEAD
 		WriteBytes(m.TimestampOpinion().Bytes()).
 		WriteBool(m.IsEligible()).
 		WriteBool(m.IsBooked()).
-=======
-		WriteBool(m.IsEligible()).
->>>>>>> a4b89446
 		Bytes()
 }
 
