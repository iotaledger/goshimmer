package tangle

import (
	"math"
	"sync"
	"time"

	"github.com/cockroachdb/errors"
	"github.com/iotaledger/hive.go/generics/event"
	"github.com/iotaledger/hive.go/identity"
	"go.uber.org/atomic"

	"github.com/iotaledger/goshimmer/packages/tangle/schedulerutils"
)

const (
	// MaxLocalQueueSize is the maximum local (containing the message to be issued) queue size in bytes.
	MaxLocalQueueSize = 20
	// RateSettingIncrease is the global additive increase parameter.
	RateSettingIncrease = 1.0
	// RateSettingDecrease global multiplicative decrease parameter (larger than 1).
	RateSettingDecrease = 1.5
)

var (
	// ErrInvalidIssuer is returned when an invalid message is passed to the rate setter.
	ErrInvalidIssuer = errors.New("message not issued by local node")
	// ErrStopped is returned when a message is passed to a stopped rate setter.
	ErrStopped = errors.New("rate setter stopped")
)

var (
	// Enabled is the flag that enables the rate setting mechanism on node startup.
	Enabled bool
	// Initial is the rate in bytes per second.
	Initial float64
	// RateSettingPause is the amount of scheduler ticks to pause updating own rate.
	RateSettingPause uint
	// MaxRate is the maximum rate at which node can ever issue (scheduler rate).
	MaxRate float64
)

// region RateSetterParams /////////////////////////////////////////////////////////////////////////////////////////////

// RateSetterParams represents the parameters for RateSetter.
type RateSetterParams struct {
	Enabled          bool
	Initial          float64
	RateSettingPause time.Duration
}

// endregion ///////////////////////////////////////////////////////////////////////////////////////////////////////////

// region RateSetter ///////////////////////////////////////////////////////////////////////////////////////////////////

// RateSetter is a Tangle component that takes care of congestion control of local node.
type RateSetter struct {
	tangle         *Tangle
	Events         *RateSetterEvents
	self           identity.ID
	issuingQueue   *schedulerutils.NodeQueue
	issueChan      chan *Message
	ownRate        *atomic.Float64
	pauseUpdates   uint
	shutdownSignal chan struct{}
	shutdownOnce   sync.Once
}

// NewRateSetter returns a new RateSetter.
func NewRateSetter(tangle *Tangle) *RateSetter {
	Initial = tangle.Options.RateSetterParams.Initial
	RateSettingPause = uint(tangle.Options.RateSetterParams.RateSettingPause / tangle.Scheduler.Rate())
	MaxRate = float64(time.Second / tangle.Scheduler.Rate())
	Enabled = tangle.Options.RateSetterParams.Enabled
	rateSetter := &RateSetter{
		tangle:         tangle,
		Events:         newRateSetterEvents(),
		self:           tangle.Options.Identity.ID(),
		issuingQueue:   schedulerutils.NewNodeQueue(tangle.Options.Identity.ID()),
		issueChan:      make(chan *Message),
		ownRate:        atomic.NewFloat64(Initial),
		pauseUpdates:   0,
		shutdownSignal: make(chan struct{}),
		shutdownOnce:   sync.Once{},
	}

	go rateSetter.issuerLoop()
	return rateSetter
}

// Setup sets up the behavior of the component by making it attach to the relevant events of the other components.
func (r *RateSetter) Setup() {
	if !Enabled {
		r.tangle.MessageFactory.Events.MessageConstructed.Attach(event.NewClosure(func(event *MessageConstructedEvent) {
			r.Events.MessageIssued.Trigger(event)
		}))
		return
	}
	r.tangle.MessageFactory.Events.MessageConstructed.Attach(event.NewClosure(func(event *MessageConstructedEvent) {
		if err := r.Issue(event.Message); err != nil {
			r.Events.Error.Trigger(errors.Errorf("failed to submit to rate setter: %w", err))
		}
	}))
	// update own rate setting
	r.tangle.Scheduler.Events.MessageScheduled.Attach(event.NewClosure(func(_ *MessageScheduledEvent) {
		if r.pauseUpdates > 0 {
			r.pauseUpdates--
			return
		}
		if r.issuingQueue.Size()+r.tangle.Scheduler.NodeQueueSize(selfLocalIdentity.ID()) > 0 {
			r.rateSetting()
		}
	}))
}

// Issue submits a message to the local issuing queue.
func (r *RateSetter) Issue(message *Message) error {
	if identity.NewID(message.IssuerPublicKey()) != r.self {
		return ErrInvalidIssuer
	}

	select {
	case r.issueChan <- message:
		return nil
	case <-r.shutdownSignal:
		return ErrStopped
	}
}

// Shutdown shuts down the RateSetter.
func (r *RateSetter) Shutdown() {
	r.shutdownOnce.Do(func() {
		close(r.shutdownSignal)
	})
}

// Rate returns the rate of the rate setter.
func (r *RateSetter) Rate() float64 {
	return r.ownRate.Load()
}

// Size returns the size of the issuing queue.
func (r *RateSetter) Size() int {
	return r.issuingQueue.Size()
}

// Estimate estimates the issuing time of new message.
func (r *RateSetter) Estimate() time.Duration {
	// TODO: https://github.com/iotaledger/goshimmer/issues/1483

	// dummy estimate
	return time.Duration(math.Ceil(float64(r.Size()) / r.ownRate.Load() * float64(time.Second)))
}

// rateSetting updates the rate ownRate at which messages can be issued by the node.
func (r *RateSetter) rateSetting() {
	ownMana := r.tangle.Options.SchedulerParams.AccessManaRetrieveFunc(r.self)
	totalMana := r.tangle.Options.SchedulerParams.TotalAccessManaRetrieveFunc()

	ownRate := r.ownRate.Load()
	// TODO: is this condition correct? what was used in simulations?
	if float64(r.tangle.Scheduler.NodeQueueSize(r.self)+r.Size()) > 10 {
		ownRate /= RateSettingDecrease
		r.pauseUpdates = RateSettingPause
	} else {
		ownRate += RateSettingIncrease * ownMana / totalMana
	}
	r.ownRate.Store(math.Min(MaxRate, ownRate))
}

func (r *RateSetter) issuerLoop() {
	var (
		issueTimer    = time.NewTimer(0) // setting this to 0 will cause a trigger right away
		timerStopped  = false
		lastIssueTime = time.Now()
	)
	defer issueTimer.Stop()

loop:
	for {
		select {
		// a new message can be submitted to the scheduler
		case <-issueTimer.C:
			timerStopped = true
			if r.issuingQueue.Front() == nil {
				continue
			}

			msg := r.issuingQueue.PopFront().(*Message)
			r.Events.MessageIssued.Trigger(&MessageConstructedEvent{Message: msg})
			lastIssueTime = time.Now()

			if next := r.issuingQueue.Front(); next != nil {
				issueTimer.Reset(time.Until(lastIssueTime.Add(r.issueInterval(next.(*Message)))))
				timerStopped = false
			}

		// add a new message to the local issuer queue
		case msg := <-r.issueChan:
			if r.issuingQueue.Size()+1 > MaxLocalQueueSize {
				r.Events.MessageDiscarded.Trigger(&MessageDiscardedEvent{msg.ID()})
				continue
			}
			// add to queue
			r.issuingQueue.Submit(msg)
			r.issuingQueue.Ready(msg)

			// set a new timer if needed
			// if a timer is already running it is not updated, even if the ownRate has changed
			if !timerStopped {
				break
			}
			if next := r.issuingQueue.Front(); next != nil {
				issueTimer.Reset(time.Until(lastIssueTime.Add(r.issueInterval(next.(*Message)))))
			}

		// on close, exit the loop
		case <-r.shutdownSignal:
			break loop
		}
	}

	// discard all remaining messages at shutdown
	for _, id := range r.issuingQueue.IDs() {
		r.Events.MessageDiscarded.Trigger(&MessageDiscardedEvent{NewMessageID(id)})
	}
}

func (r *RateSetter) issueInterval(msg *Message) time.Duration {
<<<<<<< HEAD
	// TODO: can this be counted as 1 or do we want to use bytes as work func?
	wait := time.Duration(math.Ceil(float64(1) / r.ownRate.Load() * float64(time.Second)))
=======
	wait := time.Duration(math.Ceil(float64(msg.Size()) / r.ownRate.Load() * float64(time.Second)))
>>>>>>> 9ed63ea8
	return wait
}

// endregion ///////////////////////////////////////////////////////////////////////////////////////////////////////////

// region RateSetterEvents /////////////////////////////////////////////////////////////////////////////////////////////

// RateSetterEvents represents events happening in the rate setter.
type RateSetterEvents struct {
	MessageDiscarded *event.Event[*MessageDiscardedEvent]
	MessageIssued    *event.Event[*MessageConstructedEvent]
	Error            *event.Event[error]
}

func newRateSetterEvents() (new *RateSetterEvents) {
	return &RateSetterEvents{
		MessageDiscarded: event.New[*MessageDiscardedEvent](),
		MessageIssued:    event.New[*MessageConstructedEvent](),
		Error:            event.New[error](),
	}
}

// endregion ///////////////////////////////////////////////////////////////////////////////////////////////////////////<|MERGE_RESOLUTION|>--- conflicted
+++ resolved
@@ -227,12 +227,8 @@
 }
 
 func (r *RateSetter) issueInterval(msg *Message) time.Duration {
-<<<<<<< HEAD
 	// TODO: can this be counted as 1 or do we want to use bytes as work func?
 	wait := time.Duration(math.Ceil(float64(1) / r.ownRate.Load() * float64(time.Second)))
-=======
-	wait := time.Duration(math.Ceil(float64(msg.Size()) / r.ownRate.Load() * float64(time.Second)))
->>>>>>> 9ed63ea8
 	return wait
 }
 
