--- conflicted
+++ resolved
@@ -55,13 +55,9 @@
 	Events              *RateSetterEvents
 	self                identity.ID
 	issuingQueue        *schedulerutils.NodeQueue
-<<<<<<< HEAD
-	issueChan           chan *Message
+	issueChan           chan *Block
 	deficitChan         chan float64
 	excessDeficit       *atomic.Float64
-=======
-	issueChan           chan *Block
->>>>>>> 8593c14e
 	ownRate             *atomic.Float64
 	pauseUpdates        uint
 	initialPauseUpdates uint
@@ -78,13 +74,9 @@
 		Events:              newRateSetterEvents(),
 		self:                tangle.Options.Identity.ID(),
 		issuingQueue:        schedulerutils.NewNodeQueue(tangle.Options.Identity.ID()),
-<<<<<<< HEAD
-		issueChan:           make(chan *Message),
+		issueChan:           make(chan *Block),
 		deficitChan:         make(chan float64),
 		excessDeficit:       atomic.NewFloat64(0),
-=======
-		issueChan:           make(chan *Block),
->>>>>>> 8593c14e
 		ownRate:             atomic.NewFloat64(0),
 		pauseUpdates:        0,
 		initialPauseUpdates: uint(tangle.Options.RateSetterParams.RateSettingPause / tangle.Scheduler.Rate()),
@@ -105,15 +97,9 @@
 
 // Setup sets up the behavior of the component by making it attach to the relevant events of the other components.
 func (r *RateSetter) Setup() {
-<<<<<<< HEAD
 	if r.tangle.Options.RateSetterParams.Mode == "disabled" {
-		r.tangle.MessageFactory.Events.MessageConstructed.Attach(event.NewClosure(func(event *MessageConstructedEvent) {
-			r.Events.MessageIssued.Trigger(event)
-=======
-	if !r.tangle.Options.RateSetterParams.Enabled {
 		r.tangle.BlockFactory.Events.BlockConstructed.Attach(event.NewClosure(func(event *BlockConstructedEvent) {
 			r.Events.BlockIssued.Trigger(event)
->>>>>>> 8593c14e
 		}))
 		return
 	}
@@ -123,10 +109,9 @@
 			r.Events.Error.Trigger(errors.Errorf("failed to submit to rate setter: %w", err))
 		}
 	}))
-<<<<<<< HEAD
 	// update own AIMD rate setting each time a message is scheduled if in AIMD mode
 	if r.tangle.Options.RateSetterParams.Mode == "aimd" {
-		r.tangle.Scheduler.Events.MessageScheduled.Attach(event.NewClosure(func(_ *MessageScheduledEvent) {
+		r.tangle.Scheduler.Events.BlockScheduled.Attach(event.NewClosure(func(_ *BlockScheduledEvent) {
 			if r.pauseUpdates > 0 {
 				r.pauseUpdates--
 				return
@@ -142,18 +127,6 @@
 			r.deficitChan <- event.Deficit
 		}))
 	}
-=======
-	// update own rate setting
-	r.tangle.Scheduler.Events.BlockScheduled.Attach(event.NewClosure(func(_ *BlockScheduledEvent) {
-		if r.pauseUpdates > 0 {
-			r.pauseUpdates--
-			return
-		}
-		if r.issuingQueue.Size()+r.tangle.Scheduler.NodeQueueSize(selfLocalIdentity.ID()) > 0 {
-			r.rateSetting()
-		}
-	}))
->>>>>>> 8593c14e
 }
 
 // Issue submits a block to the local issuing queue.
@@ -212,13 +185,8 @@
 	}
 }
 
-<<<<<<< HEAD
-// rateSetting updates the rate ownRate at which messages can be issued by the node.
+// rateSetting updates the rate ownRate at which blocks can be issued by the node.
 func (r *RateSetter) AIMDRateSetting() {
-=======
-// rateSetting updates the rate ownRate at which blocks can be issued by the node.
-func (r *RateSetter) rateSetting() {
->>>>>>> 8593c14e
 	// Return access mana or MinMana to allow zero mana nodes issue.
 	ownMana := math.Max(r.tangle.Options.SchedulerParams.AccessManaMapRetrieverFunc()[r.self], MinMana)
 	maxManaValue := lo.Max(append(lo.Values(r.tangle.Options.SchedulerParams.AccessManaMapRetrieverFunc()), MinMana)...)
@@ -247,11 +215,7 @@
 loop:
 	for {
 		select {
-<<<<<<< HEAD
-		// a new message can be issued (submitted to the scheduler) if there is anything in the issuing queue
-=======
 		// a new block can be submitted to the scheduler
->>>>>>> 8593c14e
 		case <-issueTimer.C:
 			timerStopped = true
 			if r.issuingQueue.Front() == nil {
@@ -270,12 +234,7 @@
 		// add a new block to the local issuer queue
 		case blk := <-r.issueChan:
 			if r.issuingQueue.Size()+1 > MaxLocalQueueSize {
-<<<<<<< HEAD
-				// drop tail
-				r.Events.MessageDiscarded.Trigger(&MessageDiscardedEvent{msg.ID()})
-=======
 				r.Events.BlockDiscarded.Trigger(&BlockDiscardedEvent{blk.ID()})
->>>>>>> 8593c14e
 				continue
 			}
 			// add to queue
