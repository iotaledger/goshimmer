package tangle

import (
	"sync"
	"time"

	"github.com/iotaledger/goshimmer/packages/database"
	"github.com/iotaledger/goshimmer/packages/ledgerstate"

	"github.com/cockroachdb/errors"
	"github.com/iotaledger/hive.go/autopeering/peer"
	"github.com/iotaledger/hive.go/crypto/ed25519"
	"github.com/iotaledger/hive.go/events"
	"github.com/iotaledger/hive.go/identity"
	"github.com/iotaledger/hive.go/kvstore"
	"github.com/iotaledger/hive.go/kvstore/mapdb"
	"github.com/mr-tron/base58"

	"github.com/iotaledger/goshimmer/packages/markers"
	"github.com/iotaledger/goshimmer/packages/tangle/payload"
)

const (
	// DefaultGenesisTime is the default time (Unix in seconds) of the genesis, i.e., the start of the epochs at 2021-03-19 9:00:00 UTC.
	DefaultGenesisTime int64 = 1616144400
	// DefaultSyncTimeWindow is the default sync time window.
	DefaultSyncTimeWindow = 2 * time.Minute
)

// region Tangle ///////////////////////////////////////////////////////////////////////////////////////////////////////

// Tangle is the central data structure of the IOTA protocol.
type Tangle struct {
	Options               *Options
	Parser                *Parser
	Storage               *Storage
	Solidifier            *Solidifier
	Scheduler             *Scheduler
<<<<<<< HEAD
	RateSetter            *RateSetter
	Orderer               *Orderer
=======
	Dispatcher            *Dispatcher
>>>>>>> e6743c13
	Booker                *Booker
	ApprovalWeightManager *ApprovalWeightManager
	TimeManager           *TimeManager
	OTVConsensusManager   *OTVConsensusManager
	TipManager            *TipManager
	Requester             *Requester
	MessageFactory        *MessageFactory
	LedgerState           *LedgerState
	Utils                 *Utils
	WeightProvider        WeightProvider
	Events                *Events
	ConfirmationOracle    ConfirmationOracle

	setupParserOnce sync.Once
}

// ConfirmationOracle answers questions about entities' confirmation.
type ConfirmationOracle interface {
	IsMarkerConfirmed(marker *markers.Marker) bool
	IsMessageConfirmed(msgID MessageID) bool
	IsBranchConfirmed(branchID ledgerstate.BranchID) bool
	IsTransactionConfirmed(transactionID ledgerstate.TransactionID) bool
	IsOutputConfirmed(outputID ledgerstate.OutputID) bool
	FirstUnconfirmedMarkerIndex(sequenceID markers.SequenceID) (unconfirmedMarkerIndex markers.Index)
	Events() *ConfirmationEvents
}

// ConfirmationEvents are events entailing confirmation.
type ConfirmationEvents struct {
	MessageConfirmed      *events.Event
	BranchConfirmed       *events.Event
	TransactionConfirmed  *events.Event
	TransactionGoFChanged *events.Event
	BranchGoFChanged      *events.Event
}

// New is the constructor for the Tangle.
func New(options ...Option) (tangle *Tangle) {
	tangle = &Tangle{
		Events: &Events{
			MessageInvalid: events.NewEvent(MessageInvalidCaller),
			Error:          events.NewEvent(events.ErrorCaller),
		},
	}

	tangle.Configure(options...)

	tangle.Parser = NewParser()
	tangle.Storage = NewStorage(tangle)
	tangle.LedgerState = NewLedgerState(tangle)
	tangle.Solidifier = NewSolidifier(tangle)
	tangle.Scheduler = NewScheduler(tangle)
	tangle.RateSetter = NewRateSetter(tangle)
	tangle.Booker = NewBooker(tangle)
	tangle.ApprovalWeightManager = NewApprovalWeightManager(tangle)
	tangle.TimeManager = NewTimeManager(tangle)
	tangle.Requester = NewRequester(tangle)
	tangle.TipManager = NewTipManager(tangle)
	tangle.MessageFactory = NewMessageFactory(tangle, tangle.TipManager, PrepareReferences)
	tangle.Utils = NewUtils(tangle)
	tangle.Dispatcher = NewDispatcher(tangle)

	tangle.WeightProvider = tangle.Options.WeightProvider

	return
}

// Configure modifies the configuration of the Tangle.
func (t *Tangle) Configure(options ...Option) {
	if t.Options == nil {
		t.Options = &Options{
			Store:                        mapdb.NewMapDB(),
			Identity:                     identity.GenerateLocalIdentity(),
			IncreaseMarkersIndexCallback: increaseMarkersIndexCallbackStrategy,
			LedgerState:                  struct{ MergeBranches bool }{MergeBranches: true},
		}
	}

	for _, option := range options {
		option(t.Options)
	}
}

// Setup sets up the data flow by connecting the different components (by calling their corresponding Setup method).
func (t *Tangle) Setup() {
	t.Storage.Setup()
	t.Solidifier.Setup()
	t.Requester.Setup()
	t.Scheduler.Setup()
<<<<<<< HEAD
	t.RateSetter.Setup()
	t.Orderer.Setup()
=======
	t.Dispatcher.Setup()
>>>>>>> e6743c13
	t.Booker.Setup()
	t.LedgerState.Setup()
	t.ApprovalWeightManager.Setup()
	t.TimeManager.Setup()
	t.TipManager.Setup()

	// increase scheduler rate if the node is not synced at start
	if !t.Synced() {
		rate := t.Scheduler.Rate()
		rate -= rate / 2 // 50% increase
		t.Scheduler.SetRate(rate)
	}

	t.MessageFactory.Events.Error.Attach(events.NewClosure(func(err error) {
		t.Events.Error.Trigger(errors.Errorf("error in MessageFactory: %w", err))
	}))

	t.Booker.Events.Error.Attach(events.NewClosure(func(err error) {
		t.Events.Error.Trigger(errors.Errorf("error in Booker: %w", err))
	}))

	t.Scheduler.Events.Error.Attach(events.NewClosure(func(err error) {
		t.Events.Error.Trigger(errors.Errorf("error in Scheduler: %w", err))
	}))

	t.RateSetter.Events.Error.Attach(events.NewClosure(func(err error) {
		t.Events.Error.Trigger(errors.Errorf("error in RateSetter: %w", err))
	}))
}

// ProcessGossipMessage is used to feed new Messages from the gossip layer into the Tangle.
func (t *Tangle) ProcessGossipMessage(messageBytes []byte, peer *peer.Peer) {
	t.setupParserOnce.Do(t.Parser.Setup)
	t.Parser.Parse(messageBytes, peer)
}

// IssuePayload allows to attach a payload (i.e. a Transaction) to the Tangle.
func (t *Tangle) IssuePayload(p payload.Payload, parentsCount ...int) (message *Message, err error) {
	if !t.Synced() {
		err = errors.Errorf("can't issue payload: %w", ErrNotSynced)
		return
	}

	return t.MessageFactory.IssuePayload(p, parentsCount...)
}

// Synced returns a boolean value that indicates if the node is fully synced and the Tangle has solidified all messages
// until the genesis.
func (t *Tangle) Synced() (synced bool) {
	return t.TimeManager.Synced()
}

// Prune resets the database and deletes all stored objects (good for testing or "node resets").
func (t *Tangle) Prune() (err error) {
	return t.Storage.Prune()
}

// Shutdown marks the tangle as stopped, so it will not accept any new messages (waits for all backgroundTasks to finish).
func (t *Tangle) Shutdown() {
	t.Requester.Shutdown()
	t.Parser.Shutdown()
	t.MessageFactory.Shutdown()
	t.RateSetter.Shutdown()
	t.Scheduler.Shutdown()
	t.Dispatcher.Shutdown()
	t.Booker.Shutdown()
	t.ApprovalWeightManager.Shutdown()
	t.Storage.Shutdown()
	t.LedgerState.Shutdown()
	t.TimeManager.Shutdown()
	t.TipManager.Shutdown()

	if t.WeightProvider != nil {
		t.WeightProvider.Shutdown()
	}
}

// endregion ///////////////////////////////////////////////////////////////////////////////////////////////////////////

// region Events ///////////////////////////////////////////////////////////////////////////////////////////////////////

// Events represents events happening in the Tangle.
type Events struct {
	// MessageInvalid is triggered when a Message is detected to be objectively invalid.
	MessageInvalid *events.Event

	// Error is triggered when the Tangle faces an error from which it can not recover.
	Error *events.Event
}

// MessageIDCaller is the caller function for events that hand over a MessageID.
func MessageIDCaller(handler interface{}, params ...interface{}) {
	handler.(func(MessageID))(params[0].(MessageID))
}

// MessageCaller is the caller function for events that hand over a Message.
func MessageCaller(handler interface{}, params ...interface{}) {
	handler.(func(*Message))(params[0].(*Message))
}

// MessageInvalidCaller is the caller function for events that had over an invalid message.
func MessageInvalidCaller(handler interface{}, params ...interface{}) {
	handler.(func(ev *MessageInvalidEvent))(params[0].(*MessageInvalidEvent))
}

// MessageInvalidEvent is struct that is passed along with triggering a messageInvalidEvent.
type MessageInvalidEvent struct {
	MessageID MessageID
	Error     error
}

// endregion ///////////////////////////////////////////////////////////////////////////////////////////////////////////

// region Options //////////////////////////////////////////////////////////////////////////////////////////////////////

// Option represents the return type of optional parameters that can be handed into the constructor of the Tangle to
// configure its behavior.
type Option func(*Options)

// Options is a container for all configurable parameters of the Tangle.
type Options struct {
	Store                          kvstore.KVStore
	Identity                       *identity.LocalIdentity
	IncreaseMarkersIndexCallback   markers.IncreaseIndexCallback
	TangleWidth                    int
	GenesisNode                    *ed25519.PublicKey
	SchedulerParams                SchedulerParams
	RateSetterParams               RateSetterParams
	WeightProvider                 WeightProvider
	SyncTimeWindow                 time.Duration
	TimeSinceConfirmationThreshold time.Duration
	StartSynced                    bool
	CacheTimeProvider              *database.CacheTimeProvider
	LedgerState                    struct{ MergeBranches bool }
}

// Store is an Option for the Tangle that allows to specify which storage layer is supposed to be used to persist data.
func Store(store kvstore.KVStore) Option {
	return func(options *Options) {
		options.Store = store
	}
}

// Identity is an Option for the Tangle that allows to specify the node identity which is used to issue Messages.
func Identity(identity *identity.LocalIdentity) Option {
	return func(options *Options) {
		options.Identity = identity
	}
}

// IncreaseMarkersIndexCallback is an Option for the Tangle that allows to change the strategy how new Markers are
// assigned in the Tangle.
func IncreaseMarkersIndexCallback(callback markers.IncreaseIndexCallback) Option {
	return func(options *Options) {
		options.IncreaseMarkersIndexCallback = callback
	}
}

// Width is an Option for the Tangle that allows to change the strategy how Tips get removed.
func Width(width int) Option {
	return func(options *Options) {
		options.TangleWidth = width
	}
}

// TimeSinceConfirmationThreshold is an Option for the Tangle that allows to set threshold for Time Since Confirmation check.
func TimeSinceConfirmationThreshold(tscThreshold time.Duration) Option {
	return func(options *Options) {
		options.TimeSinceConfirmationThreshold = tscThreshold
	}
}

// GenesisNode is an Option for the Tangle that allows to set the GenesisNode, i.e., the node that is allowed to attach
// to the Genesis Message.
func GenesisNode(genesisNodeBase58 string) Option {
	var genesisPublicKey *ed25519.PublicKey
	pkBytes, _ := base58.Decode(genesisNodeBase58)
	pk, _, err := ed25519.PublicKeyFromBytes(pkBytes)
	if err == nil {
		genesisPublicKey = &pk
	}

	return func(options *Options) {
		options.GenesisNode = genesisPublicKey
	}
}

// SchedulerConfig is an Option for the Tangle that allows to set the scheduler.
func SchedulerConfig(config SchedulerParams) Option {
	return func(options *Options) {
		options.SchedulerParams = config
	}
}

// RateSetterConfig is an Option for the Tangle that allows to set the rate setter.
func RateSetterConfig(params RateSetterParams) Option {
	return func(options *Options) {
		options.RateSetterParams = params
	}
}

// ApprovalWeights is an Option for the Tangle that allows to define how the approval weights of Messages is determined.
func ApprovalWeights(weightProvider WeightProvider) Option {
	return func(options *Options) {
		options.WeightProvider = weightProvider
	}
}

// SyncTimeWindow is an Option for the Tangle that allows to define the time window in which the node will consider
// itself in sync.
func SyncTimeWindow(syncTimeWindow time.Duration) Option {
	return func(options *Options) {
		options.SyncTimeWindow = syncTimeWindow
	}
}

// StartSynced is an Option for the Tangle that allows to define if the node starts as synced.
func StartSynced(startSynced bool) Option {
	return func(options *Options) {
		options.StartSynced = startSynced
	}
}

// CacheTimeProvider is an Option for the Tangle that allows to override hard coded cache time.
func CacheTimeProvider(cacheTimeProvider *database.CacheTimeProvider) Option {
	return func(options *Options) {
		options.CacheTimeProvider = cacheTimeProvider
	}
}

// MergeBranches is an Option for the Tangle that prevents the LedgerState from merging Branches.
func MergeBranches(mergeBranches bool) Option {
	return func(o *Options) {
		o.LedgerState.MergeBranches = mergeBranches
	}
}

// endregion ///////////////////////////////////////////////////////////////////////////////////////////////////////////

// region WeightProvider //////////////////////////////////////////////////////////////////////////////////////////////////////

// WeightProvider is an interface that allows the ApprovalWeightManager to determine approval weights of Messages
// in a flexible way, independently of a specific implementation.
type WeightProvider interface {
	// Update updates the underlying data structure and keeps track of active nodes.
	Update(t time.Time, nodeID identity.ID)

	// Weight returns the weight and total weight for the given message.
	Weight(message *Message) (weight, totalWeight float64)

	// WeightsOfRelevantVoters returns all relevant weights.
	WeightsOfRelevantVoters() (weights map[identity.ID]float64, totalWeight float64)

	// Shutdown shuts down the WeightProvider and persists its state.
	Shutdown()
}

// endregion ///////////////////////////////////////////////////////////////////////////////////////////////////////////<|MERGE_RESOLUTION|>--- conflicted
+++ resolved
@@ -36,12 +36,8 @@
 	Storage               *Storage
 	Solidifier            *Solidifier
 	Scheduler             *Scheduler
-<<<<<<< HEAD
+	Dispatcher            *Dispatcher
 	RateSetter            *RateSetter
-	Orderer               *Orderer
-=======
-	Dispatcher            *Dispatcher
->>>>>>> e6743c13
 	Booker                *Booker
 	ApprovalWeightManager *ApprovalWeightManager
 	TimeManager           *TimeManager
@@ -131,12 +127,8 @@
 	t.Solidifier.Setup()
 	t.Requester.Setup()
 	t.Scheduler.Setup()
-<<<<<<< HEAD
 	t.RateSetter.Setup()
-	t.Orderer.Setup()
-=======
 	t.Dispatcher.Setup()
->>>>>>> e6743c13
 	t.Booker.Setup()
 	t.LedgerState.Setup()
 	t.ApprovalWeightManager.Setup()
