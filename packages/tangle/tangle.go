package tangle

import (
	"time"

	"github.com/iotaledger/hive.go/generics/event"
	"github.com/iotaledger/hive.go/syncutils"

	"github.com/iotaledger/goshimmer/packages/database"
	"github.com/iotaledger/goshimmer/packages/ledger"
	"github.com/iotaledger/goshimmer/packages/ledger/branchdag"
	"github.com/iotaledger/goshimmer/packages/ledger/utxo"
	"github.com/iotaledger/goshimmer/packages/ledger/vm/devnetvm"

	"github.com/cockroachdb/errors"
	"github.com/mr-tron/base58"

	"github.com/iotaledger/hive.go/autopeering/peer"
	"github.com/iotaledger/hive.go/crypto/ed25519"
	"github.com/iotaledger/hive.go/events"
	"github.com/iotaledger/hive.go/identity"
	"github.com/iotaledger/hive.go/kvstore"
	"github.com/iotaledger/hive.go/kvstore/mapdb"

	"github.com/iotaledger/goshimmer/packages/markers"
	"github.com/iotaledger/goshimmer/packages/tangle/payload"
)

const (
	// DefaultGenesisTime is the default time (Unix in seconds) of the genesis, i.e., the start of the epochs at 2021-03-19 9:00:00 UTC.
	DefaultGenesisTime int64 = 1616144400
	// DefaultSyncTimeWindow is the default sync time window.
	DefaultSyncTimeWindow = 2 * time.Minute
)

// region Tangle ///////////////////////////////////////////////////////////////////////////////////////////////////////

// Tangle is the central data structure of the IOTA protocol.
type Tangle struct {
	dagMutex *syncutils.DAGMutex[MessageID]

	Options               *Options
	Parser                *Parser
	Storage               *Storage
	Solidifier            *Solidifier
	Scheduler             *Scheduler
	Dispatcher            *Dispatcher
	Booker                *Booker
	ApprovalWeightManager *ApprovalWeightManager
	TimeManager           *TimeManager
	OTVConsensusManager   *OTVConsensusManager
	TipManager            *TipManager
	Requester             *Requester
	MessageFactory        *MessageFactory
	LedgerstateOLD        *LedgerstateOLD
	Ledger                *ledger.Ledger
	Utils                 *Utils
	WeightProvider        WeightProvider
	Events                *Events
	ConfirmationOracle    ConfirmationOracle
}

// ConfirmationOracle answers questions about entities' confirmation.
type ConfirmationOracle interface {
	IsMarkerConfirmed(marker *markers.Marker) bool
	IsMessageConfirmed(msgID MessageID) bool
	IsBranchConfirmed(branchID branchdag.BranchID) bool
	IsTransactionConfirmed(transactionID utxo.TransactionID) bool
	IsOutputConfirmed(outputID utxo.OutputID) bool
	FirstUnconfirmedMarkerIndex(sequenceID markers.SequenceID) (unconfirmedMarkerIndex markers.Index)
	Events() *ConfirmationEvents
}

// New is the constructor for the Tangle.
func New(options ...Option) (tangle *Tangle) {
	tangle = &Tangle{
<<<<<<< HEAD
		dagMutex: syncutils.NewDAGMutex(),
		Events:   newEvents(),
=======
		dagMutex: syncutils.NewDAGMutex[MessageID](),
		Events: &Events{
			MessageInvalid: events.NewEvent(MessageInvalidCaller),
			Error:          events.NewEvent(events.ErrorCaller),
		},
>>>>>>> 918faf2e
	}

	tangle.Configure(options...)

	tangle.Parser = NewParser()
	tangle.Storage = NewStorage(tangle)
	tangle.LedgerstateOLD = NewLedger(tangle)
	tangle.Ledger = ledger.New(ledger.WithStore(tangle.Options.Store), ledger.WithVM(new(devnetvm.VM)), ledger.WithCacheTimeProvider(tangle.Options.CacheTimeProvider))
	tangle.Solidifier = NewSolidifier(tangle)
	tangle.Scheduler = NewScheduler(tangle)
	tangle.Booker = NewBooker(tangle)
	tangle.ApprovalWeightManager = NewApprovalWeightManager(tangle)
	tangle.TimeManager = NewTimeManager(tangle)
	tangle.Requester = NewRequester(tangle)
	tangle.TipManager = NewTipManager(tangle)
	tangle.MessageFactory = NewMessageFactory(tangle, tangle.TipManager, PrepareReferences)
	tangle.Utils = NewUtils(tangle)
	tangle.Dispatcher = NewDispatcher(tangle)

	tangle.WeightProvider = tangle.Options.WeightProvider

	return
}

// Configure modifies the configuration of the Tangle.
func (t *Tangle) Configure(options ...Option) {
	if t.Options == nil {
		t.Options = &Options{
			Store:                        mapdb.NewMapDB(),
			Identity:                     identity.GenerateLocalIdentity(),
			IncreaseMarkersIndexCallback: increaseMarkersIndexCallbackStrategy,
			LedgerState:                  struct{ MergeBranches bool }{MergeBranches: true},
		}
	}

	for _, option := range options {
		option(t.Options)
	}
}

// Setup sets up the data flow by connecting the different components (by calling their corresponding Setup method).
func (t *Tangle) Setup() {
	t.Parser.Setup()
	t.Storage.Setup()
	t.Solidifier.Setup()
	t.Requester.Setup()
	t.Scheduler.Setup()
	t.Dispatcher.Setup()
	t.Booker.Setup()
	t.LedgerstateOLD.Setup()
	t.ApprovalWeightManager.Setup()
	t.TimeManager.Setup()
	t.TipManager.Setup()

	// Enable merge to master.
	t.ConfirmationOracle.Events().BranchConfirmed.Attach(event.NewClosure(func(event *BranchConfirmedEvent) {
		if t.Options.LedgerState.MergeBranches {
			t.Ledger.BranchDAG.SetBranchConfirmed(event.BranchID)
		}
	}))

	t.MessageFactory.Events.Error.Attach(event.NewClosure(func(err error) {
		t.Events.Error.Trigger(errors.Errorf("error in MessageFactory: %w", err))
	}))

	t.Booker.Events.Error.Attach(event.NewClosure(func(err error) {
		t.Events.Error.Trigger(errors.Errorf("error in booker: %w", err))
	}))

	t.Scheduler.Events.Error.Attach(events.NewClosure(func(err error) {
		t.Events.Error.Trigger(errors.Errorf("error in Scheduler: %w", err))
	}))
}

// ProcessGossipMessage is used to feed new Messages from the gossip layer into the Tangle.
func (t *Tangle) ProcessGossipMessage(messageBytes []byte, peer *peer.Peer) {
	t.Parser.Parse(messageBytes, peer)
}

// IssuePayload allows to attach a payload (i.e. a Transaction) to the Tangle.
func (t *Tangle) IssuePayload(p payload.Payload, parentsCount ...int) (message *Message, err error) {
	if !t.Synced() {
		err = errors.Errorf("can't issue payload: %w", ErrNotSynced)
		return
	}

	return t.MessageFactory.IssuePayload(p, parentsCount...)
}

// Synced returns a boolean value that indicates if the node is fully synced and the Tangle has solidified all messages
// until the genesis.
func (t *Tangle) Synced() (synced bool) {
	return t.TimeManager.Synced()
}

// Prune resets the database and deletes all stored objects (good for testing or "node resets").
func (t *Tangle) Prune() (err error) {
	return t.Storage.Prune()
}

// Shutdown marks the tangle as stopped, so it will not accept any new messages (waits for all backgroundTasks to finish).
func (t *Tangle) Shutdown() {
	t.Requester.Shutdown()
	t.Parser.Shutdown()
	t.MessageFactory.Shutdown()
	t.Scheduler.Shutdown()
	t.Dispatcher.Shutdown()
	t.Booker.Shutdown()
	t.ApprovalWeightManager.Shutdown()
	t.Storage.Shutdown()
	t.LedgerstateOLD.Shutdown()
	t.Ledger.Shutdown()
	t.TimeManager.Shutdown()
	t.Options.Store.Shutdown()
	t.TipManager.Shutdown()

	if t.WeightProvider != nil {
		t.WeightProvider.Shutdown()
	}
}

// endregion ///////////////////////////////////////////////////////////////////////////////////////////////////////////

// region Events ///////////////////////////////////////////////////////////////////////////////////////////////////////

// MessageIDCaller is the caller function for events that hand over a MessageID.
func MessageIDCaller(handler interface{}, params ...interface{}) {
	handler.(func(MessageID))(params[0].(MessageID))
}

// MessageCaller is the caller function for events that hand over a Message.
func MessageCaller(handler interface{}, params ...interface{}) {
	handler.(func(*Message))(params[0].(*Message))
}

// MessageInvalidCaller is the caller function for events that had over an invalid message.
func MessageInvalidCaller(handler interface{}, params ...interface{}) {
	handler.(func(ev *MessageInvalidEvent))(params[0].(*MessageInvalidEvent))
}

// endregion ///////////////////////////////////////////////////////////////////////////////////////////////////////////

// region Options //////////////////////////////////////////////////////////////////////////////////////////////////////

// Option represents the return type of optional parameters that can be handed into the constructor of the Tangle to
// configure its behavior.
type Option func(*Options)

// Options is a container for all configurable parameters of the Tangle.
type Options struct {
	Store                          kvstore.KVStore
	Identity                       *identity.LocalIdentity
	IncreaseMarkersIndexCallback   markers.IncreaseIndexCallback
	TangleWidth                    int
	GenesisNode                    *ed25519.PublicKey
	SchedulerParams                SchedulerParams
	RateSetterParams               RateSetterParams
	WeightProvider                 WeightProvider
	SyncTimeWindow                 time.Duration
	TimeSinceConfirmationThreshold time.Duration
	StartSynced                    bool
	CacheTimeProvider              *database.CacheTimeProvider
	LedgerState                    struct{ MergeBranches bool }
}

// Store is an Option for the Tangle that allows to specify which storage layer is supposed to be used to persist data.
func Store(store kvstore.KVStore) Option {
	return func(options *Options) {
		options.Store = store
	}
}

// Identity is an Option for the Tangle that allows to specify the node identity which is used to issue Messages.
func Identity(identity *identity.LocalIdentity) Option {
	return func(options *Options) {
		options.Identity = identity
	}
}

// IncreaseMarkersIndexCallback is an Option for the Tangle that allows to change the strategy how new Markers are
// assigned in the Tangle.
func IncreaseMarkersIndexCallback(callback markers.IncreaseIndexCallback) Option {
	return func(options *Options) {
		options.IncreaseMarkersIndexCallback = callback
	}
}

// Width is an Option for the Tangle that allows to change the strategy how Tips get removed.
func Width(width int) Option {
	return func(options *Options) {
		options.TangleWidth = width
	}
}

// TimeSinceConfirmationThreshold is an Option for the Tangle that allows to set threshold for Time Since Confirmation check.
func TimeSinceConfirmationThreshold(tscThreshold time.Duration) Option {
	return func(options *Options) {
		options.TimeSinceConfirmationThreshold = tscThreshold
	}
}

// GenesisNode is an Option for the Tangle that allows to set the GenesisNode, i.e., the node that is allowed to attach
// to the Genesis Message.
func GenesisNode(genesisNodeBase58 string) Option {
	var genesisPublicKey *ed25519.PublicKey
	pkBytes, _ := base58.Decode(genesisNodeBase58)
	pk, _, err := ed25519.PublicKeyFromBytes(pkBytes)
	if err == nil {
		genesisPublicKey = &pk
	}

	return func(options *Options) {
		options.GenesisNode = genesisPublicKey
	}
}

// SchedulerConfig is an Option for the Tangle that allows to set the scheduler.
func SchedulerConfig(config SchedulerParams) Option {
	return func(options *Options) {
		options.SchedulerParams = config
	}
}

// RateSetterConfig is an Option for the Tangle that allows to set the rate setter.
func RateSetterConfig(params RateSetterParams) Option {
	return func(options *Options) {
		options.RateSetterParams = params
	}
}

// ApprovalWeights is an Option for the Tangle that allows to define how the approval weights of Messages is determined.
func ApprovalWeights(weightProvider WeightProvider) Option {
	return func(options *Options) {
		options.WeightProvider = weightProvider
	}
}

// SyncTimeWindow is an Option for the Tangle that allows to define the time window in which the node will consider
// itself in sync.
func SyncTimeWindow(syncTimeWindow time.Duration) Option {
	return func(options *Options) {
		options.SyncTimeWindow = syncTimeWindow
	}
}

// StartSynced is an Option for the Tangle that allows to define if the node starts as synced.
func StartSynced(startSynced bool) Option {
	return func(options *Options) {
		options.StartSynced = startSynced
	}
}

// CacheTimeProvider is an Option for the Tangle that allows to override hard coded cache time.
func CacheTimeProvider(cacheTimeProvider *database.CacheTimeProvider) Option {
	return func(options *Options) {
		options.CacheTimeProvider = cacheTimeProvider
	}
}

// MergeBranches is an Option for the Tangle that prevents the LedgerstateOLD from merging Branches.
func MergeBranches(mergeBranches bool) Option {
	return func(o *Options) {
		o.LedgerState.MergeBranches = mergeBranches
	}
}

// endregion ///////////////////////////////////////////////////////////////////////////////////////////////////////////

// region WeightProvider //////////////////////////////////////////////////////////////////////////////////////////////////////

// WeightProvider is an interface that allows the ApprovalWeightManager to determine approval weights of Messages
// in a flexible way, independently of a specific implementation.
type WeightProvider interface {
	// Update updates the underlying data structure and keeps track of active nodes.
	Update(t time.Time, nodeID identity.ID)

	// Weight returns the weight and total weight for the given message.
	Weight(message *Message) (weight, totalWeight float64)

	// WeightsOfRelevantVoters returns all relevant weights.
	WeightsOfRelevantVoters() (weights map[identity.ID]float64, totalWeight float64)

	// Shutdown shuts down the WeightProvider and persists its state.
	Shutdown()
}

// endregion ///////////////////////////////////////////////////////////////////////////////////////////////////////////<|MERGE_RESOLUTION|>--- conflicted
+++ resolved
@@ -74,16 +74,8 @@
 // New is the constructor for the Tangle.
 func New(options ...Option) (tangle *Tangle) {
 	tangle = &Tangle{
-<<<<<<< HEAD
-		dagMutex: syncutils.NewDAGMutex(),
+		dagMutex: syncutils.NewDAGMutex[MessageID](),
 		Events:   newEvents(),
-=======
-		dagMutex: syncutils.NewDAGMutex[MessageID](),
-		Events: &Events{
-			MessageInvalid: events.NewEvent(MessageInvalidCaller),
-			Error:          events.NewEvent(events.ErrorCaller),
-		},
->>>>>>> 918faf2e
 	}
 
 	tangle.Configure(options...)
