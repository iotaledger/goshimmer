package tangle

import (
	"sync"

	"github.com/iotaledger/hive.go/autopeering/peer"
	"github.com/iotaledger/hive.go/events"
	"github.com/iotaledger/hive.go/identity"
	"github.com/iotaledger/hive.go/kvstore"
	"github.com/iotaledger/hive.go/kvstore/mapdb"
	"golang.org/x/xerrors"
)

// region Tangle ///////////////////////////////////////////////////////////////////////////////////////////////////////

// Tangle is the central data structure of the IOTA protocol.
type Tangle struct {
	Parser         *Parser
	Storage        *Storage
	Solidifier     *Solidifier
<<<<<<< HEAD
	Scheduler      *Scheduler
	Booker         *MessageBooker
	Requester      *MessageRequester
=======
	Booker         *Booker
	TipManager     *TipManager
	Requester      *Requester
>>>>>>> dcd2ebcf
	MessageFactory *MessageFactory
	LedgerState    *LedgerState
	Utils          *Utils
	Options        *Options
	Events         *Events

	setupParserOnce sync.Once
}

// New is the constructor for the Tangle.
func New(options ...Option) (tangle *Tangle) {
	tangle = &Tangle{
		Options: buildOptions(options...),
		Events: &Events{
			MessageEligible: events.NewEvent(messageIDEventHandler),
			MessageInvalid:  events.NewEvent(messageIDEventHandler),
			Error:           events.NewEvent(events.ErrorCaller),
		},
	}

	tangle.Parser = NewParser()
	tangle.Storage = NewStorage(tangle)
	tangle.Solidifier = NewSolidifier(tangle)
<<<<<<< HEAD
	tangle.Storage = NewMessageStore(tangle, store)
	tangle.Scheduler = NewScheduler(tangle)

	// initialize behavior
	tangle.Storage.Events.MessageStored.Attach(events.NewClosure(tangle.Solidifier.Solidify))
=======
	tangle.Requester = NewRequester(tangle)
	tangle.TipManager = NewTipManager(tangle)
	tangle.MessageFactory = NewMessageFactory(tangle, tangle.TipManager)
	tangle.LedgerState = NewLedgerState(tangle)
	tangle.Utils = NewUtils(tangle)
>>>>>>> dcd2ebcf

	return
}

// Setup sets up the data flow by connecting the different components (by calling their corresponding Setup method).
func (t *Tangle) Setup() {
	t.Storage.Setup()
	t.Solidifier.Setup()
	t.Requester.Setup()
	t.TipManager.Setup()

	t.MessageFactory.Events.Error.Attach(events.NewClosure(func(err error) {
		t.Events.Error.Trigger(xerrors.Errorf("error in MessageFactory: %w", err))
	}))
}

// ProcessGossipMessage is used to feed new Messages from the gossip layer into the Tangle.
func (t *Tangle) ProcessGossipMessage(messageBytes []byte, peer *peer.Peer) {
	t.setupParserOnce.Do(t.Parser.Setup)

	t.Parser.Parse(messageBytes, peer)
}

// Prune resets the database and deletes all stored objects (good for testing or "node resets").
func (t *Tangle) Prune() (err error) {
	return t.Storage.Prune()
}

// Shutdown marks the tangle as stopped, so it will not accept any new messages (waits for all backgroundTasks to finish).
func (t *Tangle) Shutdown() {
<<<<<<< HEAD
	t.Scheduler.Stop()
=======
	t.MessageFactory.Shutdown()
>>>>>>> dcd2ebcf
	t.Storage.Shutdown()
	t.Options.Store.Shutdown()
}

// endregion ///////////////////////////////////////////////////////////////////////////////////////////////////////////

// region Events ///////////////////////////////////////////////////////////////////////////////////////////////////////

// Events represents events happening in the Tangle.
type Events struct {
	// MessageInvalid is triggered when a Message is detected to be objectively invalid.
	MessageInvalid *events.Event

	// Fired when a message has been eligible.
	MessageEligible *events.Event

	// Error is triggered when the Tangle faces an error from which it can not recover.
	Error *events.Event
}

// endregion ///////////////////////////////////////////////////////////////////////////////////////////////////////////

// region Options //////////////////////////////////////////////////////////////////////////////////////////////////////

// Option represents the return type of optional parameters that can be handed into the constructor of the Tangle to
// configure its behavior.
type Option func(*Options)

// Options is a container for all configurable parameters of the Tangle.
type Options struct {
	Store    kvstore.KVStore
	Identity *identity.LocalIdentity
}

// buildOptions generates the Options object use by the Tangle.
func buildOptions(options ...Option) (builtOptions *Options) {
	builtOptions = &Options{
		Store:    mapdb.NewMapDB(),
		Identity: identity.GenerateLocalIdentity(),
	}

	for _, option := range options {
		option(builtOptions)
	}

	return
}

// Store is an Option for the Tangle that allows to specify which storage layer is supposed to be used to persist data.
func Store(store kvstore.KVStore) Option {
	return func(options *Options) {
		options.Store = store
	}
}

// Identity is an Option for the Tangle that allows to specify the node identity which is used to issue Messages.
func Identity(identity *identity.LocalIdentity) Option {
	return func(options *Options) {
		options.Identity = identity
	}
}

// endregion ///////////////////////////////////////////////////////////////////////////////////////////////////////////<|MERGE_RESOLUTION|>--- conflicted
+++ resolved
@@ -18,15 +18,10 @@
 	Parser         *Parser
 	Storage        *Storage
 	Solidifier     *Solidifier
-<<<<<<< HEAD
 	Scheduler      *Scheduler
-	Booker         *MessageBooker
-	Requester      *MessageRequester
-=======
 	Booker         *Booker
 	TipManager     *TipManager
 	Requester      *Requester
->>>>>>> dcd2ebcf
 	MessageFactory *MessageFactory
 	LedgerState    *LedgerState
 	Utils          *Utils
@@ -50,19 +45,12 @@
 	tangle.Parser = NewParser()
 	tangle.Storage = NewStorage(tangle)
 	tangle.Solidifier = NewSolidifier(tangle)
-<<<<<<< HEAD
-	tangle.Storage = NewMessageStore(tangle, store)
 	tangle.Scheduler = NewScheduler(tangle)
-
-	// initialize behavior
-	tangle.Storage.Events.MessageStored.Attach(events.NewClosure(tangle.Solidifier.Solidify))
-=======
 	tangle.Requester = NewRequester(tangle)
 	tangle.TipManager = NewTipManager(tangle)
 	tangle.MessageFactory = NewMessageFactory(tangle, tangle.TipManager)
 	tangle.LedgerState = NewLedgerState(tangle)
 	tangle.Utils = NewUtils(tangle)
->>>>>>> dcd2ebcf
 
 	return
 }
@@ -93,11 +81,8 @@
 
 // Shutdown marks the tangle as stopped, so it will not accept any new messages (waits for all backgroundTasks to finish).
 func (t *Tangle) Shutdown() {
-<<<<<<< HEAD
 	t.Scheduler.Stop()
-=======
 	t.MessageFactory.Shutdown()
->>>>>>> dcd2ebcf
 	t.Storage.Shutdown()
 	t.Options.Store.Shutdown()
 }
