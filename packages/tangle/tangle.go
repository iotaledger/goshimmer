--- conflicted
+++ resolved
@@ -15,21 +15,12 @@
 
 // Tangle is the central data structure of the IOTA protocol.
 type Tangle struct {
-<<<<<<< HEAD
-	Parser         *MessageParser
-	Storage        *Storage
-	Solidifier     *Solidifier
-	Booker         *Booker
-	TipManager     *MessageTipSelector
-	Requester      *MessageRequester
-=======
 	Parser         *Parser
 	Storage        *Storage
 	Solidifier     *Solidifier
 	Booker         *Booker
 	TipManager     *TipManager
 	Requester      *Requester
->>>>>>> dcd2ebcf
 	MessageFactory *MessageFactory
 	LedgerState    *LedgerState
 	Utils          *Utils
@@ -41,32 +32,6 @@
 
 // New is the constructor for the Tangle.
 func New(options ...Option) (tangle *Tangle) {
-<<<<<<< HEAD
-	tangle = emptyTangle()
-	for _, option := range options {
-		option(tangle.Options)
-	}
-
-	// create components
-	tangle.Parser = NewMessageParser()
-	tangle.Storage = NewStorage(tangle)
-	tangle.Solidifier = NewSolidifier(tangle)
-	tangle.Requester = NewMessageRequester(tangle)
-	tangle.TipManager = NewMessageTipSelector(tangle)
-	tangle.MessageFactory = NewMessageFactory(tangle.Options.Store, []byte(DBSequenceNumber), tangle.Options.Identity, tangle.TipManager)
-	tangle.LedgerState = NewLedgerState(tangle)
-	tangle.Utils = NewUtils(tangle)
-
-	// setup data flow
-	tangle.Storage.Setup()
-	tangle.Solidifier.Setup()
-	tangle.Requester.Setup()
-	tangle.TipManager.Setup()
-
-	tangle.MessageFactory.Events.Error.Attach(events.NewClosure(func(err error) {
-		tangle.Events.Error.Trigger(xerrors.Errorf("error in MessageFactory: %w", err))
-	}))
-=======
 	tangle = &Tangle{
 		Options: buildOptions(options...),
 		Events: &Events{
@@ -84,25 +49,10 @@
 	tangle.MessageFactory = NewMessageFactory(tangle, tangle.TipManager)
 	tangle.LedgerState = NewLedgerState(tangle)
 	tangle.Utils = NewUtils(tangle)
->>>>>>> dcd2ebcf
 
 	return
 }
 
-<<<<<<< HEAD
-// emptyTangle creates an un-configured Tangle without a configured data flow.
-func emptyTangle() (tangle *Tangle) {
-	tangle = &Tangle{
-		Options: defaultOptions(),
-		Events: &Events{
-			MessageEligible: events.NewEvent(messageIDEventHandler),
-			MessageInvalid:  events.NewEvent(messageIDEventHandler),
-			Error:           events.NewEvent(events.ErrorCaller),
-		},
-	}
-
-	return
-=======
 // Setup sets up the data flow by connecting the different components (by calling their corresponding Setup method).
 func (t *Tangle) Setup() {
 	t.Storage.Setup()
@@ -113,7 +63,6 @@
 	t.MessageFactory.Events.Error.Attach(events.NewClosure(func(err error) {
 		t.Events.Error.Trigger(xerrors.Errorf("error in MessageFactory: %w", err))
 	}))
->>>>>>> dcd2ebcf
 }
 
 // ProcessGossipMessage is used to feed new Messages from the gossip layer into the Tangle.
@@ -165,14 +114,6 @@
 	Identity *identity.LocalIdentity
 }
 
-<<<<<<< HEAD
-// defaultOptions returns the default options that are used by the Tangle.
-func defaultOptions() *Options {
-	return &Options{
-		Store:    mapdb.NewMapDB(),
-		Identity: identity.GenerateLocalIdentity(),
-	}
-=======
 // buildOptions generates the Options object use by the Tangle.
 func buildOptions(options ...Option) (builtOptions *Options) {
 	builtOptions = &Options{
@@ -185,7 +126,6 @@
 	}
 
 	return
->>>>>>> dcd2ebcf
 }
 
 // Store is an Option for the Tangle that allows to specify which storage layer is supposed to be used to persist data.
