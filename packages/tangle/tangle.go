--- conflicted
+++ resolved
@@ -84,11 +84,8 @@
 // Shutdown marks the tangle as stopped, so it will not accept any new messages (waits for all backgroundTasks to finish).
 func (t *Tangle) Shutdown() {
 	t.MessageFactory.Shutdown()
-<<<<<<< HEAD
+	t.LedgerState.Shutdown()
 	t.Scheduler.Shutdown()
-=======
-	t.LedgerState.Shutdown()
->>>>>>> a79d9fc6
 	t.Storage.Shutdown()
 	t.Options.Store.Shutdown()
 }
