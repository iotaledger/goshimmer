package tangle

import (
	"sync"

	"github.com/iotaledger/hive.go/autopeering/peer"
	"github.com/iotaledger/hive.go/events"
	"github.com/iotaledger/hive.go/identity"
	"github.com/iotaledger/hive.go/kvstore"
	"github.com/iotaledger/hive.go/kvstore/mapdb"
	"golang.org/x/xerrors"
)

// region Tangle ///////////////////////////////////////////////////////////////////////////////////////////////////////

// Tangle is the central data structure of the IOTA protocol.
type Tangle struct {
	Parser         *Parser
	Storage        *Storage
	Solidifier     *Solidifier
	Scheduler      *Scheduler
	Booker         *Booker
	TipManager     *TipManager
	Requester      *Requester
	MessageFactory *MessageFactory
	LedgerState    *LedgerState
	Utils          *Utils
	Options        *Options
	Events         *Events

	OpinionFormer            *OpinionFormer
	PayloadOpinionProvider   OpinionVoterProvider
	TimestampOpinionProvider OpinionProvider

	setupParserOnce sync.Once
}

// New is the constructor for the Tangle.
func New(options ...Option) (tangle *Tangle) {
	tangle = &Tangle{
		Options: buildOptions(options...),
		Events: &Events{
			MessageEligible: events.NewEvent(messageIDEventHandler),
			MessageInvalid:  events.NewEvent(messageIDEventHandler),
			Error:           events.NewEvent(events.ErrorCaller),
		},
	}

	tangle.Parser = NewParser()
	tangle.Storage = NewStorage(tangle)
	tangle.Solidifier = NewSolidifier(tangle)
	tangle.Scheduler = NewScheduler(tangle)
	tangle.LedgerState = NewLedgerState(tangle)
	tangle.Booker = NewBooker(tangle)
	tangle.Requester = NewRequester(tangle)
	tangle.TipManager = NewTipManager(tangle)
	tangle.MessageFactory = NewMessageFactory(tangle, tangle.TipManager)
<<<<<<< HEAD
=======
	tangle.LedgerState = NewLedgerState(tangle)
	tangle.Booker = NewBooker(tangle)
>>>>>>> 0e60c314
	tangle.Utils = NewUtils(tangle)

	tangle.PayloadOpinionProvider = NewFCoB(tangle.Options.Store, tangle)
	tangle.TimestampOpinionProvider = NewTimestampLikedByDefault(tangle)
	tangle.OpinionFormer = NewOpinionFormer(tangle, tangle.PayloadOpinionProvider, tangle.TimestampOpinionProvider)

	return
}

// Setup sets up the data flow by connecting the different components (by calling their corresponding Setup method).
func (t *Tangle) Setup() {
	t.Storage.Setup()
	t.Solidifier.Setup()
	t.Requester.Setup()
	t.TipManager.Setup()
<<<<<<< HEAD
	t.Scheduler.Setup()

=======
	t.OpinionFormer.Setup()
>>>>>>> 0e60c314
	t.MessageFactory.Events.Error.Attach(events.NewClosure(func(err error) {
		t.Events.Error.Trigger(xerrors.Errorf("error in MessageFactory: %w", err))
	}))
}

// ProcessGossipMessage is used to feed new Messages from the gossip layer into the Tangle.
func (t *Tangle) ProcessGossipMessage(messageBytes []byte, peer *peer.Peer) {
	t.setupParserOnce.Do(t.Parser.Setup)

	t.Parser.Parse(messageBytes, peer)
}

// Prune resets the database and deletes all stored objects (good for testing or "node resets").
func (t *Tangle) Prune() (err error) {
	return t.Storage.Prune()
}

// Shutdown marks the tangle as stopped, so it will not accept any new messages (waits for all backgroundTasks to finish).
func (t *Tangle) Shutdown() {
	t.MessageFactory.Shutdown()
<<<<<<< HEAD
=======
	t.OpinionFormer.Shutdown()
>>>>>>> 0e60c314
	t.Booker.Shutdown()
	t.LedgerState.Shutdown()
	t.Scheduler.Shutdown()
	t.Storage.Shutdown()
	t.Options.Store.Shutdown()
}

// endregion ///////////////////////////////////////////////////////////////////////////////////////////////////////////

// region Events ///////////////////////////////////////////////////////////////////////////////////////////////////////

// Events represents events happening in the Tangle.
type Events struct {
	// MessageInvalid is triggered when a Message is detected to be objectively invalid.
	MessageInvalid *events.Event

	// Fired when a message has been eligible.
	MessageEligible *events.Event

	// Error is triggered when the Tangle faces an error from which it can not recover.
	Error *events.Event
}

func messageIDEventHandler(handler interface{}, params ...interface{}) {
	handler.(func(MessageID))(params[0].(MessageID))
}

// endregion ///////////////////////////////////////////////////////////////////////////////////////////////////////////

// region Options //////////////////////////////////////////////////////////////////////////////////////////////////////

// Option represents the return type of optional parameters that can be handed into the constructor of the Tangle to
// configure its behavior.
type Option func(*Options)

// Options is a container for all configurable parameters of the Tangle.
type Options struct {
	Store    kvstore.KVStore
	Identity *identity.LocalIdentity
}

// buildOptions generates the Options object use by the Tangle.
func buildOptions(options ...Option) (builtOptions *Options) {
	builtOptions = &Options{
		Store:    mapdb.NewMapDB(),
		Identity: identity.GenerateLocalIdentity(),
	}

	for _, option := range options {
		option(builtOptions)
	}

	return
}

// Store is an Option for the Tangle that allows to specify which storage layer is supposed to be used to persist data.
func Store(store kvstore.KVStore) Option {
	return func(options *Options) {
		options.Store = store
	}
}

// Identity is an Option for the Tangle that allows to specify the node identity which is used to issue Messages.
func Identity(identity *identity.LocalIdentity) Option {
	return func(options *Options) {
		options.Identity = identity
	}
}

// endregion ///////////////////////////////////////////////////////////////////////////////////////////////////////////<|MERGE_RESOLUTION|>--- conflicted
+++ resolved
@@ -55,11 +55,6 @@
 	tangle.Requester = NewRequester(tangle)
 	tangle.TipManager = NewTipManager(tangle)
 	tangle.MessageFactory = NewMessageFactory(tangle, tangle.TipManager)
-<<<<<<< HEAD
-=======
-	tangle.LedgerState = NewLedgerState(tangle)
-	tangle.Booker = NewBooker(tangle)
->>>>>>> 0e60c314
 	tangle.Utils = NewUtils(tangle)
 
 	tangle.PayloadOpinionProvider = NewFCoB(tangle.Options.Store, tangle)
@@ -75,12 +70,8 @@
 	t.Solidifier.Setup()
 	t.Requester.Setup()
 	t.TipManager.Setup()
-<<<<<<< HEAD
 	t.Scheduler.Setup()
-
-=======
 	t.OpinionFormer.Setup()
->>>>>>> 0e60c314
 	t.MessageFactory.Events.Error.Attach(events.NewClosure(func(err error) {
 		t.Events.Error.Trigger(xerrors.Errorf("error in MessageFactory: %w", err))
 	}))
@@ -101,10 +92,7 @@
 // Shutdown marks the tangle as stopped, so it will not accept any new messages (waits for all backgroundTasks to finish).
 func (t *Tangle) Shutdown() {
 	t.MessageFactory.Shutdown()
-<<<<<<< HEAD
-=======
 	t.OpinionFormer.Shutdown()
->>>>>>> 0e60c314
 	t.Booker.Shutdown()
 	t.LedgerState.Shutdown()
 	t.Scheduler.Shutdown()
