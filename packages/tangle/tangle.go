--- conflicted
+++ resolved
@@ -332,12 +332,9 @@
 
 	// EpochIDToEndTime calculates the end time of the given epoch.
 	EpochIDToEndTime(epochID Epoch) time.Time
-<<<<<<< HEAD
 
 	// Shutdown shuts down the WeightProvider and persists its state.
 	Shutdown()
-=======
->>>>>>> 6950755b
 }
 
 // WeightProviderFromEpochsManager returns a WeightProvider from an epochs.Manager instance so that it can be used as a
