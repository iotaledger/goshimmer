package tangle

import (
	"strings"
	"sync"
	"time"

	"github.com/iotaledger/goshimmer/packages/database"

	"github.com/cockroachdb/errors"
	"github.com/iotaledger/hive.go/autopeering/peer"
	"github.com/iotaledger/hive.go/crypto/ed25519"
	"github.com/iotaledger/hive.go/events"
	"github.com/iotaledger/hive.go/identity"
	"github.com/iotaledger/hive.go/kvstore"
	"github.com/iotaledger/hive.go/kvstore/mapdb"
	"github.com/mr-tron/base58"

	"github.com/iotaledger/goshimmer/packages/ledgerstate"
	"github.com/iotaledger/goshimmer/packages/markers"
	"github.com/iotaledger/goshimmer/packages/tangle/payload"
)

const (
	// DefaultGenesisTime is the default time (Unix in seconds) of the genesis, i.e., the start of the epochs at 2021-03-19 9:00:00 UTC.
	DefaultGenesisTime int64 = 1616144400
	// DefaultSyncTimeWindow is the default sync time window.
	DefaultSyncTimeWindow = 2 * time.Minute
)

// region Tangle ///////////////////////////////////////////////////////////////////////////////////////////////////////

// Tangle is the central data structure of the IOTA protocol.
type Tangle struct {
	Options               *Options
	Parser                *Parser
	Storage               *Storage
	Solidifier            *Solidifier
	Scheduler             *Scheduler
	Orderer               *Orderer
	Booker                *Booker
	ApprovalWeightManager *ApprovalWeightManager
	TimeManager           *TimeManager
	ConsensusManager      *ConsensusManager
	TipManager            *TipManager
	Requester             *Requester
	MessageFactory        *MessageFactory
	LedgerState           *LedgerState
	Utils                 *Utils
	WeightProvider        WeightProvider
	Events                *Events

	setupParserOnce sync.Once
}

// New is the constructor for the Tangle.
func New(options ...Option) (tangle *Tangle) {
	tangle = &Tangle{
		Events: &Events{
			MessageEligible: events.NewEvent(MessageIDCaller),
			MessageInvalid:  events.NewEvent(MessageIDCaller),
			Error:           events.NewEvent(events.ErrorCaller),
		},
	}

	tangle.Configure(options...)

	tangle.Parser = NewParser()
	tangle.Storage = NewStorage(tangle)
	tangle.LedgerState = NewLedgerState(tangle)
	tangle.Solidifier = NewSolidifier(tangle)
	tangle.Scheduler = NewScheduler(tangle)
	tangle.Booker = NewBooker(tangle)
	tangle.ApprovalWeightManager = NewApprovalWeightManager(tangle)
	tangle.TimeManager = NewTimeManager(tangle)
	tangle.ConsensusManager = NewConsensusManager(tangle)
	tangle.Requester = NewRequester(tangle)
	tangle.TipManager = NewTipManager(tangle)
	tangle.MessageFactory = NewMessageFactory(tangle, tangle.TipManager)
	tangle.Utils = NewUtils(tangle)
	tangle.Orderer = NewOrderer(tangle)

	tangle.WeightProvider = tangle.Options.WeightProvider

	return
}

// Configure modifies the configuration of the Tangle.
func (t *Tangle) Configure(options ...Option) {
	if t.Options == nil {
		t.Options = &Options{
			Store:                        mapdb.NewMapDB(),
			Identity:                     identity.GenerateLocalIdentity(),
			IncreaseMarkersIndexCallback: increaseMarkersIndexCallbackStrategy,
		}
	}

	for _, option := range options {
		option(t.Options)
	}

	if t.Options.ConsensusMechanism != nil {
		t.Options.ConsensusMechanism.Init(t)
	}
}

// Setup sets up the data flow by connecting the different components (by calling their corresponding Setup method).
func (t *Tangle) Setup() {
	t.Storage.Setup()
	t.Solidifier.Setup()
	t.Requester.Setup()
	t.Scheduler.Setup()
	t.Orderer.Setup()
	t.Booker.Setup()
	t.ApprovalWeightManager.Setup()
	t.TimeManager.Setup()
	t.ConsensusManager.Setup()
	t.TipManager.Setup()

	// increase scheduler rate if the node is not synced at start
	if !t.Synced() {
		rate := t.Scheduler.Rate()
		rate -= rate / 2 // 50% increase
		t.Scheduler.SetRate(rate)
	}

	t.MessageFactory.Events.Error.Attach(events.NewClosure(func(err error) {
		t.Events.Error.Trigger(errors.Errorf("error in MessageFactory: %w", err))
	}))

	t.Booker.Events.Error.Attach(events.NewClosure(func(err error) {
		t.Events.Error.Trigger(errors.Errorf("error in Booker: %w", err))
	}))

<<<<<<< HEAD
	t.Scheduler.Events.Error.Attach(events.NewClosure(func(err error) {
		t.Events.Error.Trigger(errors.Errorf("error in Scheduler: %w", err))
=======
	// we are never using the FIFOScheduler when the node is started in a synced state
	t.fifoScheduling.SetTo(!t.Synced())

	// start the corresponding scheduler
	if t.fifoScheduling.IsSet() {
		t.FIFOScheduler.Start()
	} else {
		t.Scheduler.Start()
	}

	t.TimeManager.Start()

	// pass solid messages to the scheduler
	t.Solidifier.Events.MessageSolid.Attach(events.NewClosure(t.schedule))

	var switchSchedulerOnce sync.Once
	// switch the scheduler, the first time we get synced
	t.TimeManager.Events.SyncChanged.Attach(events.NewClosure(func(e *SyncChangedEvent) {
		// only switch, if we became synced and the FIFO scheduler is currently running
		if !e.Synced || !t.fifoScheduling.IsSet() {
			return
		}
		switchSchedulerOnce.Do(func() {
			// switching the scheduler takes some time, so we must not do it directly in the event func
			go func() {
				// delay the actual switch by the sync time windows, the SyncChange event will be triggered
				// at least this duration before the most recent messages have been solidified
				if timeutil.Sleep(t.Options.SyncTimeWindow, t.shutdownSignal) {
					t.fifoScheduling.SetTo(false) // stop adding new messages to the FIFO scheduler
					t.FIFOScheduler.Shutdown()    // schedule remaining messages
					t.Scheduler.Start()           // start the actual scheduler
				}
			}()
		})
>>>>>>> 8547f3bd
	}))
}

// ProcessGossipMessage is used to feed new Messages from the gossip layer into the Tangle.
func (t *Tangle) ProcessGossipMessage(messageBytes []byte, peer *peer.Peer) {
	t.setupParserOnce.Do(t.Parser.Setup)
	t.Parser.Parse(messageBytes, peer)
}

// IssuePayload allows to attach a payload (i.e. a Transaction) to the Tangle.
func (t *Tangle) IssuePayload(p payload.Payload, parentsCount ...int) (message *Message, err error) {
	if !t.Synced() {
		err = errors.Errorf("can't issue payload: %w", ErrNotSynced)
		return
	}

	if p.Type() == ledgerstate.TransactionType {
		var invalidInputs []string
		transaction := p.(*ledgerstate.Transaction)
		for _, input := range transaction.Essence().Inputs() {
			if input.Type() == ledgerstate.UTXOInputType {
				t.LedgerState.CachedOutputMetadata(input.(*ledgerstate.UTXOInput).ReferencedOutputID()).Consume(func(outputMetadata *ledgerstate.OutputMetadata) {
					t.LedgerState.BranchDAG.Branch(outputMetadata.BranchID()).Consume(func(branch ledgerstate.Branch) {
						if branch.InclusionState() == ledgerstate.Rejected || !branch.MonotonicallyLiked() {
							invalidInputs = append(invalidInputs, input.Base58())
						}
					})
				})
			}
		}
		if len(invalidInputs) > 0 {
			return nil, errors.Errorf("invalid inputs: %s: %w", strings.Join(invalidInputs, ","), ErrInvalidInputs)
		}
	}

	return t.MessageFactory.IssuePayload(p, parentsCount...)
}

// Synced returns a boolean value that indicates if the node is fully synced and the Tangle has solidified all messages
// until the genesis.
func (t *Tangle) Synced() (synced bool) {
	return t.TimeManager.Synced()
}

// Prune resets the database and deletes all stored objects (good for testing or "node resets").
func (t *Tangle) Prune() (err error) {
	return t.Storage.Prune()
}

// Shutdown marks the tangle as stopped, so it will not accept any new messages (waits for all backgroundTasks to finish).
func (t *Tangle) Shutdown() {
	t.MessageFactory.Shutdown()
	t.Scheduler.Shutdown()
	t.Orderer.Shutdown()
	t.Booker.Shutdown()
	t.ConsensusManager.Shutdown()
	t.ApprovalWeightManager.Shutdown()
	t.Storage.Shutdown()
	t.LedgerState.Shutdown()
	t.TimeManager.Shutdown()
	t.Options.Store.Shutdown()
	t.TipManager.Shutdown()

	if t.WeightProvider != nil {
		t.WeightProvider.Shutdown()
	}
}

// endregion ///////////////////////////////////////////////////////////////////////////////////////////////////////////

// region Events ///////////////////////////////////////////////////////////////////////////////////////////////////////

// Events represents events happening in the Tangle.
type Events struct {
	// MessageInvalid is triggered when a Message is detected to be objectively invalid.
	MessageInvalid *events.Event

	// Fired when a message has been eligible.
	MessageEligible *events.Event

	// Error is triggered when the Tangle faces an error from which it can not recover.
	Error *events.Event
}

// MessageIDCaller is the caller function for events that hand over a MessageID.
func MessageIDCaller(handler interface{}, params ...interface{}) {
	handler.(func(MessageID))(params[0].(MessageID))
}

// MessageCaller is the caller function for events that hand over a Message.
func MessageCaller(handler interface{}, params ...interface{}) {
	handler.(func(*Message))(params[0].(*Message))
}

// endregion ///////////////////////////////////////////////////////////////////////////////////////////////////////////

// region Options //////////////////////////////////////////////////////////////////////////////////////////////////////

// Option represents the return type of optional parameters that can be handed into the constructor of the Tangle to
// configure its behavior.
type Option func(*Options)

// Options is a container for all configurable parameters of the Tangle.
type Options struct {
	Store                        kvstore.KVStore
	Identity                     *identity.LocalIdentity
	IncreaseMarkersIndexCallback markers.IncreaseIndexCallback
	TangleWidth                  int
	ConsensusMechanism           ConsensusMechanism
	GenesisNode                  *ed25519.PublicKey
	SchedulerParams              SchedulerParams
	RateSetterParams             RateSetterParams
	WeightProvider               WeightProvider
	SyncTimeWindow               time.Duration
	StartSynced                  bool
	CacheTimeProvider            *database.CacheTimeProvider
}

// Store is an Option for the Tangle that allows to specify which storage layer is supposed to be used to persist data.
func Store(store kvstore.KVStore) Option {
	return func(options *Options) {
		options.Store = store
	}
}

// Identity is an Option for the Tangle that allows to specify the node identity which is used to issue Messages.
func Identity(identity *identity.LocalIdentity) Option {
	return func(options *Options) {
		options.Identity = identity
	}
}

// Consensus is an Option for the Tangle that allows to define the consensus mechanism that is used by the Tangle.
func Consensus(consensusMechanism ConsensusMechanism) Option {
	return func(options *Options) {
		options.ConsensusMechanism = consensusMechanism
	}
}

// IncreaseMarkersIndexCallback is an Option for the Tangle that allows to change the strategy how new Markers are
// assigned in the Tangle.
func IncreaseMarkersIndexCallback(callback markers.IncreaseIndexCallback) Option {
	return func(options *Options) {
		options.IncreaseMarkersIndexCallback = callback
	}
}

// Width is an Option for the Tangle that allows to change the strategy how Tips get removed.
func Width(width int) Option {
	return func(options *Options) {
		options.TangleWidth = width
	}
}

// GenesisNode is an Option for the Tangle that allows to set the GenesisNode, i.e., the node that is allowed to attach
// to the Genesis Message.
func GenesisNode(genesisNodeBase58 string) Option {
	var genesisPublicKey *ed25519.PublicKey
	pkBytes, _ := base58.Decode(genesisNodeBase58)
	pk, _, err := ed25519.PublicKeyFromBytes(pkBytes)
	if err == nil {
		genesisPublicKey = &pk
	}

	return func(options *Options) {
		options.GenesisNode = genesisPublicKey
	}
}

// SchedulerConfig is an Option for the Tangle that allows to set the scheduler.
func SchedulerConfig(config SchedulerParams) Option {
	return func(options *Options) {
		options.SchedulerParams = config
	}
}

// RateSetterConfig is an Option for the Tangle that allows to set the rate setter.
func RateSetterConfig(params RateSetterParams) Option {
	return func(options *Options) {
		options.RateSetterParams = params
	}
}

// ApprovalWeights is an Option for the Tangle that allows to define how the approval weights of Messages is determined.
func ApprovalWeights(weightProvider WeightProvider) Option {
	return func(options *Options) {
		options.WeightProvider = weightProvider
	}
}

// SyncTimeWindow is an Option for the Tangle that allows to define the time window in which the node will consider
// itself in sync.
func SyncTimeWindow(syncTimeWindow time.Duration) Option {
	return func(options *Options) {
		options.SyncTimeWindow = syncTimeWindow
	}
}

// StartSynced is an Option for the Tangle that allows to define if the node starts as synced.
func StartSynced(startSynced bool) Option {
	return func(options *Options) {
		options.StartSynced = startSynced
	}
}

// CacheTimeProvider is an Option for the Tangle that allows to override hard coded cache time.
func CacheTimeProvider(cacheTimeProvider *database.CacheTimeProvider) Option {
	return func(options *Options) {
		options.CacheTimeProvider = cacheTimeProvider
	}
}

// endregion ///////////////////////////////////////////////////////////////////////////////////////////////////////////

// region WeightProvider //////////////////////////////////////////////////////////////////////////////////////////////////////

// WeightProvider is an interface that allows the ApprovalWeightManager to determine approval weights of Messages
// in a flexible way, independently of a specific implementation.
type WeightProvider interface {
	// Update updates the underlying data structure and keeps track of active nodes.
	Update(t time.Time, nodeID identity.ID)

	// Weight returns the weight and total weight for the given message.
	Weight(message *Message) (weight, totalWeight float64)

	// WeightsOfRelevantSupporters returns all relevant weights.
	WeightsOfRelevantSupporters() (weights map[identity.ID]float64, totalWeight float64)

	// Shutdown shuts down the WeightProvider and persists its state.
	Shutdown()
}

// endregion ///////////////////////////////////////////////////////////////////////////////////////////////////////////<|MERGE_RESOLUTION|>--- conflicted
+++ resolved
@@ -132,45 +132,8 @@
 		t.Events.Error.Trigger(errors.Errorf("error in Booker: %w", err))
 	}))
 
-<<<<<<< HEAD
 	t.Scheduler.Events.Error.Attach(events.NewClosure(func(err error) {
 		t.Events.Error.Trigger(errors.Errorf("error in Scheduler: %w", err))
-=======
-	// we are never using the FIFOScheduler when the node is started in a synced state
-	t.fifoScheduling.SetTo(!t.Synced())
-
-	// start the corresponding scheduler
-	if t.fifoScheduling.IsSet() {
-		t.FIFOScheduler.Start()
-	} else {
-		t.Scheduler.Start()
-	}
-
-	t.TimeManager.Start()
-
-	// pass solid messages to the scheduler
-	t.Solidifier.Events.MessageSolid.Attach(events.NewClosure(t.schedule))
-
-	var switchSchedulerOnce sync.Once
-	// switch the scheduler, the first time we get synced
-	t.TimeManager.Events.SyncChanged.Attach(events.NewClosure(func(e *SyncChangedEvent) {
-		// only switch, if we became synced and the FIFO scheduler is currently running
-		if !e.Synced || !t.fifoScheduling.IsSet() {
-			return
-		}
-		switchSchedulerOnce.Do(func() {
-			// switching the scheduler takes some time, so we must not do it directly in the event func
-			go func() {
-				// delay the actual switch by the sync time windows, the SyncChange event will be triggered
-				// at least this duration before the most recent messages have been solidified
-				if timeutil.Sleep(t.Options.SyncTimeWindow, t.shutdownSignal) {
-					t.fifoScheduling.SetTo(false) // stop adding new messages to the FIFO scheduler
-					t.FIFOScheduler.Shutdown()    // schedule remaining messages
-					t.Scheduler.Start()           // start the actual scheduler
-				}
-			}()
-		})
->>>>>>> 8547f3bd
 	}))
 }
 
