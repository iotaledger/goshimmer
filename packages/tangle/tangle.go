--- conflicted
+++ resolved
@@ -3,11 +3,8 @@
 import (
 	"time"
 
-<<<<<<< HEAD
-=======
 	"github.com/iotaledger/hive.go/generics/event"
 	"github.com/iotaledger/hive.go/syncutils"
->>>>>>> 42f7cf97
 	"github.com/cockroachdb/errors"
 	"github.com/mr-tron/base58"
 	"github.com/iotaledger/hive.go/autopeering/peer"
@@ -71,19 +68,6 @@
 	Events() *ConfirmationEvents
 }
 
-<<<<<<< HEAD
-// ConfirmationEvents are events entailing confirmation.
-type ConfirmationEvents struct {
-	MessageConfirmed      *events.Event
-	BranchConfirmed       *events.Event
-	BranchRejected        *events.Event
-	TransactionConfirmed  *events.Event
-	TransactionGoFChanged *events.Event
-	BranchGoFChanged      *events.Event
-}
-
-=======
->>>>>>> 42f7cf97
 // New is the constructor for the Tangle.
 func New(options ...Option) (tangle *Tangle) {
 	tangle = &Tangle{
@@ -218,11 +202,7 @@
 	TimeSinceConfirmationThreshold time.Duration
 	StartSynced                    bool
 	CacheTimeProvider              *database.CacheTimeProvider
-<<<<<<< HEAD
-	LedgerState                    struct{ MergeBranches bool }
 	CommitmentFunc                 func() *EpochCommitment
-=======
->>>>>>> 42f7cf97
 }
 
 // Store is an Option for the Tangle that allows to specify which storage layer is supposed to be used to persist data.
