--- conflicted
+++ resolved
@@ -418,17 +418,10 @@
 			if _, err := blkID.FromBytes(blk.IDBytes()); err != nil {
 				panic("BlockID could not be parsed!")
 			}
-<<<<<<< HEAD
 			if s.skipBlock(msgID, msg) {
 				// if a block is confirmed, and issued some time ago OR is older than TSC threshold, don't schedule it and take the next one from the queue
 				// do we want to mark those messages somehow for debugging?
-				s.Events.MessageSkipped.Trigger(&MessageSkippedEvent{msgID})
-=======
-			if s.tangle.ConfirmationOracle.IsBlockConfirmed(blkID) && clock.Since(blk.IssuingTime()) > s.confirmedBlkThreshold {
-				// if a block is confirmed, and issued some time ago, don't schedule it and take the next one from the queue
-				// do we want to mark those blocks somehow for debugging?
-				s.Events.BlockSkipped.Trigger(&BlockSkippedEvent{blkID})
->>>>>>> 892af54e
+				s.Events.BlockSkipped.Trigger(&BlockSkippedEvent{msgID})
 				s.buffer.PopFront()
 				blk = q.Front()
 			} else {
@@ -483,9 +476,9 @@
 }
 
 // skipBlock returns true if block is confirmed and older than confirmedMsgThreshold OR block is older than TSC threshold
-func (s *Scheduler) skipBlock(msgID MessageID, msg schedulerutils.Element) bool {
-	return s.tangle.ConfirmationOracle.IsMessageConfirmed(msgID) && clock.Since(msg.IssuingTime()) > s.confirmedMsgThreshold ||
-		s.tangle.TimeManager.ATT().Add(-s.tangle.Options.TimeSinceConfirmationThreshold).After(msg.IssuingTime())
+func (s *Scheduler) skipBlock(blkID BlockID, blk schedulerutils.Element) bool {
+	return s.tangle.ConfirmationOracle.IsBlockConfirmed(blkID) && clock.Since(blk.IssuingTime()) > s.confirmedBlkThreshold ||
+		s.tangle.TimeManager.ATT().Add(-s.tangle.Options.TimeSinceConfirmationThreshold).After(blk.IssuingTime())
 }
 
 func (s *Scheduler) updateActiveNodesList(manaCache map[identity.ID]float64) {
