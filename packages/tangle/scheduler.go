--- conflicted
+++ resolved
@@ -176,8 +176,6 @@
 	return nodeQueueSizes
 }
 
-<<<<<<< HEAD
-=======
 // MaxBufferSize returns the max size of the buffer.
 func (s *Scheduler) MaxBufferSize() int {
 	s.mu.Lock()
@@ -185,7 +183,6 @@
 	return s.buffer.MaxSize()
 }
 
->>>>>>> 3effc3f6
 // BufferSize returns the size of the buffer.
 func (s *Scheduler) BufferSize() int {
 	s.mu.Lock()
@@ -207,14 +204,11 @@
 	return s.buffer.TotalMessagesCount()
 }
 
-<<<<<<< HEAD
-=======
 // AccessManaCache returns the object which caches access mana values.
 func (s *Scheduler) AccessManaCache() *schedulerutils.AccessManaCache {
 	return s.accessManaCache
 }
 
->>>>>>> 3effc3f6
 // Submit submits a message to be considered by the scheduler.
 // This transactions will be included in all the control metrics, but it will never be
 // scheduled until Ready(messageID) has been called.
