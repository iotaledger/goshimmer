--- conflicted
+++ resolved
@@ -307,27 +307,12 @@
 	rounds := math.MaxInt32
 	now := clock.SyncedTime()
 	for q := start; ; {
-<<<<<<< HEAD
-		nodeMana := s.accessManaCache.GetCachedMana(q.NodeID())
-		// clear the node from the queue, if its mana dropped below MinMana
-		if nodeMana < MinMana {
-			delete(s.deficits, q.NodeID())
-			s.buffer.RemoveNode(q.NodeID())
-			q = s.buffer.Current()
-			if q == start {
-				break
-			}
-			continue
-		}
-
-=======
->>>>>>> d849c4c5
 		msg := q.Front()
 		// a message can be scheduled, if it is ready, and its issuing time is not in the future
 		if msg != nil && !now.Before(msg.IssuingTime()) {
 			// compute how often the deficit needs to be incremented until the message can be scheduled
 			remainingDeficit := math.Dim(float64(msg.Size()), s.getDeficit(q.NodeID()))
-			nodeMana := getCachedMana(q.NodeID())
+			nodeMana := s.accessManaCache.GetCachedMana(q.NodeID())
 			// find the first node that will be allowed to schedule a message
 			if r := int(math.Ceil(remainingDeficit / nodeMana)); r < rounds {
 				rounds = r
