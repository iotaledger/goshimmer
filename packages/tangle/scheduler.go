--- conflicted
+++ resolved
@@ -126,15 +126,8 @@
 			return
 		}
 
-<<<<<<< HEAD
 		if err := s.Submit(messageID); err != nil {
-			if !errors.Is(err, schedulerutils.ErrBufferFull) &&
-				!errors.Is(err, schedulerutils.ErrInboxExceeded) &&
-				!errors.Is(err, schedulerutils.ErrInsufficientMana) {
-=======
-		if err := s.SubmitAndReady(messageID); err != nil {
 			if !errors.Is(err, schedulerutils.ErrInsufficientMana) {
->>>>>>> 2467d22a
 				s.Events.Error.Trigger(errors.Errorf("failed to submit to scheduler: %w", err))
 			}
 		}
