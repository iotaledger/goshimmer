package tangle

import (
	"fmt"
	"math"
	"sync"
	"time"

<<<<<<< HEAD
=======
	"github.com/iotaledger/goshimmer/packages/tangle/schedulerutils"

>>>>>>> f15d19ef
	"github.com/iotaledger/hive.go/events"
	"github.com/iotaledger/hive.go/identity"
	"github.com/iotaledger/hive.go/workerpool"
	"go.uber.org/atomic"
	"golang.org/x/xerrors"

	"github.com/iotaledger/goshimmer/packages/tangle/schedulerutils"
)

const (
	// MaxDeficit is the maximum deficit, i.e. max bytes that can be scheduled without waiting; >= maxMessageSize
	MaxDeficit = MaxMessageSize
)

// ErrNotRunning is returned when a message is submitted when the scheduler has not been started
var ErrNotRunning = xerrors.New("scheduler is not running")

var (
	submitWorkerCount     = 4
	submitWorkerQueueSize = 250
	submitWorkerPool      *workerpool.WorkerPool
)

// AccessManaRetrieveFunc is a function type to retrieve access mana (e.g. via the mana plugin)
type AccessManaRetrieveFunc func(nodeID identity.ID) float64

// TotalAccessManaRetrieveFunc is a function type to retrieve the total access mana (e.g. via the mana plugin)
type TotalAccessManaRetrieveFunc func() float64

// SchedulerParams defines the scheduler config parameters.
type SchedulerParams struct {
	Rate                        time.Duration
	MaxQueueWeight              *float64
	AccessManaRetrieveFunc      func(identity.ID) float64
	TotalAccessManaRetrieveFunc func() float64
}

// Scheduler is a Tangle component that takes care of scheduling the messages that shall be booked.
type Scheduler struct {
	Events           *SchedulerEvents
	tangle           *Tangle
	self             identity.ID
	mu               sync.Mutex
	buffer           *schedulerutils.BufferQueue
	deficits         map[identity.ID]float64
	onMessageSolid   *events.Closure
	onMessageInvalid *events.Closure
	running          atomic.Bool
	wg               sync.WaitGroup
	ticker           *time.Ticker
}

// NewScheduler returns a new Scheduler.
func NewScheduler(tangle *Tangle) *Scheduler {
	if tangle.Options.SchedulerParams.AccessManaRetrieveFunc == nil || tangle.Options.SchedulerParams.TotalAccessManaRetrieveFunc == nil {
		panic("scheduler: the option AccessManaRetriever and TotalAccessManaRetriever must be defined so that AccessMana can be determined in scheduler")
	}
	if tangle.Options.SchedulerParams.MaxQueueWeight != nil {
		schedulerutils.MaxQueueWeight = *tangle.Options.SchedulerParams.MaxQueueWeight
	}

	scheduler := &Scheduler{
		Events: &SchedulerEvents{
			MessageScheduled: events.NewEvent(MessageIDCaller),
			MessageDiscarded: events.NewEvent(MessageIDCaller),
			NodeBlacklisted:  events.NewEvent(NodeIDCaller),
		},
		self:     tangle.Options.Identity.ID(),
		tangle:   tangle,
		buffer:   schedulerutils.NewBufferQueue(),
		deficits: make(map[identity.ID]float64),
	}
	scheduler.onMessageSolid = events.NewClosure(scheduler.onMessageSolidHandler)
	scheduler.onMessageInvalid = events.NewClosure(scheduler.onMessageInvalidHandler)

	submitWorkerPool = workerpool.New(func(task workerpool.Task) {
		scheduler.SubmitAndReadyMessage(task.Param(0).(MessageID))
		task.Return(nil)
	}, workerpool.WorkerCount(submitWorkerCount), workerpool.QueueSize(submitWorkerQueueSize))

	return scheduler
}

func (s *Scheduler) onMessageSolidHandler(messageID MessageID) {
<<<<<<< HEAD
	fmt.Println("message solid: SCH: ", messageID.Base58())
	// submit the message to the scheduler and marks it ready right away
	err := s.Submit(messageID)
	if err != nil {
		s.tangle.Events.Error.Trigger(xerrors.Errorf("failed to submit: %w", err))
		return
	}
	fmt.Println("message submitted: SCH: ", messageID.Base58())
	err = s.Ready(messageID)
	if err != nil {
		s.tangle.Events.Error.Trigger(xerrors.Errorf("failed to ready: %w", err))
		return
	}
	fmt.Println("message ready: SCH: ", messageID.Base58())
=======
	submitWorkerPool.TrySubmit(messageID)
>>>>>>> f15d19ef
}

func (s *Scheduler) onMessageInvalidHandler(messageID MessageID) {
	// unsubmit the message
	err := s.Unsubmit(messageID)
	s.tangle.Events.Error.Trigger(xerrors.Errorf("failed to unsubmit: %w", err))
}

// Start starts the scheduler.
func (s *Scheduler) Start() {
	// create the ticker here to assure that SetRate never hits an uninitialized ticker
	s.ticker = time.NewTicker(s.tangle.Options.SchedulerParams.Rate)
	// start the main loop
	s.wg.Add(1)
	go s.mainLoop()

	// start schedule queued messages
	fmt.Println("start workerpool queued size: ", submitWorkerPool.GetPendingQueueSize())
	submitWorkerPool.Start()

	s.running.Store(true)
}

// Shutdown shuts down the Scheduler.
// Shutdown blocks until the scheduler has been shutdown successfully.
func (s *Scheduler) Shutdown() {
	s.running.Store(false)
	s.wg.Wait()
	submitWorkerPool.Stop()
}

// Detach detaches the scheduler from the tangle events.
func (s *Scheduler) Detach() {
	s.tangle.Solidifier.Events.MessageSolid.Detach(s.onMessageSolid)
	s.tangle.Events.MessageInvalid.Detach(s.onMessageInvalid)
}

// Setup sets up the behavior of the component by making it attach to the relevant events of the other components.
func (s *Scheduler) Setup() {
	s.tangle.Solidifier.Events.MessageSolid.Attach(s.onMessageSolid)
	s.tangle.Events.MessageInvalid.Attach(s.onMessageInvalid)
}

// SubmitAndReadyMessage submits the message to the scheduler and makes it ready when it's parents are booked.
func (s *Scheduler) SubmitAndReadyMessage(messageID MessageID) {
	// submit the message to the scheduler and marks it ready right away
	err := s.Submit(messageID)
	if err != nil {
		s.tangle.Events.Error.Trigger(xerrors.Errorf("failed to submit: %w", err))
		return
	}
	err = s.Ready(messageID)
	if err != nil {
		s.tangle.Events.Error.Trigger(xerrors.Errorf("failed to ready: %w", err))
		return
	}
}

// SetRate sets the rate of the scheduler.
func (s *Scheduler) SetRate(rate time.Duration) {
	s.tangle.Options.SchedulerParams.Rate = rate
	// only update the ticker when the scheduler is running
	if s.running.Load() {
		s.ticker.Reset(rate)
	}
}

// Submit submits a message to be considered by the scheduler.
// This transactions will be included in all the control metrics, but it will never be
// scheduled until Ready(messageID) has been called.
func (s *Scheduler) Submit(messageID MessageID, force ...bool) (err error) {
	if !s.running.Load() && (len(force) == 0 || !force[0]) {
		return ErrNotRunning
	}

	if !s.tangle.Storage.Message(messageID).Consume(func(message *Message) {
		s.mu.Lock()
		defer s.mu.Unlock()

		nodeID := identity.NewID(message.IssuerPublicKey())
		// get the current access mana inside the lock
		mana := s.tangle.Options.SchedulerParams.AccessManaRetrieveFunc(nodeID)
		if mana <= 0 {
			err = schedulerutils.ErrInvalidMana
			s.Events.MessageDiscarded.Trigger(messageID)
			return
		}

		err = s.buffer.Submit(message, mana)
		if err != nil {
			s.Events.MessageDiscarded.Trigger(messageID)
		}
		if xerrors.Is(err, schedulerutils.ErrInboxExceeded) {
			s.Events.NodeBlacklisted.Trigger(nodeID)
		}
	}) {
		err = xerrors.Errorf("failed to get message '%x' from storage", messageID)
	}
	return err
}

// Unsubmit removes a message from the submitted messages.
// If that message is already marked as ready, Unsubmit has no effect.
func (s *Scheduler) Unsubmit(messageID MessageID) (err error) {
	if !s.tangle.Storage.Message(messageID).Consume(func(message *Message) {
		s.mu.Lock()
		defer s.mu.Unlock()
		s.buffer.Unsubmit(message)
	}) {
		err = xerrors.Errorf("failed to get message '%x' from storage", messageID)
	}
	return err
}

// Ready marks a previously submitted message as ready to be scheduled.
// If Ready is called without a previous Submit, it has no effect.
func (s *Scheduler) Ready(messageID MessageID) (err error) {
	if !s.tangle.Storage.Message(messageID).Consume(func(message *Message) {
		s.mu.Lock()
		defer s.mu.Unlock()
		s.buffer.Ready(message)
	}) {
		err = xerrors.Errorf("failed to get message '%x' from storage", messageID)
	}
	return err
}

func (s *Scheduler) parentsBooked(messageID MessageID) (parentsBooked bool) {
	s.tangle.Storage.Message(messageID).Consume(func(message *Message) {
		parentsBooked = true
		message.ForEachParent(func(parent Parent) {
			if !parentsBooked || parent.ID == EmptyMessageID {
				return
			}

			if !s.tangle.Storage.MessageMetadata(parent.ID).Consume(func(messageMetadata *MessageMetadata) {
				parentsBooked = parentsBooked && messageMetadata.IsBooked()
			}) {
				parentsBooked = false
			}
		})
	})

	return
}

func (s *Scheduler) schedule() *Message {
	if !s.running.Load() {
		fmt.Println("after shutdown: in scheduler")
	}
	s.mu.Lock()
	defer s.mu.Unlock()

	// no messages submitted
	if s.buffer.Size() == 0 {
		return nil
	}

	eligibleNode := false
	start := s.buffer.Current()
	now := time.Now()
	for q := start; ; {
<<<<<<< HEAD
		f := q.Front() // check whether the front of the queue can be scheduled
		if f != nil {
			fmt.Println("q node: ", q.NodeID().String(), " = ", s.getDeficit(q.NodeID()), " - required: ", float64(len(f.Bytes())), " message: ", f.(*Message).ID())
		}
		if f != nil && s.getDeficit(q.NodeID()) >= float64(len(f.Bytes())) && !now.Before(f.IssuingTime()) {
=======
		msg := q.Front()
		// a message can be scheduled, if it is ready and its issuing time is not in the future
		valid := msg != nil && !now.Before(msg.IssuingTime())
		// if the current node has enough deficit and the first message in its outbox is valid, we are done
		if valid && s.getDeficit(q.NodeID()) >= float64(len(msg.Bytes())) {
>>>>>>> f15d19ef
			break
		}
		// otherwise increase its deficit
		mana := s.tangle.Options.SchedulerParams.AccessManaRetrieveFunc(q.NodeID())
		// TODO: introduce positive amount of mana as minimum threshold
		if mana > 0 {
			s.updateDeficit(q.NodeID(), mana)
			if valid {
				eligibleNode = true
			}
		}

		// progress tho the next node that has ready messages
		q = s.buffer.Next()
		// if we reached the first node again without seeing any eligible nodes, break to prevent infinite loops
		if !eligibleNode && q == start {
			// TODO: this eligibility check is not in the spec and should be added
			return nil
		}
	}

	// if the parents are not booked yet, do not schedule the message
	// TODO: eventually this should be handled outside the scheduler by only calling Ready() when the parents are booked
	if !s.parentsBooked(s.buffer.Current().Front().(*Message).ID()) {
		fmt.Println("not parents booked -- nodeID", s.buffer.Current().NodeID().String(), " -- message: ", s.buffer.Current().Front().(*Message).ID())
		cachedMessage := s.tangle.Storage.Message(s.buffer.Current().Front().(*Message).ID())
		if cachedMessage.Exists() {
			message := cachedMessage.Unwrap()
			cachedMessage.Release()
			message.ForEachParent(func(parent Parent) {
				fmt.Println("solidifying parent: ", parent.ID.Base58())
				s.tangle.Solidifier.Solidify(parent.ID)
				if err := s.Submit(parent.ID, true); err == nil {
					_ = s.Ready(parent.ID)
				}
			})
		}
		return nil
	}
	// remove the message from the buffer and adjust node's deficit
	msg := s.buffer.PopFront()
	nodeID := identity.NewID(msg.IssuerPublicKey())
	s.updateDeficit(nodeID, -float64(len(msg.Bytes())))

	return msg.(*Message)
}

// mainLoop periodically triggers the scheduling of ready messages.
func (s *Scheduler) mainLoop() {
	defer s.wg.Done()
	defer s.ticker.Stop()

	for {
		select {
		// every rate time units
		case <-s.ticker.C:
			if !s.running.Load() {
				fmt.Println("after shutdown tick")
			}
			// TODO: pause the ticker, if there are no ready messages
			if msg := s.schedule(); msg != nil {
				fmt.Println("message scheduled. SCH: ", msg.ID().Base58())
				s.Events.MessageScheduled.Trigger(msg.ID())
			}
			if !s.running.Load() && s.buffer.Size() == 0 {
				return
			}
		}
	}
}

func (s *Scheduler) getDeficit(nodeID identity.ID) float64 {
	return s.deficits[nodeID]
}

func (s *Scheduler) updateDeficit(nodeID identity.ID, d float64) {
	deficit := s.deficits[nodeID] + d
	if deficit < 0 {
		// this will never happen and is just here for debugging purposes
		panic("scheduler: deficit is less than 0")
	}
	s.deficits[nodeID] = math.Min(deficit, MaxDeficit)
}

// NodeQueueSize returns the size of the nodeIDs queue.
func (s *Scheduler) NodeQueueSize(nodeID identity.ID) uint {
	return s.buffer.NodeQueue(nodeID).Size()
}

// region SchedulerEvents /////////////////////////////////////////////////////////////////////////////////////////////

// SchedulerEvents represents events happening in the Scheduler.
type SchedulerEvents struct {
	// MessageScheduled is triggered when a message is ready to be scheduled.
	MessageScheduled *events.Event
	MessageDiscarded *events.Event
	NodeBlacklisted  *events.Event
}

// NodeIDCaller is the caller function for events that hand over a NodeID.
func NodeIDCaller(handler interface{}, params ...interface{}) {
	handler.(func(identity.ID))(params[0].(identity.ID))
}

// endregion ///////////////////////////////////////////////////////////////////////////////////////////////////////////<|MERGE_RESOLUTION|>--- conflicted
+++ resolved
@@ -6,18 +6,13 @@
 	"sync"
 	"time"
 
-<<<<<<< HEAD
-=======
 	"github.com/iotaledger/goshimmer/packages/tangle/schedulerutils"
 
->>>>>>> f15d19ef
 	"github.com/iotaledger/hive.go/events"
 	"github.com/iotaledger/hive.go/identity"
 	"github.com/iotaledger/hive.go/workerpool"
 	"go.uber.org/atomic"
 	"golang.org/x/xerrors"
-
-	"github.com/iotaledger/goshimmer/packages/tangle/schedulerutils"
 )
 
 const (
@@ -95,24 +90,7 @@
 }
 
 func (s *Scheduler) onMessageSolidHandler(messageID MessageID) {
-<<<<<<< HEAD
-	fmt.Println("message solid: SCH: ", messageID.Base58())
-	// submit the message to the scheduler and marks it ready right away
-	err := s.Submit(messageID)
-	if err != nil {
-		s.tangle.Events.Error.Trigger(xerrors.Errorf("failed to submit: %w", err))
-		return
-	}
-	fmt.Println("message submitted: SCH: ", messageID.Base58())
-	err = s.Ready(messageID)
-	if err != nil {
-		s.tangle.Events.Error.Trigger(xerrors.Errorf("failed to ready: %w", err))
-		return
-	}
-	fmt.Println("message ready: SCH: ", messageID.Base58())
-=======
 	submitWorkerPool.TrySubmit(messageID)
->>>>>>> f15d19ef
 }
 
 func (s *Scheduler) onMessageInvalidHandler(messageID MessageID) {
@@ -275,19 +253,11 @@
 	start := s.buffer.Current()
 	now := time.Now()
 	for q := start; ; {
-<<<<<<< HEAD
-		f := q.Front() // check whether the front of the queue can be scheduled
-		if f != nil {
-			fmt.Println("q node: ", q.NodeID().String(), " = ", s.getDeficit(q.NodeID()), " - required: ", float64(len(f.Bytes())), " message: ", f.(*Message).ID())
-		}
-		if f != nil && s.getDeficit(q.NodeID()) >= float64(len(f.Bytes())) && !now.Before(f.IssuingTime()) {
-=======
 		msg := q.Front()
 		// a message can be scheduled, if it is ready and its issuing time is not in the future
 		valid := msg != nil && !now.Before(msg.IssuingTime())
 		// if the current node has enough deficit and the first message in its outbox is valid, we are done
 		if valid && s.getDeficit(q.NodeID()) >= float64(len(msg.Bytes())) {
->>>>>>> f15d19ef
 			break
 		}
 		// otherwise increase its deficit
