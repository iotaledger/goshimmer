--- conflicted
+++ resolved
@@ -480,27 +480,6 @@
 // DBStats returns the number of solid messages and total number of messages in the database (messageMetadataStorage,
 // that should contain the messages as messageStorage), the number of messages in missingMessageStorage, furthermore
 // the average time it takes to solidify messages.
-<<<<<<< HEAD
-// TODO: simplify
-func (s *Storage) DBStats() (storedCount, solidCount, bookedCount, scheduledCount int, sumSolidificationReceivedTime, sumBookedReceivedTime, sumSchedulerReceivedTime, sumSchedulerBookedTime time.Duration, missingMessageCount int) {
-	s.messageMetadataStorage.ForEach(func(key []byte, cachedObject objectstorage.CachedObject) bool {
-		cachedObject.Consume(func(object objectstorage.StorableObject) {
-			msgMetaData := object.(*MessageMetadata)
-			storedCount++
-			received := msgMetaData.ReceivedTime()
-			if msgMetaData.IsSolid() {
-				solidCount++
-				sumSolidificationReceivedTime += msgMetaData.solidificationTime.Sub(received)
-			}
-			if msgMetaData.IsBooked() {
-				bookedCount++
-				sumBookedReceivedTime += msgMetaData.bookedTime.Sub(received)
-			}
-			if msgMetaData.Scheduled() {
-				scheduledCount++
-				sumSchedulerReceivedTime += msgMetaData.scheduledTime.Sub(received)
-				sumSchedulerBookedTime += msgMetaData.scheduledTime.Sub(msgMetaData.bookedTime)
-=======
 func (s *Storage) DBStats() (res DBStatsResult) {
 	s.messageMetadataStorage.ForEach(func(key []byte, cachedObject objectstorage.CachedObject) bool {
 		cachedObject.Consume(func(object objectstorage.StorableObject) {
@@ -519,7 +498,6 @@
 				res.ScheduledCount++
 				res.SumSchedulerReceivedTime += msgMetaData.scheduledTime.Sub(received)
 				res.SumSchedulerBookedTime += msgMetaData.scheduledTime.Sub(msgMetaData.bookedTime)
->>>>>>> 262d34a2
 			}
 		})
 		return true
