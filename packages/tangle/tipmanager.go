--- conflicted
+++ resolved
@@ -186,9 +186,6 @@
 	}
 
 	// a tip loses its tip status if it is referenced by another message
-<<<<<<< HEAD
-	message.ForEachParentByType(StrongParentType, func(parentMessageID MessageID) bool {
-=======
 	t.removeStrongParents(message)
 }
 
@@ -218,8 +215,7 @@
 }
 
 func (t *TipManager) removeStrongParents(message *Message) {
-	message.ForEachParentByType(StrongParentType, func(parentMessageID MessageID) {
->>>>>>> 7d473b95
+	message.ForEachParentByType(StrongParentType, func(parentMessageID MessageID) bool {
 		if _, deleted := t.tips.Delete(parentMessageID); deleted {
 			t.Events.TipRemoved.Trigger(&TipEvent{
 				MessageID: parentMessageID,
