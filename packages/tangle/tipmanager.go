--- conflicted
+++ resolved
@@ -1,6 +1,7 @@
 package tangle
 
 import (
+	"fmt"
 	"sync"
 	"time"
 
@@ -315,11 +316,7 @@
 		transaction := p.(*ledgerstate.Transaction)
 
 		tries := 5
-<<<<<<< HEAD
-		for !t.tangle.Utils.AllTransactionsApprovedByMessages(transaction.ReferencedTransactionIDs(), parents...) || len(parents) == 0 {
-=======
-		for !t.tangle.Utils.AllTransactionsApprovedByMessages(transaction.ReferencedTransactionIDs(), parents) {
->>>>>>> e5997eb0
+		for !t.tangle.Utils.AllTransactionsApprovedByMessages(transaction.ReferencedTransactionIDs(), parents) || len(parents) == 0 {
 			if tries == 0 {
 				err = errors.Errorf("not able to make sure that all inputs are in the past cone of selected tips and parents have correct time-since-confirmation")
 				return nil, err
@@ -480,7 +477,7 @@
 		}
 
 		// walk through strong parents' past cones
-		for _, parentID := range message.ParentsByType(StrongParentType) {
+		for parentID := range message.ParentsByType(StrongParentType) {
 			messageWalker.Push(parentID)
 		}
 	})
@@ -550,16 +547,8 @@
 					t.tangle.Storage.Message(attachmentMessageID).Consume(func(message *Message) {
 						// check if message is too old
 						timeDifference := clock.SyncedTime().Sub(message.IssuingTime())
-<<<<<<< HEAD
 						if timeDifference <= maxParentsTimeDifference && t.isPastConeTimestampCorrect(attachmentMessageID) {
-							if _, ok := parentsMap[attachmentMessageID]; !ok {
-								parentsMap[attachmentMessageID] = types.Void
-								parents = append(parents, attachmentMessageID)
-							}
-=======
-						if timeDifference <= maxParentsTimeDifference {
 							parents.Add(attachmentMessageID)
->>>>>>> e5997eb0
 							added = true
 						}
 					})
@@ -587,34 +576,20 @@
 	}
 
 	tips := t.tips.RandomUniqueEntries(count)
-<<<<<<< HEAD
 
 	// only add genesis if no tips are available and not previously referenced (in case of a transaction),
 	// or selected ones had incorrect time-since-confirmation
 	if len(parents) == 0 && len(tips) == 0 {
-		parents = append(parents, EmptyMessageID)
-=======
-	// count is invalid or there are no tips
-	if len(tips) == 0 {
-		// only add genesis if no tip was found and not previously referenced (in case of a transaction)
-		if len(parents) == 0 {
-			parents.Add(EmptyMessageID)
-		}
-		return
->>>>>>> e5997eb0
+		parents.Add(EmptyMessageID)
 	}
 
 	// at least one tip is returned
 	for _, tip := range tips {
 		messageID := tip.(MessageID)
-<<<<<<< HEAD
-		if _, ok := parentsMap[messageID]; !ok && t.isPastConeTimestampCorrect(messageID) {
-			parentsMap[messageID] = types.Void
-			parents = append(parents, messageID)
-		}
-=======
-		parents.Add(messageID)
->>>>>>> e5997eb0
+		if !parents.Contains(messageID) && t.isPastConeTimestampCorrect(messageID) {
+			parents.Add(messageID)
+		}
+
 	}
 
 	return
