package tangle

import (
	"fmt"
	"sync"
	"time"

	"github.com/cockroachdb/errors"
	"github.com/iotaledger/hive.go/events"
	"github.com/iotaledger/hive.go/generics/randommap"
	"github.com/iotaledger/hive.go/generics/walker"
	"github.com/iotaledger/hive.go/timedexecutor"
	"github.com/iotaledger/hive.go/timedqueue"

	"github.com/iotaledger/goshimmer/packages/clock"
	"github.com/iotaledger/goshimmer/packages/ledgerstate"
	"github.com/iotaledger/goshimmer/packages/markers"
	"github.com/iotaledger/goshimmer/packages/tangle/payload"
)

// region TimedTaskExecutor ////////////////////////////////////////////////////////////////////////////////////////////

// TimedTaskExecutor is a TimedExecutor that internally manages the scheduled callbacks as tasks with a unique
// identifier. It allows to replace existing scheduled tasks and cancel them using the same identifier.
type TimedTaskExecutor struct {
	*timedexecutor.TimedExecutor
	queuedElements      map[interface{}]*timedqueue.QueueElement
	queuedElementsMutex sync.Mutex
}

// NewTimedTaskExecutor is the constructor of the TimedTaskExecutor.
func NewTimedTaskExecutor(workerCount int) *TimedTaskExecutor {
	return &TimedTaskExecutor{
		TimedExecutor:  timedexecutor.New(workerCount),
		queuedElements: make(map[interface{}]*timedqueue.QueueElement),
	}
}

// ExecuteAfter executes the given function after the given delay.
func (t *TimedTaskExecutor) ExecuteAfter(identifier interface{}, callback func(), delay time.Duration) *timedexecutor.ScheduledTask {
	t.queuedElementsMutex.Lock()
	defer t.queuedElementsMutex.Unlock()

	queuedElement, queuedElementExists := t.queuedElements[identifier]
	if queuedElementExists {
		queuedElement.Cancel()
	}

	t.queuedElements[identifier] = t.TimedExecutor.ExecuteAfter(func() {
		callback()

		t.queuedElementsMutex.Lock()
		defer t.queuedElementsMutex.Unlock()

		delete(t.queuedElements, identifier)
	}, delay)

	return t.queuedElements[identifier]
}

// ExecuteAt executes the given function at the given time.
func (t *TimedTaskExecutor) ExecuteAt(identifier interface{}, callback func(), executionTime time.Time) *timedexecutor.ScheduledTask {
	t.queuedElementsMutex.Lock()
	defer t.queuedElementsMutex.Unlock()

	queuedElement, queuedElementExists := t.queuedElements[identifier]
	if queuedElementExists {
		queuedElement.Cancel()
	}

	t.queuedElements[identifier] = t.TimedExecutor.ExecuteAt(func() {
		callback()

		t.queuedElementsMutex.Lock()
		defer t.queuedElementsMutex.Unlock()

		delete(t.queuedElements, identifier)
	}, executionTime)

	return t.queuedElements[identifier]
}

// Cancel cancels a queued task.
func (t *TimedTaskExecutor) Cancel(identifier interface{}) (canceled bool) {
	t.queuedElementsMutex.Lock()
	defer t.queuedElementsMutex.Unlock()

	queuedElement, queuedElementExists := t.queuedElements[identifier]
	if !queuedElementExists {
		return
	}

	queuedElement.Cancel()
	delete(t.queuedElements, identifier)

	return true
}

// endregion ///////////////////////////////////////////////////////////////////////////////////////////////////////////

// region TipManager ///////////////////////////////////////////////////////////////////////////////////////////////////

const tipLifeGracePeriod = maxParentsTimeDifference - 1*time.Minute

// TipManager manages a map of tips and emits events for their removal and addition.
type TipManager struct {
	tangle               *Tangle
	tips                 *randommap.RandomMap[MessageID, MessageID]
	tipsCleaner          *TimedTaskExecutor
	tipsBranchCount      map[ledgerstate.BranchID]uint
	tipsBranchCountMutex sync.RWMutex
	Events               *TipManagerEvents
}

// NewTipManager creates a new tip-selector.
func NewTipManager(tangle *Tangle, tips ...MessageID) *TipManager {
	tipSelector := &TipManager{
		tangle:          tangle,
		tips:            randommap.New[MessageID, MessageID](),
		tipsCleaner:     NewTimedTaskExecutor(1),
		tipsBranchCount: make(map[ledgerstate.BranchID]uint),
		Events: &TipManagerEvents{
			TipAdded:   events.NewEvent(tipEventHandler),
			TipRemoved: events.NewEvent(tipEventHandler),
		},
	}

	if tips != nil {
		tipSelector.set(tips...)
	}

	return tipSelector
}

// Setup sets up the behavior of the component by making it attach to the relevant events of other components.
func (t *TipManager) Setup() {
	t.tangle.Dispatcher.Events.MessageDispatched.Attach(events.NewClosure(func(messageID MessageID) {
		t.tangle.Storage.Message(messageID).Consume(t.AddTip)
	}))

	t.Events.TipRemoved.Attach(events.NewClosure(func(tipEvent *TipEvent) {
		t.tipsCleaner.Cancel(tipEvent.MessageID)
	}))

	t.tangle.ConfirmationOracle.Events().BranchConfirmed.Attach(events.NewClosure(t.deleteConfirmedBranchCount))

	t.tangle.ConfirmationOracle.Events().MessageConfirmed.Attach(events.NewClosure(func(messageID MessageID) {
		t.tangle.Storage.Message(messageID).Consume(t.removeStrongParents)
	}))

	t.tangle.MessageFactory.Events.MessageReferenceImpossible.Attach(events.NewClosure(func(messageID MessageID) {
		t.tangle.Storage.Message(messageID).Consume(t.reAddParents)
	}))
}

// set adds the given messageIDs as tips.
func (t *TipManager) set(tips ...MessageID) {
	for _, messageID := range tips {
		t.tips.Set(messageID, messageID)
	}
}

// AddTip adds the message to the tip pool if its issuing time is within the tipLifeGracePeriod.
// Parents of a message that are currently tip lose the tip status and are removed.
func (t *TipManager) AddTip(message *Message) {
	messageID := message.ID()

	if clock.Since(message.IssuingTime()) > tipLifeGracePeriod {
		return
	}

	// Check if any approvers that are confirmed or scheduled and return if true, to guarantee that the parents are not added to the tipset after its approvers.
	if t.checkApprovers(messageID) {
		return
	}

	t.addTip(message)

	// skip removing tips if TangleWidth is enabled
	if t.TipCount() <= t.tangle.Options.TangleWidth {
		return
	}

	// a tip loses its tip status if it is referenced by another message
	t.removeStrongParents(message)
}

// reAddParents removes the given message from the tips and adds all its parents back to the tips.
func (t *TipManager) reAddParents(message *Message) {
	msgID := message.ID()
	t.deleteTip(msgID)

	message.ForEachParentByType(StrongParentType, func(parentMessageID MessageID) bool {
		t.tangle.Storage.Message(parentMessageID).Consume(func(parentMessage *Message) {
			if clock.Since(message.IssuingTime()) > tipLifeGracePeriod {
				return
			}

			t.addTip(parentMessage)
		})
		return true
	})
}

func (t *TipManager) addTip(message *Message) {
	messageID := message.ID()
	if t.tips.Set(messageID, messageID) {
		t.increaseTipBranchesCount(messageID)
		t.Events.TipAdded.Trigger(&TipEvent{
			MessageID: messageID,
		})

		t.tipsCleaner.ExecuteAt(messageID, func() {
			t.deleteTip(messageID)
		}, message.IssuingTime().Add(tipLifeGracePeriod))
	}
}

func (t *TipManager) deleteTip(msgID MessageID) (deleted bool) {
	if _, deleted = t.tips.Delete(msgID); deleted {
		t.decreaseTipBranchesCount(msgID)
		t.Events.TipRemoved.Trigger(&TipEvent{
			MessageID: msgID,
		})
	}
	return
}

// checkApprovers returns true if the message has any confirmed or scheduled approver.
func (t *TipManager) checkApprovers(messageID MessageID) bool {
	approverScheduledConfirmed := false
	t.tangle.Storage.Approvers(messageID).Consume(func(approver *Approver) {
		if approverScheduledConfirmed {
			return
		}

		approverScheduledConfirmed = t.tangle.ConfirmationOracle.IsMessageConfirmed(approver.ApproverMessageID())
		if !approverScheduledConfirmed {
			t.tangle.Storage.MessageMetadata(approver.ApproverMessageID()).Consume(func(messageMetadata *MessageMetadata) {
				approverScheduledConfirmed = messageMetadata.Scheduled()
			})
		}
	})
	return approverScheduledConfirmed
}

func (t *TipManager) increaseTipBranchesCount(messageID MessageID) {
	messageBranchIDs, err := t.tangle.Booker.MessageBranchIDs(messageID)
	if err != nil {
		panic("could not determine BranchIDs of tip.")
	}

	t.tipsBranchCountMutex.Lock()
	defer t.tipsBranchCountMutex.Unlock()

	for messageBranchID := range messageBranchIDs {
		if t.tangle.LedgerState.InclusionState(ledgerstate.NewBranchIDs(messageBranchID)) != ledgerstate.Pending {
			continue
		}

		t.tipsBranchCount[messageBranchID]++
	}
}

func (t *TipManager) decreaseTipBranchesCount(messageID MessageID) {
	messageBranchIDs, err := t.tangle.Booker.MessageBranchIDs(messageID)
	if err != nil {
		panic("could not determine BranchIDs of tip.")
	}

	t.tipsBranchCountMutex.Lock()
	defer t.tipsBranchCountMutex.Unlock()

	for messageBranchID := range messageBranchIDs {
		if _, exists := t.tipsBranchCount[messageBranchID]; exists {
			t.tipsBranchCount[messageBranchID]--
			if t.tipsBranchCount[messageBranchID] == 0 {
				delete(t.tipsBranchCount, messageBranchID)
			}
		}
	}
}

func (t *TipManager) deleteConfirmedBranchCount(branchID ledgerstate.BranchID) {
	t.tipsBranchCountMutex.Lock()
	defer t.tipsBranchCountMutex.Unlock()

	t.tangle.LedgerState.ForEachConflictingBranchID(branchID, func(conflictingBranchID ledgerstate.BranchID) bool {
		delete(t.tipsBranchCount, conflictingBranchID)
		return true
	})
	delete(t.tipsBranchCount, branchID)
}

func (t *TipManager) isLastTipForBranch(messageID MessageID) bool {
	messageBranchIDs, err := t.tangle.Booker.MessageBranchIDs(messageID)
	if err != nil {
		panic("could not determine BranchIDs of message.")
	}

	t.tipsBranchCountMutex.Lock()
	defer t.tipsBranchCountMutex.Unlock()

	for messageBranchID := range messageBranchIDs {
		// Lazily introduce a counter for Pending branches only.
		if t.tangle.LedgerState.InclusionState(ledgerstate.NewBranchIDs(messageBranchID)) != ledgerstate.Pending {
			continue
		}
		count, exists := t.tipsBranchCount[messageBranchID]
		if !exists {
			t.tipsBranchCount[messageBranchID] = 1
			return true
		}
		if count == 1 {
			return true
		}
	}

	return false
}

func (t *TipManager) removeStrongParents(message *Message) {
	message.ForEachParentByType(StrongParentType, func(parentMessageID MessageID) bool {
		// We do not want to remove the tip if it is the last one representing a pending branch.
		if t.isLastTipForBranch(parentMessageID) {
			return true
		}

		t.deleteTip(parentMessageID)

		return true
	})
}

// Tips returns count number of tips, maximum MaxParentsCount.
func (t *TipManager) Tips(p payload.Payload, countParents int) (parents MessageIDs, err error) {
	if countParents > MaxParentsCount {
		countParents = MaxParentsCount
	}
	if countParents < MinParentsCount {
		countParents = MinParentsCount
	}

	// select parents
	parents = t.selectTips(p, countParents)
	// if transaction, make sure that all inputs are in the past cone of the selected tips
	if p != nil && p.Type() == ledgerstate.TransactionType {
		transaction := p.(*ledgerstate.Transaction)

		tries := 5
		for !t.tangle.Utils.AllTransactionsApprovedByMessages(transaction.ReferencedTransactionIDs(), parents) || len(parents) == 0 {
			if tries == 0 {
				err = errors.Errorf("not able to make sure that all inputs are in the past cone of selected tips and parents have correct time-since-confirmation")
				return nil, err
			}
			tries--

			parents = t.selectTips(p, MaxParentsCount)
		}
	}

	return parents, nil
}

func (t *TipManager) isPastConeTimestampCorrect(messageID MessageID) (timestampValid bool) {
	minSupportedTimestamp := t.tangle.TimeManager.Time().Add(-t.tangle.Options.TimeSinceConfirmationThreshold)
	timestampValid = true

	// skip TSC check if no message has been confirmed to allow attaching to genesis
	if t.tangle.TimeManager.LastConfirmedMessage().MessageID == EmptyMessageID {
		// if the genesis message is the last confirmed message, then there is no point in performing tangle walk
		// return true so that the network can start issuing messages when the tangle starts
		return true
	}

<<<<<<< HEAD
	if t.tangle.TimeManager.RCTT().Before(minSupportedTimestamp) {
		return false
	}

	if t.tangle.ConfirmationOracle.IsMessageConfirmed(messageID) {
		// selected message is confirmed, therefore it's correct
		return
	}
=======
	// if last confirmed message if older than minSupportedTimestamp, then all tips are invalid
>>>>>>> 7d9fec4a

	t.tangle.Storage.Message(messageID).Consume(func(message *Message) {
		timestampValid = minSupportedTimestamp.Before(message.IssuingTime())
	})

	if !timestampValid || t.tangle.ConfirmationOracle.IsMessageConfirmed(messageID) {
		// return false if message is unconfirmed and has invalid timestamp
		// return false if message is confirmed and has invalid timestamp
		// return true if message is confirmed and has valid timestamp
		return timestampValid
	}

	markerWalker := walker.New[markers.Marker](false)
	messageWalker := walker.New[MessageID](false)

	t.processMessage(messageID, messageWalker, markerWalker)
	previousMessageID := messageID
	for markerWalker.HasNext() && timestampValid {
		marker := markerWalker.Next()
		previousMessageID, timestampValid = t.checkMarker(&marker, previousMessageID, messageWalker, markerWalker, minSupportedTimestamp)
	}

	for messageWalker.HasNext() && timestampValid {
		timestampValid = t.checkMessage(messageWalker.Next(), messageWalker, minSupportedTimestamp)
	}
	return timestampValid
}

func (t *TipManager) processMessage(messageID MessageID, messageWalker *walker.Walker[MessageID], markerWalker *walker.Walker[markers.Marker]) {
	t.tangle.Storage.MessageMetadata(messageID).Consume(func(messageMetadata *MessageMetadata) {
		if messageMetadata.StructureDetails() == nil || messageMetadata.StructureDetails().PastMarkers.Size() == 0 {
			// need to walk messages
			messageWalker.Push(messageID)
			return
		}
		messageMetadata.StructureDetails().PastMarkers.ForEach(func(sequenceID markers.SequenceID, index markers.Index) bool {
			if sequenceID == 0 && index == 0 {
				// need to walk messages
				messageWalker.Push(messageID)
				return false
			}
			pastMarker := markers.NewMarker(sequenceID, index)
			markerWalker.Push(*pastMarker)
			return true
		})
	})
}

func (t *TipManager) checkMarker(marker *markers.Marker, previousMessageID MessageID, messageWalker *walker.Walker[MessageID], markerWalker *walker.Walker[markers.Marker], minSupportedTimestamp time.Time) (messageID MessageID, timestampValid bool) {
	messageID, messageIssuingTime := t.getMarkerMessage(marker)

	// marker before minSupportedTimestamp
	if messageIssuingTime.Before(minSupportedTimestamp) {
		// marker before minSupportedTimestamp
		if !t.tangle.ConfirmationOracle.IsMessageConfirmed(messageID) {
			// if unconfirmed, then incorrect
			markerWalker.StopWalk()
			return messageID, false
		}
		// if closest past marker is confirmed and before minSupportedTimestamp, then need to walk message past cone of the previously marker message
		messageWalker.Push(previousMessageID)
		return messageID, true
	}
	// confirmed after minSupportedTimestamp
	if t.tangle.ConfirmationOracle.IsMessageConfirmed(messageID) {
		return messageID, true
	}

	// unconfirmed after minSupportedTimestamp

	// check oldest unconfirmed marker time without walking marker DAG
	oldestUnconfirmedMarker := t.getOldestUnconfirmedMarker(marker)

	if timestampValid = t.processMarker(marker, minSupportedTimestamp, oldestUnconfirmedMarker); !timestampValid {
		return
	}

	t.tangle.Booker.MarkersManager.Manager.Sequence(marker.SequenceID()).Consume(func(sequence *markers.Sequence) {
		// If there is a confirmed marker before the oldest unconfirmed marker, and it's older than minSupportedTimestamp, need to walk message past cone of oldestUnconfirmedMarker.
		if sequence.LowestIndex() < oldestUnconfirmedMarker.Index() {
			confirmedMarkerIdx := t.getPreviousConfirmedIndex(sequence, oldestUnconfirmedMarker.Index())
			if t.isMarkerOldAndConfirmed(markers.NewMarker(sequence.ID(), confirmedMarkerIdx), minSupportedTimestamp) {
				messageWalker.Push(t.tangle.Booker.MarkersManager.MessageID(oldestUnconfirmedMarker))
			}
		}

		// process markers from different sequences that are referenced by current marker's sequence, i.e., walk the sequence DAG
		referencedMarkers := sequence.ReferencedMarkers(marker.Index())
		referencedMarkers.ForEach(func(sequenceID markers.SequenceID, index markers.Index) bool {
			referencedMarker := markers.NewMarker(sequenceID, index)
			// if referenced marker is confirmed and older than minSupportedTimestamp, walk unconfirmed message past cone of oldestUnconfirmedMarker
			if t.isMarkerOldAndConfirmed(referencedMarker, minSupportedTimestamp) {
				messageWalker.Push(t.tangle.Booker.MarkersManager.MessageID(oldestUnconfirmedMarker))
				return false
			}
			// otherwise, process the referenced marker
			markerWalker.Push(*referencedMarker)
			return true
		})
	})
	return messageID, true
}

// isMarkerOldAndConfirmed check whether previousMarker is confirmed and older than minSupportedTimestamp. It is used to check whether to walk messages in the past cone of the current marker.
func (t *TipManager) isMarkerOldAndConfirmed(previousMarker *markers.Marker, minSupportedTimestamp time.Time) bool {
	referencedMarkerMsgID, referenceMarkerMsgIssuingTime := t.getMarkerMessage(previousMarker)
	if t.tangle.ConfirmationOracle.IsMessageConfirmed(referencedMarkerMsgID) && referenceMarkerMsgIssuingTime.Before(minSupportedTimestamp) {
		return true
	}
	return false
}

func (t *TipManager) processMarker(pastMarker *markers.Marker, minSupportedTimestamp time.Time, oldestUnconfirmedMarker *markers.Marker) (tscValid bool) {
	// oldest unconfirmed marker is in the future cone of the past marker (same sequence), therefore past marker is confirmed and there is no need to check
	// this condition is covered by other checks but leaving it here just for safety
	if pastMarker.Index() < oldestUnconfirmedMarker.Index() {
		return true
	}
	_, oldestUnconfirmedMarkerMsgIssuingTime := t.getMarkerMessage(oldestUnconfirmedMarker)
	return oldestUnconfirmedMarkerMsgIssuingTime.After(minSupportedTimestamp)
}

func (t *TipManager) checkMessage(messageID MessageID, messageWalker *walker.Walker[MessageID], minSupportedTimestamp time.Time) (timestampValid bool) {
	timestampValid = true

	t.tangle.Storage.Message(messageID).Consume(func(message *Message) {
		// if message is older than TSC then it's incorrect no matter the confirmation status
		if message.IssuingTime().Before(minSupportedTimestamp) {
			timestampValid = false
			messageWalker.StopWalk()
			return
		}

		// if message is younger than TSC and confirmed, then return timestampValid=true
		if t.tangle.ConfirmationOracle.IsMessageConfirmed(messageID) {
			return
		}

		// if message is younger than TSC and not confirmed, walk through strong parents' past cones
		for parentID := range message.ParentsByType(StrongParentType) {
			messageWalker.Push(parentID)
		}
	})
	return timestampValid
}

func (t *TipManager) getMarkerMessage(marker *markers.Marker) (markerMessageID MessageID, markerMessageIssuingTime time.Time) {
	messageID := t.tangle.Booker.MarkersManager.MessageID(marker)
	if messageID == EmptyMessageID {
		panic(fmt.Errorf("failed to retrieve marker message for %s", marker.String()))
	}
	t.tangle.Storage.Message(messageID).Consume(func(message *Message) {
		markerMessageID = message.ID()
		markerMessageIssuingTime = message.IssuingTime()
	})
	return
}

// getOldestUnconfirmedMarker is similar to FirstUnconfirmedMarkerIndex, except it skips any marker gaps an existing marker.
func (t *TipManager) getOldestUnconfirmedMarker(pastMarker *markers.Marker) *markers.Marker {
	unconfirmedMarkerIdx := t.tangle.ConfirmationOracle.FirstUnconfirmedMarkerIndex(pastMarker.SequenceID())

	// skip any gaps in marker indices
	for ; unconfirmedMarkerIdx <= pastMarker.Index(); unconfirmedMarkerIdx++ {
		currentMarker := markers.NewMarker(pastMarker.SequenceID(), unconfirmedMarkerIdx)

		// Skip if there is no marker at the given index, i.e., the sequence has a gap.
		if t.tangle.Booker.MarkersManager.MessageID(currentMarker) == EmptyMessageID {
			continue
		}
		break
	}

	oldestUnconfirmedMarker := markers.NewMarker(pastMarker.SequenceID(), unconfirmedMarkerIdx)
	return oldestUnconfirmedMarker
}

func (t *TipManager) getPreviousConfirmedIndex(sequence *markers.Sequence, markerIndex markers.Index) markers.Index {
	// skip any gaps in marker indices
	for ; sequence.LowestIndex() < markerIndex; markerIndex-- {
		currentMarker := markers.NewMarker(sequence.ID(), markerIndex)

		// Skip if there is no marker at the given index, i.e., the sequence has a gap or marker is not yet confirmed (should not be the case).
		if msgID := t.tangle.Booker.MarkersManager.MessageID(currentMarker); msgID == EmptyMessageID || !t.tangle.ConfirmationOracle.IsMessageConfirmed(msgID) {
			continue
		}
		break
	}
	return markerIndex
}

// selectTips returns a list of parents. In case of a transaction, it references young enough attachments
// of consumed transactions directly. Otherwise/additionally count tips are randomly selected.
func (t *TipManager) selectTips(p payload.Payload, count int) (parents MessageIDs) {
	parents = NewMessageIDs()

	// if transaction: reference young parents directly
	if p != nil && p.Type() == ledgerstate.TransactionType {
		transaction := p.(*ledgerstate.Transaction)

		referencedTransactionIDs := transaction.ReferencedTransactionIDs()
		if len(referencedTransactionIDs) <= 8 {
			for transactionID := range referencedTransactionIDs {
				// only one attachment needs to be added
				added := false

				for attachmentMessageID := range t.tangle.Storage.AttachmentMessageIDs(transactionID) {
					t.tangle.Storage.Message(attachmentMessageID).Consume(func(message *Message) {
						// check if message is too old
						timeDifference := clock.SyncedTime().Sub(message.IssuingTime())
						if timeDifference <= maxParentsTimeDifference && t.isPastConeTimestampCorrect(attachmentMessageID) {
							parents.Add(attachmentMessageID)
							added = true
						}
					})

					if added {
						break
					}
				}
			}
		} else {
			// if there are more than 8 referenced transactions:
			// for now we simply select as many parents as possible and hope all transactions will be covered
			count = MaxParentsCount
		}
	}

	// nothing to do anymore
	if len(parents) == MaxParentsCount {
		return
	}

	// select some current tips (depending on length of parents)
	if count+len(parents) > MaxParentsCount {
		count = MaxParentsCount - len(parents)
	}

	tips := t.tips.RandomUniqueEntries(count)

	// only add genesis if no tips are available and not previously referenced (in case of a transaction),
	// or selected ones had incorrect time-since-confirmation
	if len(parents) == 0 && len(tips) == 0 {
		parents.Add(EmptyMessageID)
	}

	// at least one tip is returned
	for _, tip := range tips {
		messageID := tip
		if !parents.Contains(messageID) && t.isPastConeTimestampCorrect(messageID) {
			parents.Add(messageID)
		}
	}
	return
}

// AllTips returns a list of all tips that are stored in the TipManger.
func (t *TipManager) AllTips() MessageIDs {
	return retrieveAllTips(t.tips)
}

func retrieveAllTips(tipsMap *randommap.RandomMap[MessageID, MessageID]) MessageIDs {
	mapKeys := tipsMap.Keys()
	tips := NewMessageIDs()

	for _, key := range mapKeys {
		tips.Add(key)
	}
	return tips
}

// TipCount the amount of strong tips.
func (t *TipManager) TipCount() int {
	return t.tips.Size()
}

// Shutdown stops the TipManager.
func (t *TipManager) Shutdown() {
	t.tipsCleaner.Shutdown(timedexecutor.CancelPendingTasks)
}

// endregion ///////////////////////////////////////////////////////////////////////////////////////////////////////////

// region TipManagerEvents /////////////////////////////////////////////////////////////////////////////////////////////

// TipManagerEvents represents events happening on the TipManager.
type TipManagerEvents struct {
	// Fired when a tip is added.
	TipAdded *events.Event

	// Fired when a tip is removed.
	TipRemoved *events.Event
}

// endregion ///////////////////////////////////////////////////////////////////////////////////////////////////////////

// region TipEvent /////////////////////////////////////////////////////////////////////////////////////////////////////

// TipEvent holds the information provided by the TipEvent event that gets triggered when a message gets added or
// removed as tip.
type TipEvent struct {
	// MessageID of the added/removed tip.
	MessageID MessageID
}

func tipEventHandler(handler interface{}, params ...interface{}) {
	handler.(func(event *TipEvent))(params[0].(*TipEvent))
}

// endregion ///////////////////////////////////////////////////////////////////////////////////////////////////////////<|MERGE_RESOLUTION|>--- conflicted
+++ resolved
@@ -372,19 +372,6 @@
 		// return true so that the network can start issuing messages when the tangle starts
 		return true
 	}
-
-<<<<<<< HEAD
-	if t.tangle.TimeManager.RCTT().Before(minSupportedTimestamp) {
-		return false
-	}
-
-	if t.tangle.ConfirmationOracle.IsMessageConfirmed(messageID) {
-		// selected message is confirmed, therefore it's correct
-		return
-	}
-=======
-	// if last confirmed message if older than minSupportedTimestamp, then all tips are invalid
->>>>>>> 7d9fec4a
 
 	t.tangle.Storage.Message(messageID).Consume(func(message *Message) {
 		timestampValid = minSupportedTimestamp.Before(message.IssuingTime())
