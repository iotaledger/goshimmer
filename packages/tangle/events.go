--- conflicted
+++ resolved
@@ -5,29 +5,6 @@
 	"github.com/iotaledger/hive.go/events"
 )
 
-<<<<<<< HEAD
-// MessageStoreEvents represents events happening on the message store.
-type MessageStoreEvents struct {
-	// Fired when a message has been stored.
-	MessageStored *events.Event
-
-	// Fired when a message was removed from storage.
-	MessageRemoved *events.Event
-
-	// Fired when a message which was previously marked as missing was received.
-	MissingMessageStored *events.Event
-}
-
-func newMessageStoreEvents() *MessageStoreEvents {
-	return &MessageStoreEvents{
-		MessageStored:        events.NewEvent(messageIDEventHandler),
-		MessageRemoved:       events.NewEvent(messageIDEventHandler),
-		MissingMessageStored: events.NewEvent(messageIDEventHandler),
-	}
-}
-
-=======
->>>>>>> dcd2ebcf
 // MessageTipSelectorEvents represents event happening on the tip-selector.
 type MessageTipSelectorEvents struct {
 	// Fired when a tip is added.
