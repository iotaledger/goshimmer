package tangle

import (
	"time"

	"github.com/iotaledger/hive.go/autopeering/peer"
	"github.com/iotaledger/hive.go/generics/event"
	"github.com/iotaledger/hive.go/identity"

	"github.com/iotaledger/goshimmer/packages/ledger/utxo"
	"github.com/iotaledger/goshimmer/packages/markers"
)

// region Events ///////////////////////////////////////////////////////////////////////////////////////////////////////

// Events represents events happening in the Tangle.
type Events struct {
	// BlockInvalid is triggered when a Block is detected to be objectively invalid.
	BlockInvalid *event.Event[*BlockInvalidEvent]

	// Error is triggered when the Tangle faces an error from which it can not recover.
	Error *event.Event[error]
}

// newEvents returns a new Events object.
func newEvents() (new *Events) {
	return &Events{
		BlockInvalid: event.New[*BlockInvalidEvent](),
		Error:        event.New[error](),
	}
}

// BlockInvalidEvent is struct that is passed along with triggering a blockInvalidEvent.
type BlockInvalidEvent struct {
	BlockID BlockID
	Error   error
}

// ConfirmationEvents are events entailing confirmation.
type ConfirmationEvents struct {
	BlockAccepted *event.Event[*BlockAcceptedEvent]
	BlockOrphaned *event.Event[*BlockAcceptedEvent]
}

// NewConfirmationEvents returns a new ConfirmationEvents object.
func NewConfirmationEvents() (new *ConfirmationEvents) {
	return &ConfirmationEvents{
		BlockAccepted: event.New[*BlockAcceptedEvent](),
		BlockOrphaned: event.New[*BlockAcceptedEvent](),
	}
}

type BlockAcceptedEvent struct {
	Block *Block
}

// region BlockFactoryEvents /////////////////////////////////////////////////////////////////////////////////////////

// BlockFactoryEvents represents events happening on a block factory.
type BlockFactoryEvents struct {
	// Fired when a block is built including tips, sequence number and other metadata.
	BlockConstructed *event.Event[*BlockConstructedEvent]

	// Fired when an error occurred.
	Error *event.Event[error]
}

// NewBlockFactoryEvents returns a new BlockFactoryEvents object.
func NewBlockFactoryEvents() (new *BlockFactoryEvents) {
	return &BlockFactoryEvents{
		BlockConstructed: event.New[*BlockConstructedEvent](),
		Error:            event.New[error](),
	}
}

type BlockConstructedEvent struct {
	Block *Block
}

// endregion ///////////////////////////////////////////////////////////////////////////////////////////////////////////

// region BookerEvents /////////////////////////////////////////////////////////////////////////////////////////////////

// BookerEvents represents events happening in the Booker.
type BookerEvents struct {
	// BlockBooked is triggered when a Block was booked (it's Conflict, and it's Payload's Conflict were determined).
	BlockBooked *event.Event[*BlockBookedEvent]

	// BlockConflictUpdated is triggered when the ConflictID of a Block is changed in its BlockMetadata.
	BlockConflictUpdated *event.Event[*BlockConflictUpdatedEvent]

	// MarkerConflictAdded is triggered when a Marker is mapped to a new ConflictID.
	MarkerConflictAdded *event.Event[*MarkerConflictAddedEvent]

	// Error gets triggered when the Booker faces an unexpected error.
	Error *event.Event[error]
}

func NewBookerEvents() (new *BookerEvents) {
	return &BookerEvents{
		BlockBooked:          event.New[*BlockBookedEvent](),
		BlockConflictUpdated: event.New[*BlockConflictUpdatedEvent](),
		MarkerConflictAdded:  event.New[*MarkerConflictAddedEvent](),
		Error:                event.New[error](),
	}
}

type BlockBookedEvent struct {
	BlockID BlockID
}

type BlockConflictUpdatedEvent struct {
	BlockID    BlockID
	ConflictID utxo.TransactionID
}

type MarkerConflictAddedEvent struct {
	Marker        markers.Marker
	NewConflictID utxo.TransactionID
}

// endregion ///////////////////////////////////////////////////////////////////////////////////////////////////////////

// region SchedulerEvents /////////////////////////////////////////////////////////////////////////////////////////////

// SchedulerEvents represents events happening in the Scheduler.
type SchedulerEvents struct {
<<<<<<< HEAD
	// MessageScheduled is triggered when a message is ready to be scheduled.
	MessageScheduled *event.Event[*MessageScheduledEvent]
	// MessageDiscarded is triggered when a message is removed from the longest mana-scaled queue when the buffer is full.
	MessageDiscarded *event.Event[*MessageDiscardedEvent]
	// MessageSkipped is triggered when a message is confirmed before it's scheduled, and is skipped by the scheduler.
	MessageSkipped    *event.Event[*MessageSkippedEvent]
	NodeBlacklisted   *event.Event[*NodeBlacklistedEvent]
	Error             *event.Event[error]
	OwnDeficitUpdated *event.Event[*OwnDeficitUpdatedEvent]
=======
	// BlockScheduled is triggered when a block is ready to be scheduled.
	BlockScheduled *event.Event[*BlockScheduledEvent]
	// BlockDiscarded is triggered when a block is removed from the longest mana-scaled queue when the buffer is full.
	BlockDiscarded *event.Event[*BlockDiscardedEvent]
	// BlockSkipped is triggered when a block is confirmed before it's scheduled, and is skipped by the scheduler.
	BlockSkipped    *event.Event[*BlockSkippedEvent]
	NodeBlacklisted *event.Event[*NodeBlacklistedEvent]
	Error           *event.Event[error]
>>>>>>> 8593c14e
}

func NewSchedulerEvents() (new *SchedulerEvents) {
	return &SchedulerEvents{
<<<<<<< HEAD
		MessageScheduled:  event.New[*MessageScheduledEvent](),
		MessageDiscarded:  event.New[*MessageDiscardedEvent](),
		MessageSkipped:    event.New[*MessageSkippedEvent](),
		NodeBlacklisted:   event.New[*NodeBlacklistedEvent](),
		Error:             event.New[error](),
		OwnDeficitUpdated: event.New[*OwnDeficitUpdatedEvent](),
=======
		BlockScheduled:  event.New[*BlockScheduledEvent](),
		BlockDiscarded:  event.New[*BlockDiscardedEvent](),
		BlockSkipped:    event.New[*BlockSkippedEvent](),
		NodeBlacklisted: event.New[*NodeBlacklistedEvent](),
		Error:           event.New[error](),
>>>>>>> 8593c14e
	}
}

type BlockScheduledEvent struct {
	BlockID BlockID
}

type BlockDiscardedEvent struct {
	BlockID BlockID
}

type BlockSkippedEvent struct {
	BlockID BlockID
}

type NodeBlacklistedEvent struct {
	NodeID identity.ID
}

type OwnDeficitUpdatedEvent struct {
	Deficit float64
}

// endregion ///////////////////////////////////////////////////////////////////////////////////////////////////////////

// region ApprovalWeightManagerEvents //////////////////////////////////////////////////////////////////////////////////

// ApprovalWeightManagerEvents represents events happening in the ApprovalWeightManager.
type ApprovalWeightManagerEvents struct {
	// BlockProcessed is triggered once a block is finished being processed by the ApprovalWeightManager.
	BlockProcessed *event.Event[*BlockProcessedEvent]
	// ConflictWeightChanged is triggered when a conflict's weight changed.
	ConflictWeightChanged *event.Event[*ConflictWeightChangedEvent]
	// MarkerWeightChanged is triggered when a marker's weight changed.
	MarkerWeightChanged *event.Event[*MarkerWeightChangedEvent]
}

func newApprovalWeightManagerEvents() (new *ApprovalWeightManagerEvents) {
	return &ApprovalWeightManagerEvents{
		BlockProcessed:        event.New[*BlockProcessedEvent](),
		ConflictWeightChanged: event.New[*ConflictWeightChangedEvent](),
		MarkerWeightChanged:   event.New[*MarkerWeightChangedEvent](),
	}
}

// BlockProcessedEvent holds information about a processed block.
type BlockProcessedEvent struct {
	BlockID BlockID
}

// MarkerWeightChangedEvent holds information about a marker and its updated weight.
type MarkerWeightChangedEvent struct {
	Marker markers.Marker
	Weight float64
}

// ConflictWeightChangedEvent holds information about a conflict and its updated weight.
type ConflictWeightChangedEvent struct {
	ConflictID utxo.TransactionID
	Weight     float64
}

// endregion ///////////////////////////////////////////////////////////////////////////////////////////////////////////

// region SolidifierEvents /////////////////////////////////////////////////////////////////////////////////////////////

// SolidifierEvents represents events happening in the Solidifier.
type SolidifierEvents struct {
	// BlockSolid is triggered when a block becomes solid, i.e. its past cone is known and solid.
	BlockSolid *event.Event[*BlockSolidEvent]

	// BlockMissing is triggered when a block references an unknown parent Block.
	BlockMissing *event.Event[*BlockMissingEvent]
}

func newSolidifierEvents() (new *SolidifierEvents) {
	return &SolidifierEvents{
		BlockSolid:   event.New[*BlockSolidEvent](),
		BlockMissing: event.New[*BlockMissingEvent](),
	}
}

type BlockSolidEvent struct {
	Block *Block
}

type BlockMissingEvent struct {
	BlockID BlockID
}

// endregion ///////////////////////////////////////////////////////////////////////////////////////////////////////////

// region StorageEvents ////////////////////////////////////////////////////////////////////////////////////////////////

// StorageEvents represents events happening on the block store.
type StorageEvents struct {
	// Fired when a block has been stored.
	BlockStored *event.Event[*BlockStoredEvent]

	// Fired when a block was removed from storage.
	BlockRemoved *event.Event[*BlockRemovedEvent]

	// Fired when a block which was previously marked as missing was received.
	MissingBlockStored *event.Event[*MissingBlockStoredEvent]
}

func newStorageEvents() (new *StorageEvents) {
	return &StorageEvents{
		BlockStored:        event.New[*BlockStoredEvent](),
		BlockRemoved:       event.New[*BlockRemovedEvent](),
		MissingBlockStored: event.New[*MissingBlockStoredEvent](),
	}
}

type BlockStoredEvent struct {
	Block *Block
}

type BlockRemovedEvent struct {
	BlockID BlockID
}

type MissingBlockStoredEvent struct {
	BlockID BlockID
}

// endregion ///////////////////////////////////////////////////////////////////////////////////////////////////////////

// region DispatcherEvents ////////////////////////////////////////////////////////////////////////////////////////////////

// DispatcherEvents represents events happening in the Dispatcher.
type DispatcherEvents struct {
	// BlockDispatched is triggered when a block is already scheduled and thus ready to be dispatched.
	BlockDispatched *event.Event[*BlockDispatchedEvent]
}

func newDispatcherEvents() (new *DispatcherEvents) {
	return &DispatcherEvents{
		BlockDispatched: event.New[*BlockDispatchedEvent](),
	}
}

type BlockDispatchedEvent struct {
	BlockID BlockID
}

// endregion ///////////////////////////////////////////////////////////////////////////////////////////////////////////

// region ParserEvents /////////////////////////////////////////////////////////////////////////////////////////////////

// ParserEvents represents events happening in the Parser.
type ParserEvents struct {
	// Fired when a block was parsed.
	BlockParsed *event.Event[*BlockParsedEvent]

	// Fired when submitted bytes are rejected by a filter.
	BytesRejected *event.Event[*BytesRejectedEvent]

	// Fired when a block got rejected by a filter.
	BlockRejected *event.Event[*BlockRejectedEvent]
}

func newParserEvents() (new *ParserEvents) {
	return &ParserEvents{
		BlockParsed:   event.New[*BlockParsedEvent](),
		BytesRejected: event.New[*BytesRejectedEvent](),
		BlockRejected: event.New[*BlockRejectedEvent](),
	}
}

// BytesRejectedEvent holds the information provided by the BytesRejected event that gets triggered when the bytes of a
// Block did not pass the parsing step.
type BytesRejectedEvent struct {
	Bytes []byte
	Peer  *peer.Peer
	Error error
}

// BlockRejectedEvent holds the information provided by the BlockRejected event that gets triggered when the Block
// was detected to be invalid.
type BlockRejectedEvent struct {
	Block *Block
	Peer  *peer.Peer
	Error error
}

// BlockParsedEvent holds the information provided by the BlockParsed event that gets triggered when a block was
// fully parsed and syntactically validated.
type BlockParsedEvent struct {
	// Block contains the parsed Block.
	Block *Block

	// Peer contains the node that sent this Block to the node.
	Peer *peer.Peer
}

// endregion ///////////////////////////////////////////////////////////////////////////////////////////////////////////

// region RequesterEvents //////////////////////////////////////////////////////////////////////////////////////////////

// RequesterEvents represents events happening on a block requester.
type RequesterEvents struct {
	// RequestIssued is an event that is triggered when the requester wants to request the given Block from its
	// neighbors.
	RequestIssued *event.Event[*RequestIssuedEvent]

	// RequestStarted is an event that is triggered when a new request is started.
	RequestStarted *event.Event[*RequestStartedEvent]

	// RequestStopped is an event that is triggered when a request is stopped.
	RequestStopped *event.Event[*RequestStoppedEvent]

	// RequestFailed is an event that is triggered when a request is stopped after too many attempts.
	RequestFailed *event.Event[*RequestFailedEvent]
}

func newRequesterEvents() (new *RequesterEvents) {
	return &RequesterEvents{
		RequestIssued:  event.New[*RequestIssuedEvent](),
		RequestStarted: event.New[*RequestStartedEvent](),
		RequestStopped: event.New[*RequestStoppedEvent](),
		RequestFailed:  event.New[*RequestFailedEvent](),
	}
}

type RequestIssuedEvent struct {
	BlockID BlockID
}

type RequestStartedEvent struct {
	BlockID BlockID
}

type RequestStoppedEvent struct {
	BlockID BlockID
}

type RequestFailedEvent struct {
	BlockID BlockID
}

// endregion ///////////////////////////////////////////////////////////////////////////////////////////////////////////

// region TimeManagerEvents ////////////////////////////////////////////////////////////////////////////////////////////

// TimeManagerEvents represents events happening in the TimeManager.
type TimeManagerEvents struct {
	// Fired when the nodes sync status changes.
	SyncChanged           *event.Event[*SyncChangedEvent]
	AcceptanceTimeUpdated *event.Event[*TimeUpdate]
	ConfirmedTimeUpdated  *event.Event[*TimeUpdate]
}

func newTimeManagerEvents() (new *TimeManagerEvents) {
	return &TimeManagerEvents{
		SyncChanged:           event.New[*SyncChangedEvent](),
		AcceptanceTimeUpdated: event.New[*TimeUpdate](),
		ConfirmedTimeUpdated:  event.New[*TimeUpdate](),
	}
}

// SyncChangedEvent represents a sync changed event.
type SyncChangedEvent struct {
	Synced bool
}

// TimeUpdate represents an update in Tangle Time.
type TimeUpdate struct {
	// BlockID is the ID of the block that caused the time update.
	BlockID BlockID
	// ATT is the new Acceptance Tangle Time.
	ATT time.Time
	// UpdateTime is the wall clock time when the update has occurred.
	UpdateTime time.Time
}

// endregion ///////////////////////////////////////////////////////////////////////////////////////////////////////////

// region TipManagerEvents /////////////////////////////////////////////////////////////////////////////////////////////

// TipManagerEvents represents events happening on the TipManager.
type TipManagerEvents struct {
	// Fired when a tip is added.
	TipAdded *event.Event[*TipEvent]

	// Fired when a tip is removed.
	TipRemoved *event.Event[*TipEvent]
}

func newTipManagerEvents() (new *TipManagerEvents) {
	return &TipManagerEvents{
		TipAdded:   event.New[*TipEvent](),
		TipRemoved: event.New[*TipEvent](),
	}
}

// TipEvent holds the information provided by the TipEvent event that gets triggered when a block gets added or
// removed as tip.
type TipEvent struct {
	// BlockID of the added/removed tip.
	BlockID BlockID
}

// endregion ///////////////////////////////////////////////////////////////////////////////////////////////////////////<|MERGE_RESOLUTION|>--- conflicted
+++ resolved
@@ -125,44 +125,25 @@
 
 // SchedulerEvents represents events happening in the Scheduler.
 type SchedulerEvents struct {
-<<<<<<< HEAD
-	// MessageScheduled is triggered when a message is ready to be scheduled.
-	MessageScheduled *event.Event[*MessageScheduledEvent]
-	// MessageDiscarded is triggered when a message is removed from the longest mana-scaled queue when the buffer is full.
-	MessageDiscarded *event.Event[*MessageDiscardedEvent]
-	// MessageSkipped is triggered when a message is confirmed before it's scheduled, and is skipped by the scheduler.
-	MessageSkipped    *event.Event[*MessageSkippedEvent]
-	NodeBlacklisted   *event.Event[*NodeBlacklistedEvent]
-	Error             *event.Event[error]
-	OwnDeficitUpdated *event.Event[*OwnDeficitUpdatedEvent]
-=======
 	// BlockScheduled is triggered when a block is ready to be scheduled.
 	BlockScheduled *event.Event[*BlockScheduledEvent]
 	// BlockDiscarded is triggered when a block is removed from the longest mana-scaled queue when the buffer is full.
 	BlockDiscarded *event.Event[*BlockDiscardedEvent]
 	// BlockSkipped is triggered when a block is confirmed before it's scheduled, and is skipped by the scheduler.
-	BlockSkipped    *event.Event[*BlockSkippedEvent]
-	NodeBlacklisted *event.Event[*NodeBlacklistedEvent]
-	Error           *event.Event[error]
->>>>>>> 8593c14e
+	BlockSkipped      *event.Event[*BlockSkippedEvent]
+	NodeBlacklisted   *event.Event[*NodeBlacklistedEvent]
+	Error             *event.Event[error]
+	OwnDeficitUpdated *event.Event[*OwnDeficitUpdatedEvent]
 }
 
 func NewSchedulerEvents() (new *SchedulerEvents) {
 	return &SchedulerEvents{
-<<<<<<< HEAD
-		MessageScheduled:  event.New[*MessageScheduledEvent](),
-		MessageDiscarded:  event.New[*MessageDiscardedEvent](),
-		MessageSkipped:    event.New[*MessageSkippedEvent](),
+		BlockScheduled:    event.New[*BlockScheduledEvent](),
+		BlockDiscarded:    event.New[*BlockDiscardedEvent](),
+		BlockSkipped:      event.New[*BlockSkippedEvent](),
 		NodeBlacklisted:   event.New[*NodeBlacklistedEvent](),
 		Error:             event.New[error](),
 		OwnDeficitUpdated: event.New[*OwnDeficitUpdatedEvent](),
-=======
-		BlockScheduled:  event.New[*BlockScheduledEvent](),
-		BlockDiscarded:  event.New[*BlockDiscardedEvent](),
-		BlockSkipped:    event.New[*BlockSkippedEvent](),
-		NodeBlacklisted: event.New[*NodeBlacklistedEvent](),
-		Error:           event.New[error](),
->>>>>>> 8593c14e
 	}
 }
 
