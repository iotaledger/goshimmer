package tangle

import (
	"fmt"
	"strconv"
	"testing"
	"time"

	"github.com/iotaledger/hive.go/generics/event"
	"github.com/stretchr/testify/assert"

	"github.com/iotaledger/goshimmer/packages/markers"
)

func TestTipManager_DataMessageTips(t *testing.T) {
	tangle := NewTestTangle()
	defer func(tangle *Tangle) {
		_ = tangle.Prune()
		tangle.Shutdown()
	}(tangle)
	tangle.Setup()
	tipManager := tangle.TipManager

	// set up scenario (images/tipmanager-DataMessageTips-test.png)
	messages := make(map[string]*Message)

	// without any tip -> genesis
	{
		parents, err := tipManager.Tips(nil, 2)
		assert.NoError(t, err)
		assert.Len(t, parents, 1)
		assert.Contains(t, parents, EmptyMessageID)
	}

	// without any count -> 1 tip, in this case genesis
	{
		parents, err := tipManager.Tips(nil, 0)
		assert.NoError(t, err)
		assert.Len(t, parents, 1)
		assert.Contains(t, parents, EmptyMessageID)
	}

	// Message 1
	{
		messages["1"] = createAndStoreParentsDataMessageInMasterBranch(tangle, NewMessageIDs(EmptyMessageID), NewMessageIDs())
		tipManager.AddTip(messages["1"])
		tangle.TimeManager.updateTime(messages["1"])

		assert.Equal(t, 1, tipManager.TipCount())
		assert.Contains(t, tipManager.tips.Keys(), messages["1"].ID())

		parents, err := tipManager.Tips(nil, 2)
		assert.NoError(t, err)
		assert.Len(t, parents, 1)
		assert.Contains(t, parents, messages["1"].ID())
	}

	// Message 2
	{
		messages["2"] = createAndStoreParentsDataMessageInMasterBranch(tangle, NewMessageIDs(EmptyMessageID), NewMessageIDs())
		tipManager.AddTip(messages["2"])

		assert.Equal(t, 2, tipManager.TipCount())
		assert.Contains(t, tipManager.tips.Keys(), messages["1"].ID(), messages["2"].ID())

		parents, err := tipManager.Tips(nil, 3)
		assert.NoError(t, err)
		assert.Len(t, parents, 2)
		assert.Contains(t, parents, messages["1"].ID(), messages["2"].ID())
	}

	// Message 3
	{
		messages["3"] = createAndStoreParentsDataMessageInMasterBranch(tangle, NewMessageIDs(messages["1"].ID(), messages["2"].ID()), NewMessageIDs())
		tipManager.AddTip(messages["3"])

		assert.Equal(t, 1, tipManager.TipCount())
		assert.Contains(t, tipManager.tips.Keys(), messages["3"].ID())

		parents, err := tipManager.Tips(nil, 2)
		assert.NoError(t, err)
		assert.Len(t, parents, 1)
		assert.Contains(t, parents, messages["3"].ID())
	}

	// Add Message 4-8
	{
		tips := NewMessageIDs()
		tips.Add(messages["3"].ID())
		for count, n := range []int{4, 5, 6, 7, 8} {
			nString := strconv.Itoa(n)
			messages[nString] = createAndStoreParentsDataMessageInMasterBranch(tangle, NewMessageIDs(messages["1"].ID()), NewMessageIDs())
			tipManager.AddTip(messages[nString])
			tips.Add(messages[nString].ID())

			assert.Equalf(t, count+2, tipManager.TipCount(), "TipCount does not match after adding Message %d", n)
			assert.ElementsMatchf(t, tipManager.tips.Keys(), tips.Slice(), "Elements in strongTips do not match after adding Message %d", n)
			assert.Contains(t, tipManager.tips.Keys(), messages["3"].ID())
		}
	}

	// now we have 6 tips
	// Tips(4) -> 4
	{
		parents, err := tipManager.Tips(nil, 4)
		assert.NoError(t, err)
		assert.Len(t, parents, 4)
	}
	// Tips(8) -> 6
	{
		parents, err := tipManager.Tips(nil, 8)
		assert.NoError(t, err)
		assert.Len(t, parents, 6)
	}
	// Tips(0) -> 1
	{
		parents, err := tipManager.Tips(nil, 0)
		assert.NoError(t, err)
		assert.Len(t, parents, 1)
	}
}

<<<<<<< HEAD
func TestTipManager_TransactionTips(t *testing.T) {
	// set up scenario (images/tipmanager-TransactionTips-test.png)
	tangle := NewTestTangle()
	defer tangle.Shutdown()
	tipManager := tangle.TipManager
	confirmedMessageIDs := NewMessageIDs()
	tangle.ConfirmationOracle = &MockConfirmationOracleTipManagerTest{confirmedMessageIDs: confirmedMessageIDs, confirmedMarkers: markers.NewMarkers(markers.NewMarker(0, 3))}

	testFramework := NewMessageTestFramework(tangle, WithGenesisOutput("G1", 5), WithGenesisOutput("G2", 8))

	// region prepare scenario /////////////////////////////////////////////////////////////////////////////////////////

	// Message 1
	{
		issueTime := time.Now().Add(-maxParentsTimeDifference - 5*time.Minute)

		testFramework.CreateMessage(
			"Message1",
			WithStrongParents("Genesis"),
			WithIssuingTime(issueTime),
			WithInputs("G1"),
			WithOutput("A", 3),
			WithOutput("B", 1),
			WithOutput("c", 1),
		)
		testFramework.IssueMessages("Message1")
		bookMessage(t, tangle, testFramework.Message("Message1"))
		testFramework.WaitMessagesBooked()

		tipManager.AddTip(testFramework.Message("Message1"))
		assert.Equal(t, 0, tipManager.TipCount())

		// mark this message as confirmed
		confirmedMessageIDs.Add(testFramework.Message("Message1").ID())
	}

	// Message 2
	{
		testFramework.CreateMessage(
			"Message2",
			WithStrongParents("Genesis"),
			WithInputs("G2"),
			WithOutput("D", 6),
			WithOutput("E", 1),
			WithOutput("F", 1),
		)
		testFramework.IssueMessages("Message2")
		bookMessage(t, tangle, testFramework.Message("Message2"))
		testFramework.WaitMessagesBooked()

		tipManager.AddTip(testFramework.Message("Message2"))
		assert.Equal(t, 1, tipManager.TipCount())

		// use this message to set TangleTime
		tangle.TimeManager.updateTime(testFramework.Message("Message2").ID())
	}

	// Message 3
	{
		testFramework.CreateMessage(
			"Message3",
			WithStrongParents("Genesis"),
			WithInputs("A"),
			WithOutput("H", 1),
			WithOutput("I", 1),
			WithOutput("J", 1),
		)
		testFramework.IssueMessages("Message3")
		bookMessage(t, tangle, testFramework.Message("Message3"))
		testFramework.WaitMessagesBooked()
		tipManager.AddTip(testFramework.Message("Message3"))
		assert.Equal(t, 2, tipManager.TipCount())
	}

	// Message 4
	{

		testFramework.CreateMessage(
			"Message4",
			WithStrongParents("Genesis", "Message2"),
			WithInputs("D"),
			WithOutput("K", 1),
			WithOutput("L", 1),
			WithOutput("M", 1),
			WithOutput("N", 1),
			WithOutput("O", 1),
			WithOutput("P", 1),
		)
		testFramework.IssueMessages("Message4")
		bookMessage(t, tangle, testFramework.Message("Message4"))
		testFramework.WaitMessagesBooked()
		tipManager.AddTip(testFramework.Message("Message4"))
		assert.Equal(t, 2, tipManager.TipCount())
	}

	// Message 5
	{
		testFramework.CreateMessage(
			"Message5",
			WithStrongParents("Genesis", "Message1"),
		)
		testFramework.IssueMessages("Message5")
		bookMessage(t, tangle, testFramework.Message("Message5"))
		testFramework.WaitMessagesBooked()
		tipManager.AddTip(testFramework.Message("Message5"))
		assert.Equal(t, 3, tipManager.TipCount())
	}

	createScenarioMessageWith1Input1Output := func(messageStringID, inputStringID, outputStringID string, strongParents []string) {
		testFramework.CreateMessage(
			messageStringID,
			WithInputs(inputStringID),
			WithOutput(outputStringID, 1),
			WithStrongParents(strongParents...),
		)
		testFramework.IssueMessages(messageStringID)
		bookMessage(t, tangle, testFramework.Message(messageStringID))
		testFramework.WaitMessagesBooked()
	}

	// Message 6
	{
		createScenarioMessageWith1Input1Output("Message6", "H", "Q", []string{"Message3", "Message5"})
		tipManager.AddTip(testFramework.Message("Message6"))
		assert.Equal(t, 2, tipManager.TipCount())
	}

	// Message 7
	{
		createScenarioMessageWith1Input1Output("Message7", "I", "R", []string{"Message3", "Message5"})
		tipManager.AddTip(testFramework.Message("Message7"))
		assert.Equal(t, 3, tipManager.TipCount())
	}

	// Message 8
	{
		createScenarioMessageWith1Input1Output("Message8", "J", "S", []string{"Message3", "Message5"})
		tipManager.AddTip(testFramework.Message("Message8"))
		assert.Equal(t, 4, tipManager.TipCount())
	}

	// Message 9
	{
		createScenarioMessageWith1Input1Output("Message9", "K", "T", []string{"Message4"})
		tipManager.AddTip(testFramework.Message("Message9"))
		assert.Equal(t, 4, tipManager.TipCount())
	}

	// Message 10
	{
		createScenarioMessageWith1Input1Output("Message10", "L", "U", []string{"Message2", "Message4"})
		tipManager.AddTip(testFramework.Message("Message10"))
		assert.Equal(t, 5, tipManager.TipCount())
	}

	// Message 11
	{
		createScenarioMessageWith1Input1Output("Message11", "M", "V", []string{"Message2", "Message4"})
		tipManager.AddTip(testFramework.Message("Message11"))
		assert.Equal(t, 6, tipManager.TipCount())
	}

	// Message 12
	{
		createScenarioMessageWith1Input1Output("Message12", "N", "X", []string{"Message3", "Message4"})
		tipManager.AddTip(testFramework.Message("Message12"))
		assert.Equal(t, 7, tipManager.TipCount())
	}

	// Message 13
	{
		createScenarioMessageWith1Input1Output("Message13", "O", "Y", []string{"Message4"})
		tipManager.AddTip(testFramework.Message("Message13"))
		assert.Equal(t, 8, tipManager.TipCount())
	}

	// Message 14
	{
		createScenarioMessageWith1Input1Output("Message14", "P", "Z", []string{"Message4"})
		tipManager.AddTip(testFramework.Message("Message14"))
		assert.Equal(t, 9, tipManager.TipCount())
	}

	// Message 15
	{
		testFramework.CreateMessage(
			"Message15",
			WithStrongParents("Message10", "Message11"),
		)
		testFramework.IssueMessages("Message15")
		bookMessage(t, tangle, testFramework.Message("Message15"))
		testFramework.WaitMessagesBooked()
		tipManager.AddTip(testFramework.Message("Message15"))
		assert.Equal(t, 8, tipManager.TipCount())
	}

	// Message 16
	{
		testFramework.CreateMessage(
			"Message16",
			WithStrongParents("Message10", "Message11", "Message14"),
		)
		testFramework.IssueMessages("Message16")
		bookMessage(t, tangle, testFramework.Message("Message16"))
		testFramework.WaitMessagesBooked()
		tipManager.AddTip(testFramework.Message("Message16"))
		assert.Equal(t, 8, tipManager.TipCount())
	}
	// endregion ///////////////////////////////////////////////////////////////////////////////////////////////////////

	// Message 17
	{
		testFramework.CreateMessage(
			"Message17",
			WithStrongParents("Message16"),
			WithOutput("OUT17", 8),
			WithInputs("Q", "R", "S", "T", "U", "V", "X", "Y"),
		)
		parents, err := tipManager.Tips(testFramework.Message("Message17").Payload(), 4)
		assert.NoError(t, err)
		assert.Equal(t, NewMessageIDs(
			testFramework.Message("Message6").ID(),
			testFramework.Message("Message7").ID(),
			testFramework.Message("Message8").ID(),
			testFramework.Message("Message9").ID(),
			testFramework.Message("Message10").ID(),
			testFramework.Message("Message11").ID(),
			testFramework.Message("Message12").ID(),
			testFramework.Message("Message13").ID(),
		), parents)
	}

	// Message 18
	{
		testFramework.CreateMessage(
			"Message18",
			WithStrongParents("Message16"),
			WithOutput("OUT18", 6),
			WithInputs("Q", "R", "S", "T", "U", "V"),
		)

		parents, err := tipManager.Tips(testFramework.Message("Message18").Payload(), 4)

		assert.NoError(t, err)
		// there are possible parents to be selected, however, since the directly referenced messages are tips as well
		// there is a chance that these are doubly selected, resulting 6 to 8 parents
		assert.GreaterOrEqual(t, len(parents), 6)
		assert.LessOrEqual(t, len(parents), 8)
		assert.Contains(t, parents,
			testFramework.Message("Message6").ID(),
			testFramework.Message("Message7").ID(),
			testFramework.Message("Message8").ID(),
			testFramework.Message("Message9").ID(),
			testFramework.Message("Message10").ID(),
			testFramework.Message("Message11").ID(),
		)
	}

	// Message 19
	{
		testFramework.CreateMessage(
			"Message19",
			WithStrongParents("Message16"),
			WithOutput("OUT19", 3),
			WithInputs("B", "V", "Z"),
		)

		parents, err := tipManager.Tips(testFramework.Message("Message19").Payload(), 4)
		assert.NoError(t, err)

		// we reference 11, 14 directly. 1 is too old and should not be directly referenced
		assert.GreaterOrEqual(t, len(parents), 4)
		assert.LessOrEqual(t, len(parents), 8)
		assert.Contains(t, parents,
			testFramework.Message("Message11").ID(),
			testFramework.Message("Message14").ID(),
		)
		assert.NotContains(t, parents,
			testFramework.Message("Message1").ID(),
		)
	}

	// Message 20
	{

		testFramework.CreateMessage(
			"Message20",
			WithStrongParents("Message16"),
			WithOutput("OUT20", 9),
			WithInputs("Q", "R", "S", "T", "U", "V", "X", "Y", "Z"),
		)

		parents, err := tipManager.Tips(testFramework.Message("Message20").Payload(), 4)
		assert.NoError(t, err)

		// there are 9 inputs to be directly referenced -> we need to reference them via tips (8 tips available)
		// due to the tips' nature they contain all transactions in the past cone
		assert.Len(t, parents, 8)
	}
}
=======
// TODO: FIX
// func TestTipManager_TransactionTips(t *testing.T) {
// 	// set up scenario (images/tipmanager-TransactionTips-test.png)
// 	tangle := NewTestTangle()
// 	defer tangle.Shutdown()
// 	tipManager := tangle.TipManager
// 	confirmedMessageIDs := NewMessageIDs()
// 	tangle.ConfirmationOracle = &MockConfirmationOracleTipManagerTest{confirmedMessageIDs: confirmedMessageIDs, confirmedMarkers: markers.NewMarkers(markers.NewMarker(0, 1))}
//
// 	testFramework := NewMessageTestFramework(tangle, WithGenesisOutput("G1", 5), WithGenesisOutput("G2", 8))
//
// 	// region prepare scenario /////////////////////////////////////////////////////////////////////////////////////////
//
// 	// Message 1
// 	{
// 		issueTime := time.Now().Add(-maxParentsTimeDifference - 5*time.Minute)
//
// 		testFramework.CreateMessage(
// 			"Message1",
// 			WithStrongParents("Genesis"),
// 			WithIssuingTime(issueTime),
// 			WithInputs("G1"),
// 			WithOutput("A", 3),
// 			WithOutput("B", 1),
// 			WithOutput("c", 1),
// 		)
// 		testFramework.IssueMessages("Message1")
// 		// bookMessage(t, tangle, testFramework.Message("Message1"))
// 		testFramework.WaitUntilAllTasksProcessed()
//
// 		tipManager.AddTip(testFramework.Message("Message1"))
// 		assert.Equal(t, 0, tipManager.TipCount())
//
// 		// mark this message as confirmed
// 		confirmedMessageIDs.Add(testFramework.Message("Message1").ID())
// 	}
//
// 	// Message 2
// 	{
// 		testFramework.CreateMessage(
// 			"Message2",
// 			WithStrongParents("Genesis"),
// 			WithInputs("G2"),
// 			WithOutput("D", 6),
// 			WithOutput("E", 1),
// 			WithOutput("F", 1),
// 		)
// 		testFramework.IssueMessages("Message2")
// 		testFramework.WaitUntilAllTasksProcessed()
//
// 		tipManager.AddTip(testFramework.Message("Message2"))
// 		assert.Equal(t, 1, tipManager.TipCount())
//
// 		// use this message to set TangleTime
// 		tangle.TimeManager.updateTime(testFramework.Message("Message2"))
// 	}
//
// 	// Message 3
// 	{
// 		testFramework.CreateMessage(
// 			"Message3",
// 			WithStrongParents("Genesis"),
// 			WithInputs("A"),
// 			WithOutput("H", 1),
// 			WithOutput("I", 1),
// 			WithOutput("J", 1),
// 		)
// 		testFramework.IssueMessages("Message3")
// 		testFramework.WaitUntilAllTasksProcessed()
// 		tipManager.AddTip(testFramework.Message("Message3"))
// 		assert.Equal(t, 2, tipManager.TipCount())
// 	}
//
// 	// Message 4
// 	{
//
// 		testFramework.CreateMessage(
// 			"Message4",
// 			WithStrongParents("Genesis", "Message2"),
// 			WithInputs("D"),
// 			WithOutput("K", 1),
// 			WithOutput("L", 1),
// 			WithOutput("M", 1),
// 			WithOutput("N", 1),
// 			WithOutput("O", 1),
// 			WithOutput("P", 1),
// 		)
// 		testFramework.IssueMessages("Message4")
// 		testFramework.WaitUntilAllTasksProcessed()
// 		tipManager.AddTip(testFramework.Message("Message4"))
// 		assert.Equal(t, 2, tipManager.TipCount())
// 	}
//
// 	// Message 5
// 	{
// 		testFramework.CreateMessage(
// 			"Message5",
// 			WithStrongParents("Genesis", "Message1"),
// 		)
// 		testFramework.IssueMessages("Message5")
// 		testFramework.WaitUntilAllTasksProcessed()
// 		tipManager.AddTip(testFramework.Message("Message5"))
// 		assert.Equal(t, 3, tipManager.TipCount())
// 	}
//
// 	createScenarioMessageWith1Input1Output := func(messageStringID, inputStringID, outputStringID string, strongParents []string) {
// 		testFramework.CreateMessage(
// 			messageStringID,
// 			WithInputs(inputStringID),
// 			WithOutput(outputStringID, 1),
// 			WithStrongParents(strongParents...),
// 		)
// 		testFramework.IssueMessages(messageStringID)
// 		testFramework.WaitUntilAllTasksProcessed()
// 	}
//
// 	// Message 6
// 	{
// 		createScenarioMessageWith1Input1Output("Message6", "H", "Q", []string{"Message3", "Message5"})
// 		tipManager.AddTip(testFramework.Message("Message6"))
// 		assert.Equal(t, 2, tipManager.TipCount())
// 	}
//
// 	// Message 7
// 	{
// 		createScenarioMessageWith1Input1Output("Message7", "I", "R", []string{"Message3", "Message5"})
// 		tipManager.AddTip(testFramework.Message("Message7"))
// 		assert.Equal(t, 3, tipManager.TipCount())
// 	}
//
// 	// Message 8
// 	{
// 		createScenarioMessageWith1Input1Output("Message8", "J", "S", []string{"Message3", "Message5"})
// 		tipManager.AddTip(testFramework.Message("Message8"))
// 		assert.Equal(t, 4, tipManager.TipCount())
// 	}
//
// 	// Message 9
// 	{
// 		createScenarioMessageWith1Input1Output("Message9", "K", "T", []string{"Message4"})
// 		tipManager.AddTip(testFramework.Message("Message9"))
// 		assert.Equal(t, 4, tipManager.TipCount())
// 	}
//
// 	// Message 10
// 	{
// 		createScenarioMessageWith1Input1Output("Message10", "L", "U", []string{"Message2", "Message4"})
// 		tipManager.AddTip(testFramework.Message("Message10"))
// 		assert.Equal(t, 5, tipManager.TipCount())
// 	}
//
// 	// Message 11
// 	{
// 		createScenarioMessageWith1Input1Output("Message11", "M", "V", []string{"Message2", "Message4"})
// 		tipManager.AddTip(testFramework.Message("Message11"))
// 		assert.Equal(t, 6, tipManager.TipCount())
// 	}
//
// 	// Message 12
// 	{
// 		createScenarioMessageWith1Input1Output("Message12", "N", "X", []string{"Message3", "Message4"})
// 		tipManager.AddTip(testFramework.Message("Message12"))
// 		assert.Equal(t, 7, tipManager.TipCount())
// 	}
//
// 	// Message 13
// 	{
// 		createScenarioMessageWith1Input1Output("Message13", "O", "Y", []string{"Message4"})
// 		tipManager.AddTip(testFramework.Message("Message13"))
// 		assert.Equal(t, 8, tipManager.TipCount())
// 	}
//
// 	// Message 14
// 	{
// 		createScenarioMessageWith1Input1Output("Message14", "P", "Z", []string{"Message4"})
// 		tipManager.AddTip(testFramework.Message("Message14"))
// 		assert.Equal(t, 9, tipManager.TipCount())
// 	}
//
// 	// Message 15
// 	{
// 		testFramework.CreateMessage(
// 			"Message15",
// 			WithStrongParents("Message10", "Message11"),
// 		)
// 		testFramework.IssueMessages("Message15")
// 		testFramework.WaitUntilAllTasksProcessed()
// 		tipManager.AddTip(testFramework.Message("Message15"))
// 		assert.Equal(t, 8, tipManager.TipCount())
// 	}
//
// 	// Message 16
// 	{
// 		testFramework.CreateMessage(
// 			"Message16",
// 			WithStrongParents("Message10", "Message11", "Message14"),
// 		)
// 		testFramework.IssueMessages("Message16")
// 		testFramework.WaitUntilAllTasksProcessed()
// 		tipManager.AddTip(testFramework.Message("Message16"))
// 		assert.Equal(t, 8, tipManager.TipCount())
// 	}
// 	// endregion ///////////////////////////////////////////////////////////////////////////////////////////////////////
//
// 	// Message 17
// 	{
// 		testFramework.CreateMessage(
// 			"Message17",
// 			WithStrongParents("Message16"),
// 			WithOutput("OUT17", 8),
// 			WithInputs("Q", "R", "S", "T", "U", "V", "X", "Y"),
// 		)
// 		testFramework.IssueMessages("Message17").WaitUntilAllTasksProcessed()
// 		parents, err := tipManager.Tips(testFramework.Message("Message17").Payload(), 4)
// 		assert.NoError(t, err)
// 		assert.Equal(t, parents, NewMessageIDs(
// 			testFramework.Message("Message6").ID(),
// 			testFramework.Message("Message7").ID(),
// 			testFramework.Message("Message8").ID(),
// 			testFramework.Message("Message9").ID(),
// 			testFramework.Message("Message10").ID(),
// 			testFramework.Message("Message11").ID(),
// 			testFramework.Message("Message12").ID(),
// 			testFramework.Message("Message13").ID(),
// 		), "Message17 should have the correct parents")
// 	}
//
// 	// Message 18
// 	{
// 		testFramework.CreateMessage(
// 			"Message18",
// 			WithStrongParents("Message16"),
// 			WithOutput("OUT18", 6),
// 			WithInputs("Q", "R", "S", "T", "U", "V"),
// 		)
//
// 		parents, err := tipManager.Tips(testFramework.Message("Message18").Payload(), 4)
// 		fmt.Println(parents, err)
//
// 		assert.NoError(t, err)
// 		// there are possible parents to be selected, however, since the directly referenced messages are tips as well
// 		// there is a chance that these are doubly selected, resulting 6 to 8 parents
// 		assert.GreaterOrEqual(t, len(parents), 6)
// 		assert.LessOrEqual(t, len(parents), 8)
// 		assert.Contains(t, parents,
// 			testFramework.Message("Message6").ID(),
// 			testFramework.Message("Message7").ID(),
// 			testFramework.Message("Message8").ID(),
// 			testFramework.Message("Message9").ID(),
// 			testFramework.Message("Message10").ID(),
// 			testFramework.Message("Message11").ID(),
// 		)
// 	}
//
// 	// Message 19
// 	{
// 		testFramework.CreateMessage(
// 			"Message19",
// 			WithStrongParents("Message16"),
// 			WithOutput("OUT19", 3),
// 			WithInputs("B", "V", "Z"),
// 		)
//
// 		parents, err := tipManager.Tips(testFramework.Message("Message19").Payload(), 4)
// 		assert.NoError(t, err)
//
// 		// we reference 11, 14 directly. 1 is too old and should not be directly referenced
// 		assert.GreaterOrEqual(t, len(parents), 4)
// 		assert.LessOrEqual(t, len(parents), 8)
// 		assert.Contains(t, parents,
// 			testFramework.Message("Message11").ID(),
// 			testFramework.Message("Message14").ID(),
// 		)
// 		assert.NotContains(t, parents,
// 			testFramework.Message("Message1").ID(),
// 		)
// 	}
//
// 	// Message 20
// 	{
//
// 		testFramework.CreateMessage(
// 			"Message20",
// 			WithStrongParents("Message16"),
// 			WithOutput("OUT20", 9),
// 			WithInputs("Q", "R", "S", "T", "U", "V", "X", "Y", "Z"),
// 		)
//
// 		parents, err := tipManager.Tips(testFramework.Message("Message20").Payload(), 4)
// 		assert.NoError(t, err)
//
// 		// there are 9 inputs to be directly referenced -> we need to reference them via tips (8 tips available)
// 		// due to the tips' nature they contain all transactions in the past cone
// 		assert.Len(t, parents, 8)
// 	}
// }
>>>>>>> 42f7cf97

// Test based on packages/tangle/images/TSC_test_scenario.png except nothing is confirmed.
func TestTipManager_TimeSinceConfirmation_Unconfirmed(t *testing.T) {
	t.Skip("Skip this test.")
	tangle := NewTestTangle()
	tangle.Booker.MarkersManager.Manager = markers.NewManager(markers.WithCacheTime(0), markers.WithMaxPastMarkerDistance(10))
	defer tangle.Shutdown()

	tipManager := tangle.TipManager

	testFramework := NewMessageTestFramework(
		tangle,
	)

	tangle.Setup()

	createTestTangleTSC(t, testFramework)
	var confirmedMessageIDsString []string
	confirmedMessageIDs := prepareConfirmedMessageIDs(testFramework, confirmedMessageIDsString)
	confirmedMarkers := markers.NewMarkers()

	tangle.ConfirmationOracle = &MockConfirmationOracleTipManagerTest{confirmedMessageIDs: confirmedMessageIDs, confirmedMarkers: confirmedMarkers}
	tangle.TimeManager.updateTime(testFramework.Message("Marker-2/3"))

	// Even without any confirmations, it should be possible to attach to genesis.
	assert.True(t, tipManager.isPastConeTimestampCorrect(EmptyMessageID))

	// case 0 - only one message can attach to genesis, so there should not be two subtangles starting from the genesis, but TSC allows using such tip.
	assert.True(t, tipManager.isPastConeTimestampCorrect(testFramework.Message("0/0_2").ID()))
	// case #1
	assert.False(t, tipManager.isPastConeTimestampCorrect(testFramework.Message("0/3_4").ID()))
	// case #2
	assert.False(t, tipManager.isPastConeTimestampCorrect(testFramework.Message("1/3_4").ID()))
	// case #3
	assert.False(t, tipManager.isPastConeTimestampCorrect(testFramework.Message("2/3_4").ID()))
	// case #4 (marker message)
	assert.False(t, tipManager.isPastConeTimestampCorrect(testFramework.Message("Marker-1/2").ID()))
	// case #5
	assert.False(t, tipManager.isPastConeTimestampCorrect(testFramework.Message("2/5_4").ID()))
	// case #6 (attach to unconfirmed message older than TSC)
	assert.False(t, tipManager.isPastConeTimestampCorrect(testFramework.Message("0/1-preTSC_2").ID()))
	// case #7
	assert.False(t, tipManager.isPastConeTimestampCorrect(testFramework.Message("3/2_4").ID()))
	// case #8
	assert.False(t, tipManager.isPastConeTimestampCorrect(testFramework.Message("2/3+0/4_3").ID()))
	// case #9
	assert.False(t, tipManager.isPastConeTimestampCorrect(testFramework.Message("Marker-4/5").ID()))
	// case #10 (attach to confirmed message older than TSC)
	assert.False(t, tipManager.isPastConeTimestampCorrect(testFramework.Message("0/1-preTSCSeq2_2").ID()))
	// case #11
	assert.False(t, tipManager.isPastConeTimestampCorrect(testFramework.Message("5/2_4").ID()))
	//case #12 (attach to 0/1-postTSCSeq3_4)
	assert.False(t, tipManager.isPastConeTimestampCorrect(testFramework.Message("0/1-postTSCSeq3_4").ID()))
	//case #13 (attach to unconfirmed message younger than TSC, with confirmed past marker older than TSC)
	assert.False(t, tipManager.isPastConeTimestampCorrect(testFramework.Message("0/1-postTSC_2").ID()))
	//case #14
	assert.False(t, tipManager.isPastConeTimestampCorrect(testFramework.Message("6/2_4").ID()))
	//case #15
	assert.False(t, tipManager.isPastConeTimestampCorrect(testFramework.Message("0/1-preTSCSeq5_4").ID()))
	//case #16
	assert.False(t, tipManager.isPastConeTimestampCorrect(testFramework.Message("0/1-postTSC-direct_0").ID()))
}

// Test based on packages/tangle/images/TSC_test_scenario.png.
func TestTipManager_TimeSinceConfirmation_Confirmed(t *testing.T) {
	tangle := NewTestTangle()
	tangle.Booker.MarkersManager.Manager = markers.NewManager(markers.WithCacheTime(0), markers.WithMaxPastMarkerDistance(10))

	defer tangle.Shutdown()

	tipManager := tangle.TipManager

	testFramework := NewMessageTestFramework(
		tangle,
	)

	tangle.Setup()

	createTestTangleTSC(t, testFramework)
	confirmedMessageIDsString := []string{"Marker-0/1", "0/1-preTSCSeq1_0", "0/1-preTSCSeq1_1", "0/1-preTSCSeq1_2", "0/1-postTSCSeq1_0", "0/1-postTSCSeq1_1", "0/1-postTSCSeq1_2", "0/1-postTSCSeq1_3", "0/1-postTSCSeq1_4", "0/1-postTSCSeq1_5", "Marker-1/2", "0/1-preTSCSeq2_0", "0/1-preTSCSeq2_1", "0/1-preTSCSeq2_2", "0/1-postTSCSeq2_0", "0/1-postTSCSeq2_1", "0/1-postTSCSeq2_2", "0/1-postTSCSeq2_3", "0/1-postTSCSeq2_4", "0/1-postTSCSeq2_5", "Marker-2/2", "2/2_0", "2/2_1", "2/2_2", "2/2_3", "2/2_4", "Marker-2/3"}
	confirmedMessageIDs := prepareConfirmedMessageIDs(testFramework, confirmedMessageIDsString)
	confirmedMarkers := markers.NewMarkers(markers.NewMarker(0, 1), markers.NewMarker(1, 2), markers.NewMarker(2, 3))

	tangle.ConfirmationOracle = &MockConfirmationOracleTipManagerTest{confirmedMessageIDs: confirmedMessageIDs, confirmedMarkers: confirmedMarkers}
	tangle.TimeManager.updateTime(testFramework.Message("Marker-2/3"))

	// Even without any confirmations, it should be possible to attach to genesis.
	assert.True(t, tipManager.isPastConeTimestampCorrect(EmptyMessageID))

	// case 0 - only one message can attach to genesis, so there should not be two subtangles starting from the genesis, but TSC allows using such tip.
	assert.True(t, tipManager.isPastConeTimestampCorrect(testFramework.Message("0/0_2").ID()))
	// case #1
	assert.False(t, tipManager.isPastConeTimestampCorrect(testFramework.Message("0/3_4").ID()))
	// case #2
	assert.True(t, tipManager.isPastConeTimestampCorrect(testFramework.Message("1/3_4").ID()))
	// case #3
	assert.True(t, tipManager.isPastConeTimestampCorrect(testFramework.Message("2/3_4").ID()))
	// case #4 (marker message)
	assert.True(t, tipManager.isPastConeTimestampCorrect(testFramework.Message("Marker-1/2").ID()))
	// case #5
	assert.False(t, tipManager.isPastConeTimestampCorrect(testFramework.Message("2/5_4").ID()))
	// case #6 (attach to unconfirmed message older than TSC)
	assert.False(t, tipManager.isPastConeTimestampCorrect(testFramework.Message("0/1-preTSC_2").ID()))
	// case #7
	assert.True(t, tipManager.isPastConeTimestampCorrect(testFramework.Message("3/2_4").ID()))
	// case #8
	assert.False(t, tipManager.isPastConeTimestampCorrect(testFramework.Message("2/3+0/4_3").ID()))
	// case #9
	assert.False(t, tipManager.isPastConeTimestampCorrect(testFramework.Message("Marker-4/5").ID()))
	// case #10 (attach to confirmed message older than TSC)
	assert.False(t, tipManager.isPastConeTimestampCorrect(testFramework.Message("0/1-preTSCSeq2_2").ID()))
	// case #11
	assert.False(t, tipManager.isPastConeTimestampCorrect(testFramework.Message("5/2_4").ID()))
	//case #12 (attach to 0/1-postTSCSeq3_4)
	assert.True(t, tipManager.isPastConeTimestampCorrect(testFramework.Message("0/1-postTSCSeq3_4").ID()))
	//case #13 (attach to unconfirmed message younger than TSC, with confirmed past marker older than TSC)
	assert.False(t, tipManager.isPastConeTimestampCorrect(testFramework.Message("0/1-postTSC_2").ID()))
	//case #14
	assert.False(t, tipManager.isPastConeTimestampCorrect(testFramework.Message("6/2_4").ID()))
	//case #15
	assert.False(t, tipManager.isPastConeTimestampCorrect(testFramework.Message("0/1-preTSCSeq5_4").ID()))
	//case #16
	assert.False(t, tipManager.isPastConeTimestampCorrect(testFramework.Message("0/1-postTSC-direct_0").ID()))
}

func createTestTangleTSC(t *testing.T, testFramework *MessageTestFramework) {
	var lastMsgAlias string

	// SEQUENCE 0
	{
		testFramework.CreateMessage("Marker-0/1", WithStrongParents("Genesis"), WithIssuingTime(time.Now().Add(-9*time.Minute)))
		testFramework.IssueMessages("Marker-0/1").WaitUntilAllTasksProcessed()
		testFramework.PreventNewMarkers(true)
		lastMsgAlias = issueMessages(testFramework, "0/1-preTSC", 3, []string{"Marker-0/1"}, time.Minute*8)
		lastMsgAlias = issueMessages(testFramework, "0/1-postTSC", 3, []string{lastMsgAlias}, time.Minute)
		testFramework.PreventNewMarkers(false)
		testFramework.CreateMessage("Marker-0/2", WithStrongParents(lastMsgAlias))
		testFramework.IssueMessages("Marker-0/2").WaitUntilAllTasksProcessed()
		testFramework.PreventNewMarkers(true)
		lastMsgAlias = issueMessages(testFramework, "0/2", 5, []string{"Marker-0/2"}, 0)
		testFramework.PreventNewMarkers(false)
		testFramework.CreateMessage("Marker-0/3", WithStrongParents(lastMsgAlias))
		testFramework.IssueMessages("Marker-0/3").WaitUntilAllTasksProcessed()
		testFramework.PreventNewMarkers(true)
		lastMsgAlias = issueMessages(testFramework, "0/3", 5, []string{"Marker-0/3"}, 0)
		testFramework.PreventNewMarkers(false)
		testFramework.CreateMessage("Marker-0/4", WithStrongParents(lastMsgAlias))
		testFramework.IssueMessages("Marker-0/4").WaitUntilAllTasksProcessed()
		testFramework.PreventNewMarkers(true)
		_ = issueMessages(testFramework, "0/4", 5, []string{"Marker-0/4"}, 0)
		testFramework.PreventNewMarkers(false)

		// issue message for test case #16
		testFramework.CreateMessage("0/1-postTSC-direct_0", WithStrongParents("Marker-0/1"))
		testFramework.IssueMessages("0/1-postTSC-direct_0").WaitMessagesBooked()

		checkMarkers(t, testFramework, map[string]*markers.Markers{
			"Marker-0/1":    markers.NewMarkers(markers.NewMarker(0, 1)),
			"0/1-preTSC_0":  markers.NewMarkers(markers.NewMarker(0, 1)),
			"0/1-preTSC_1":  markers.NewMarkers(markers.NewMarker(0, 1)),
			"0/1-preTSC_2":  markers.NewMarkers(markers.NewMarker(0, 1)),
			"0/1-postTSC_0": markers.NewMarkers(markers.NewMarker(0, 1)),
			"0/1-postTSC_1": markers.NewMarkers(markers.NewMarker(0, 1)),
			"0/1-postTSC_2": markers.NewMarkers(markers.NewMarker(0, 1)),
			"Marker-0/2":    markers.NewMarkers(markers.NewMarker(0, 2)),
			"Marker-0/3":    markers.NewMarkers(markers.NewMarker(0, 3)),
			"Marker-0/4":    markers.NewMarkers(markers.NewMarker(0, 4)),
		})
	}

	// SEQUENCE 0 (without markers)
	{
		_ = issueMessages(testFramework, "0/0", 3, []string{"Genesis"}, time.Minute)

		checkMarkers(t, testFramework, map[string]*markers.Markers{
			"0/0_0": markers.NewMarkers(markers.NewMarker(0, 0)),
			"0/0_1": markers.NewMarkers(markers.NewMarker(0, 0)),
			"0/0_2": markers.NewMarkers(markers.NewMarker(0, 0)),
		})
	}
	// SEQUENCE 1
	{ //nolint:dupl
		testFramework.PreventNewMarkers(true)
		lastMsgAlias = issueMessages(testFramework, "0/1-preTSCSeq1", 3, []string{"Marker-0/1"}, time.Minute*6)
		lastMsgAlias = issueMessages(testFramework, "0/1-postTSCSeq1", 6, []string{lastMsgAlias}, time.Minute*4)
		testFramework.PreventNewMarkers(false)
		testFramework.CreateMessage("Marker-1/2", WithStrongParents(lastMsgAlias), WithIssuingTime(time.Now().Add(-3*time.Minute)))
		testFramework.IssueMessages("Marker-1/2").WaitUntilAllTasksProcessed()
		testFramework.PreventNewMarkers(true)
		lastMsgAlias = issueMessages(testFramework, "1/2", 5, []string{"Marker-1/2"}, 0)
		testFramework.PreventNewMarkers(false)
		testFramework.CreateMessage("Marker-1/3", WithStrongParents(lastMsgAlias))
		testFramework.IssueMessages("Marker-1/3").WaitUntilAllTasksProcessed()
		testFramework.PreventNewMarkers(true)
		_ = issueMessages(testFramework, "1/3", 5, []string{"Marker-1/3"}, 0)
		testFramework.PreventNewMarkers(false)

		checkMarkers(t, testFramework, map[string]*markers.Markers{
			"0/1-preTSCSeq1_0":  markers.NewMarkers(markers.NewMarker(0, 1)),
			"0/1-preTSCSeq1_1":  markers.NewMarkers(markers.NewMarker(0, 1)),
			"0/1-preTSCSeq1_2":  markers.NewMarkers(markers.NewMarker(0, 1)),
			"0/1-postTSCSeq1_0": markers.NewMarkers(markers.NewMarker(0, 1)),
			"0/1-postTSCSeq1_1": markers.NewMarkers(markers.NewMarker(0, 1)),
			"0/1-postTSCSeq1_2": markers.NewMarkers(markers.NewMarker(0, 1)),
			"0/1-postTSCSeq1_3": markers.NewMarkers(markers.NewMarker(0, 1)),
			"0/1-postTSCSeq1_4": markers.NewMarkers(markers.NewMarker(0, 1)),
			"0/1-postTSCSeq1_5": markers.NewMarkers(markers.NewMarker(0, 1)),
			"Marker-1/2":        markers.NewMarkers(markers.NewMarker(1, 2)),
			"1/2_0":             markers.NewMarkers(markers.NewMarker(1, 2)),
			"1/2_1":             markers.NewMarkers(markers.NewMarker(1, 2)),
			"1/2_2":             markers.NewMarkers(markers.NewMarker(1, 2)),
			"1/2_3":             markers.NewMarkers(markers.NewMarker(1, 2)),
			"1/2_4":             markers.NewMarkers(markers.NewMarker(1, 2)),
			"Marker-1/3":        markers.NewMarkers(markers.NewMarker(1, 3)),
			"1/3_0":             markers.NewMarkers(markers.NewMarker(1, 3)),
			"1/3_1":             markers.NewMarkers(markers.NewMarker(1, 3)),
			"1/3_2":             markers.NewMarkers(markers.NewMarker(1, 3)),
			"1/3_3":             markers.NewMarkers(markers.NewMarker(1, 3)),
			"1/3_4":             markers.NewMarkers(markers.NewMarker(1, 3)),
		})
	}

	// SEQUENCE 2
	{ //nolint:dupl
		testFramework.PreventNewMarkers(true)
		lastMsgAlias = issueMessages(testFramework, "0/1-preTSCSeq2", 3, []string{"Marker-0/1"}, time.Minute*6)
		lastMsgAlias = issueMessages(testFramework, "0/1-postTSCSeq2", 6, []string{lastMsgAlias}, time.Minute*4)
		testFramework.PreventNewMarkers(false)
		testFramework.CreateMessage("Marker-2/2", WithStrongParents(lastMsgAlias), WithIssuingTime(time.Now().Add(-3*time.Minute)))
		testFramework.IssueMessages("Marker-2/2").WaitUntilAllTasksProcessed()
		testFramework.PreventNewMarkers(true)
		lastMsgAlias = issueMessages(testFramework, "2/2", 5, []string{"Marker-2/2"}, 0)
		testFramework.PreventNewMarkers(false)
		testFramework.CreateMessage("Marker-2/3", WithStrongParents(lastMsgAlias))
		testFramework.IssueMessages("Marker-2/3").WaitUntilAllTasksProcessed()
		testFramework.PreventNewMarkers(true)
		_ = issueMessages(testFramework, "2/3", 5, []string{"Marker-2/3"}, 0)
		testFramework.PreventNewMarkers(false)

		checkMarkers(t, testFramework, map[string]*markers.Markers{
			"0/1-preTSCSeq2_0":  markers.NewMarkers(markers.NewMarker(0, 1)),
			"0/1-preTSCSeq2_1":  markers.NewMarkers(markers.NewMarker(0, 1)),
			"0/1-preTSCSeq2_2":  markers.NewMarkers(markers.NewMarker(0, 1)),
			"0/1-postTSCSeq2_0": markers.NewMarkers(markers.NewMarker(0, 1)),
			"0/1-postTSCSeq2_1": markers.NewMarkers(markers.NewMarker(0, 1)),
			"0/1-postTSCSeq2_2": markers.NewMarkers(markers.NewMarker(0, 1)),
			"0/1-postTSCSeq2_3": markers.NewMarkers(markers.NewMarker(0, 1)),
			"0/1-postTSCSeq2_4": markers.NewMarkers(markers.NewMarker(0, 1)),
			"0/1-postTSCSeq2_5": markers.NewMarkers(markers.NewMarker(0, 1)),
			"Marker-2/2":        markers.NewMarkers(markers.NewMarker(2, 2)),
			"2/2_0":             markers.NewMarkers(markers.NewMarker(2, 2)),
			"2/2_1":             markers.NewMarkers(markers.NewMarker(2, 2)),
			"2/2_2":             markers.NewMarkers(markers.NewMarker(2, 2)),
			"2/2_3":             markers.NewMarkers(markers.NewMarker(2, 2)),
			"2/2_4":             markers.NewMarkers(markers.NewMarker(2, 2)),
			"Marker-2/3":        markers.NewMarkers(markers.NewMarker(2, 3)),
			"2/3_0":             markers.NewMarkers(markers.NewMarker(2, 3)),
			"2/3_1":             markers.NewMarkers(markers.NewMarker(2, 3)),
			"2/3_2":             markers.NewMarkers(markers.NewMarker(2, 3)),
			"2/3_3":             markers.NewMarkers(markers.NewMarker(2, 3)),
			"2/3_4":             markers.NewMarkers(markers.NewMarker(2, 3)),
		})
	}

	// SEQUENCE 2 + 0
	{
		testFramework.CreateMessage("Marker-2/5", WithStrongParents("0/4_4", "2/3_4"))
		testFramework.IssueMessages("Marker-2/5").WaitUntilAllTasksProcessed()
		testFramework.PreventNewMarkers(true)
		_ = issueMessages(testFramework, "2/5", 5, []string{"Marker-2/5"}, 0)
		testFramework.PreventNewMarkers(false)

		checkMarkers(t, testFramework, map[string]*markers.Markers{
			"Marker-2/5": markers.NewMarkers(markers.NewMarker(2, 5)),
			"2/5_0":      markers.NewMarkers(markers.NewMarker(2, 5)),
			"2/5_1":      markers.NewMarkers(markers.NewMarker(2, 5)),
			"2/5_2":      markers.NewMarkers(markers.NewMarker(2, 5)),
			"2/5_3":      markers.NewMarkers(markers.NewMarker(2, 5)),
			"2/5_4":      markers.NewMarkers(markers.NewMarker(2, 5)),
		})
	}

	// SEQUENCE 3
	{
		testFramework.PreventNewMarkers(true)
		lastMsgAlias = issueMessages(testFramework, "0/1-postTSCSeq3", 5, []string{"0/1-postTSCSeq2_0"}, 0)
		testFramework.PreventNewMarkers(false)
		testFramework.CreateMessage("Marker-3/2", WithStrongParents(lastMsgAlias))
		testFramework.IssueMessages("Marker-3/2").WaitUntilAllTasksProcessed()
		testFramework.PreventNewMarkers(true)
		_ = issueMessages(testFramework, "3/2", 5, []string{"Marker-3/2"}, 0)
		testFramework.PreventNewMarkers(false)

		checkMarkers(t, testFramework, map[string]*markers.Markers{
			"0/1-postTSCSeq3_0": markers.NewMarkers(markers.NewMarker(0, 1)),
			"0/1-postTSCSeq3_1": markers.NewMarkers(markers.NewMarker(0, 1)),
			"0/1-postTSCSeq3_2": markers.NewMarkers(markers.NewMarker(0, 1)),
			"0/1-postTSCSeq3_3": markers.NewMarkers(markers.NewMarker(0, 1)),
			"0/1-postTSCSeq3_4": markers.NewMarkers(markers.NewMarker(0, 1)),
			"Marker-3/2":        markers.NewMarkers(markers.NewMarker(3, 2)),
			"3/2_0":             markers.NewMarkers(markers.NewMarker(3, 2)),
			"3/2_1":             markers.NewMarkers(markers.NewMarker(3, 2)),
			"3/2_2":             markers.NewMarkers(markers.NewMarker(3, 2)),
			"3/2_3":             markers.NewMarkers(markers.NewMarker(3, 2)),
			"3/2_4":             markers.NewMarkers(markers.NewMarker(3, 2)),
		})
	}

	// SEQUENCE 2 + 0 (two past markers) -> SEQUENCE 4
	{
		testFramework.PreventNewMarkers(true)
		lastMsgAlias = issueMessages(testFramework, "2/3+0/4", 5, []string{"0/4_4", "2/3_4"}, 0)
		testFramework.CreateMessage("Marker-4/5", WithStrongParents(lastMsgAlias))
		testFramework.IssueMessages("Marker-4/5").WaitUntilAllTasksProcessed()
		testFramework.PreventNewMarkers(false)

		checkMarkers(t, testFramework, map[string]*markers.Markers{
			"2/3+0/4_0":  markers.NewMarkers(markers.NewMarker(2, 3), markers.NewMarker(0, 4)),
			"2/3+0/4_1":  markers.NewMarkers(markers.NewMarker(2, 3), markers.NewMarker(0, 4)),
			"2/3+0/4_2":  markers.NewMarkers(markers.NewMarker(2, 3), markers.NewMarker(0, 4)),
			"2/3+0/4_3":  markers.NewMarkers(markers.NewMarker(2, 3), markers.NewMarker(0, 4)),
			"Marker-4/5": markers.NewMarkers(markers.NewMarker(4, 5)),
		})
	}
	// SEQUENCE 5
	{
		testFramework.PreventNewMarkers(true)
		lastMsgAlias = issueMessages(testFramework, "0/1-preTSCSeq5", 6, []string{"0/1-preTSCSeq2_2"}, time.Minute*6)
		testFramework.PreventNewMarkers(false)
		testFramework.CreateMessage("Marker-5/2", WithStrongParents(lastMsgAlias))
		testFramework.IssueMessages("Marker-5/2").WaitUntilAllTasksProcessed()
		testFramework.PreventNewMarkers(true)
		_ = issueMessages(testFramework, "5/2", 5, []string{"Marker-5/2"}, 0)
		testFramework.PreventNewMarkers(false)

		checkMarkers(t, testFramework, map[string]*markers.Markers{
			"0/1-preTSCSeq5_0": markers.NewMarkers(markers.NewMarker(0, 1)),
			"0/1-preTSCSeq5_1": markers.NewMarkers(markers.NewMarker(0, 1)),
			"0/1-preTSCSeq5_2": markers.NewMarkers(markers.NewMarker(0, 1)),
			"0/1-preTSCSeq5_3": markers.NewMarkers(markers.NewMarker(0, 1)),
			"0/1-preTSCSeq5_4": markers.NewMarkers(markers.NewMarker(0, 1)),
			"Marker-5/2":       markers.NewMarkers(markers.NewMarker(5, 2)),
			"5/2_0":            markers.NewMarkers(markers.NewMarker(5, 2)),
			"5/2_1":            markers.NewMarkers(markers.NewMarker(5, 2)),
			"5/2_2":            markers.NewMarkers(markers.NewMarker(5, 2)),
			"5/2_3":            markers.NewMarkers(markers.NewMarker(5, 2)),
			"5/2_4":            markers.NewMarkers(markers.NewMarker(5, 2)),
		})
	}

	// SEQUENCE 6
	{
		testFramework.PreventNewMarkers(true)
		lastMsgAlias = issueMessages(testFramework, "0/1-postTSCSeq6", 6, []string{"0/1-preTSCSeq2_2"}, 0)
		testFramework.PreventNewMarkers(false)
		testFramework.CreateMessage("Marker-6/2", WithStrongParents(lastMsgAlias))
		testFramework.IssueMessages("Marker-6/2").WaitMessagesBooked()
		testFramework.PreventNewMarkers(true)
		_ = issueMessages(testFramework, "6/2", 5, []string{"Marker-6/2"}, 0)
		testFramework.PreventNewMarkers(false)

		checkMarkers(t, testFramework, map[string]*markers.Markers{
			"0/1-postTSCSeq6_0": markers.NewMarkers(markers.NewMarker(0, 1)),
			"0/1-postTSCSeq6_1": markers.NewMarkers(markers.NewMarker(0, 1)),
			"0/1-postTSCSeq6_2": markers.NewMarkers(markers.NewMarker(0, 1)),
			"0/1-postTSCSeq6_3": markers.NewMarkers(markers.NewMarker(0, 1)),
			"0/1-postTSCSeq6_4": markers.NewMarkers(markers.NewMarker(0, 1)),
			"Marker-6/2":        markers.NewMarkers(markers.NewMarker(6, 2)),
			"6/2_0":             markers.NewMarkers(markers.NewMarker(6, 2)),
			"6/2_1":             markers.NewMarkers(markers.NewMarker(6, 2)),
			"6/2_2":             markers.NewMarkers(markers.NewMarker(6, 2)),
			"6/2_3":             markers.NewMarkers(markers.NewMarker(6, 2)),
			"6/2_4":             markers.NewMarkers(markers.NewMarker(6, 2)),
		})
	}
}

func prepareConfirmedMessageIDs(testFramework *MessageTestFramework, confirmedIDs []string) MessageIDs {
	confirmedMessageIDs := NewMessageIDs()
	for _, id := range confirmedIDs {
		confirmedMessageIDs.Add(testFramework.Message(id).ID())
	}
	return confirmedMessageIDs
}

func issueMessages(testFramework *MessageTestFramework, msgPrefix string, msgCount int, parents []string, timestampOffset time.Duration) string {
	msgAlias := fmt.Sprintf("%s_%d", msgPrefix, 0)

	testFramework.CreateMessage(msgAlias, WithStrongParents(parents...), WithIssuingTime(time.Now().Add(-timestampOffset)))
	testFramework.IssueMessages(msgAlias).WaitUntilAllTasksProcessed()

	for i := 1; i < msgCount; i++ {
		alias := fmt.Sprintf("%s_%d", msgPrefix, i)
		testFramework.CreateMessage(alias, WithStrongParents(msgAlias), WithIssuingTime(time.Now().Add(-timestampOffset)))
		testFramework.IssueMessages(alias).WaitUntilAllTasksProcessed()

		msgAlias = alias
	}
	return msgAlias
}

func createAndStoreParentsDataMessageInMasterBranch(tangle *Tangle, strongParents, weakParents MessageIDs) (message *Message) {
	parents := ParentMessageIDs{
		StrongParentType: strongParents,
	}
	if len(weakParents) > 0 {
		parents[WeakParentType] = weakParents
	}

	message = newTestParentsDataMessage("testmessage", parents)
	tangle.Storage.StoreMessage(message)
	event.Loop.WaitUntilAllTasksProcessed()

	return
}

type MockConfirmationOracleTipManagerTest struct {
	confirmedMessageIDs MessageIDs
	confirmedMarkers    *markers.Markers

	MockConfirmationOracle
}

// IsMessageConfirmed mocks its interface function.
func (m *MockConfirmationOracleTipManagerTest) IsMessageConfirmed(msgID MessageID) bool {
	return m.confirmedMessageIDs.Contains(msgID)
}

// FirstUnconfirmedMarkerIndex mocks its interface function.
func (m *MockConfirmationOracleTipManagerTest) FirstUnconfirmedMarkerIndex(sequenceID markers.SequenceID) (unconfirmedMarkerIndex markers.Index) {
	confirmedMarkerIndex, exists := m.confirmedMarkers.Get(sequenceID)
	if exists {
		return confirmedMarkerIndex + 1
	}
	return 0
}

// IsMessageConfirmed mocks its interface function.
func (m *MockConfirmationOracleTipManagerTest) IsMarkerConfirmed(marker *markers.Marker) bool {
	if marker == nil || m.confirmedMarkers == nil || m.confirmedMarkers.Size() == 0 {
		return false
	}
	confirmedMarkerIndex, exists := m.confirmedMarkers.Get(marker.SequenceID())
	if !exists {
		return false
	}
	return marker.Index() <= confirmedMarkerIndex
}<|MERGE_RESOLUTION|>--- conflicted
+++ resolved
@@ -120,308 +120,6 @@
 	}
 }
 
-<<<<<<< HEAD
-func TestTipManager_TransactionTips(t *testing.T) {
-	// set up scenario (images/tipmanager-TransactionTips-test.png)
-	tangle := NewTestTangle()
-	defer tangle.Shutdown()
-	tipManager := tangle.TipManager
-	confirmedMessageIDs := NewMessageIDs()
-	tangle.ConfirmationOracle = &MockConfirmationOracleTipManagerTest{confirmedMessageIDs: confirmedMessageIDs, confirmedMarkers: markers.NewMarkers(markers.NewMarker(0, 3))}
-
-	testFramework := NewMessageTestFramework(tangle, WithGenesisOutput("G1", 5), WithGenesisOutput("G2", 8))
-
-	// region prepare scenario /////////////////////////////////////////////////////////////////////////////////////////
-
-	// Message 1
-	{
-		issueTime := time.Now().Add(-maxParentsTimeDifference - 5*time.Minute)
-
-		testFramework.CreateMessage(
-			"Message1",
-			WithStrongParents("Genesis"),
-			WithIssuingTime(issueTime),
-			WithInputs("G1"),
-			WithOutput("A", 3),
-			WithOutput("B", 1),
-			WithOutput("c", 1),
-		)
-		testFramework.IssueMessages("Message1")
-		bookMessage(t, tangle, testFramework.Message("Message1"))
-		testFramework.WaitMessagesBooked()
-
-		tipManager.AddTip(testFramework.Message("Message1"))
-		assert.Equal(t, 0, tipManager.TipCount())
-
-		// mark this message as confirmed
-		confirmedMessageIDs.Add(testFramework.Message("Message1").ID())
-	}
-
-	// Message 2
-	{
-		testFramework.CreateMessage(
-			"Message2",
-			WithStrongParents("Genesis"),
-			WithInputs("G2"),
-			WithOutput("D", 6),
-			WithOutput("E", 1),
-			WithOutput("F", 1),
-		)
-		testFramework.IssueMessages("Message2")
-		bookMessage(t, tangle, testFramework.Message("Message2"))
-		testFramework.WaitMessagesBooked()
-
-		tipManager.AddTip(testFramework.Message("Message2"))
-		assert.Equal(t, 1, tipManager.TipCount())
-
-		// use this message to set TangleTime
-		tangle.TimeManager.updateTime(testFramework.Message("Message2").ID())
-	}
-
-	// Message 3
-	{
-		testFramework.CreateMessage(
-			"Message3",
-			WithStrongParents("Genesis"),
-			WithInputs("A"),
-			WithOutput("H", 1),
-			WithOutput("I", 1),
-			WithOutput("J", 1),
-		)
-		testFramework.IssueMessages("Message3")
-		bookMessage(t, tangle, testFramework.Message("Message3"))
-		testFramework.WaitMessagesBooked()
-		tipManager.AddTip(testFramework.Message("Message3"))
-		assert.Equal(t, 2, tipManager.TipCount())
-	}
-
-	// Message 4
-	{
-
-		testFramework.CreateMessage(
-			"Message4",
-			WithStrongParents("Genesis", "Message2"),
-			WithInputs("D"),
-			WithOutput("K", 1),
-			WithOutput("L", 1),
-			WithOutput("M", 1),
-			WithOutput("N", 1),
-			WithOutput("O", 1),
-			WithOutput("P", 1),
-		)
-		testFramework.IssueMessages("Message4")
-		bookMessage(t, tangle, testFramework.Message("Message4"))
-		testFramework.WaitMessagesBooked()
-		tipManager.AddTip(testFramework.Message("Message4"))
-		assert.Equal(t, 2, tipManager.TipCount())
-	}
-
-	// Message 5
-	{
-		testFramework.CreateMessage(
-			"Message5",
-			WithStrongParents("Genesis", "Message1"),
-		)
-		testFramework.IssueMessages("Message5")
-		bookMessage(t, tangle, testFramework.Message("Message5"))
-		testFramework.WaitMessagesBooked()
-		tipManager.AddTip(testFramework.Message("Message5"))
-		assert.Equal(t, 3, tipManager.TipCount())
-	}
-
-	createScenarioMessageWith1Input1Output := func(messageStringID, inputStringID, outputStringID string, strongParents []string) {
-		testFramework.CreateMessage(
-			messageStringID,
-			WithInputs(inputStringID),
-			WithOutput(outputStringID, 1),
-			WithStrongParents(strongParents...),
-		)
-		testFramework.IssueMessages(messageStringID)
-		bookMessage(t, tangle, testFramework.Message(messageStringID))
-		testFramework.WaitMessagesBooked()
-	}
-
-	// Message 6
-	{
-		createScenarioMessageWith1Input1Output("Message6", "H", "Q", []string{"Message3", "Message5"})
-		tipManager.AddTip(testFramework.Message("Message6"))
-		assert.Equal(t, 2, tipManager.TipCount())
-	}
-
-	// Message 7
-	{
-		createScenarioMessageWith1Input1Output("Message7", "I", "R", []string{"Message3", "Message5"})
-		tipManager.AddTip(testFramework.Message("Message7"))
-		assert.Equal(t, 3, tipManager.TipCount())
-	}
-
-	// Message 8
-	{
-		createScenarioMessageWith1Input1Output("Message8", "J", "S", []string{"Message3", "Message5"})
-		tipManager.AddTip(testFramework.Message("Message8"))
-		assert.Equal(t, 4, tipManager.TipCount())
-	}
-
-	// Message 9
-	{
-		createScenarioMessageWith1Input1Output("Message9", "K", "T", []string{"Message4"})
-		tipManager.AddTip(testFramework.Message("Message9"))
-		assert.Equal(t, 4, tipManager.TipCount())
-	}
-
-	// Message 10
-	{
-		createScenarioMessageWith1Input1Output("Message10", "L", "U", []string{"Message2", "Message4"})
-		tipManager.AddTip(testFramework.Message("Message10"))
-		assert.Equal(t, 5, tipManager.TipCount())
-	}
-
-	// Message 11
-	{
-		createScenarioMessageWith1Input1Output("Message11", "M", "V", []string{"Message2", "Message4"})
-		tipManager.AddTip(testFramework.Message("Message11"))
-		assert.Equal(t, 6, tipManager.TipCount())
-	}
-
-	// Message 12
-	{
-		createScenarioMessageWith1Input1Output("Message12", "N", "X", []string{"Message3", "Message4"})
-		tipManager.AddTip(testFramework.Message("Message12"))
-		assert.Equal(t, 7, tipManager.TipCount())
-	}
-
-	// Message 13
-	{
-		createScenarioMessageWith1Input1Output("Message13", "O", "Y", []string{"Message4"})
-		tipManager.AddTip(testFramework.Message("Message13"))
-		assert.Equal(t, 8, tipManager.TipCount())
-	}
-
-	// Message 14
-	{
-		createScenarioMessageWith1Input1Output("Message14", "P", "Z", []string{"Message4"})
-		tipManager.AddTip(testFramework.Message("Message14"))
-		assert.Equal(t, 9, tipManager.TipCount())
-	}
-
-	// Message 15
-	{
-		testFramework.CreateMessage(
-			"Message15",
-			WithStrongParents("Message10", "Message11"),
-		)
-		testFramework.IssueMessages("Message15")
-		bookMessage(t, tangle, testFramework.Message("Message15"))
-		testFramework.WaitMessagesBooked()
-		tipManager.AddTip(testFramework.Message("Message15"))
-		assert.Equal(t, 8, tipManager.TipCount())
-	}
-
-	// Message 16
-	{
-		testFramework.CreateMessage(
-			"Message16",
-			WithStrongParents("Message10", "Message11", "Message14"),
-		)
-		testFramework.IssueMessages("Message16")
-		bookMessage(t, tangle, testFramework.Message("Message16"))
-		testFramework.WaitMessagesBooked()
-		tipManager.AddTip(testFramework.Message("Message16"))
-		assert.Equal(t, 8, tipManager.TipCount())
-	}
-	// endregion ///////////////////////////////////////////////////////////////////////////////////////////////////////
-
-	// Message 17
-	{
-		testFramework.CreateMessage(
-			"Message17",
-			WithStrongParents("Message16"),
-			WithOutput("OUT17", 8),
-			WithInputs("Q", "R", "S", "T", "U", "V", "X", "Y"),
-		)
-		parents, err := tipManager.Tips(testFramework.Message("Message17").Payload(), 4)
-		assert.NoError(t, err)
-		assert.Equal(t, NewMessageIDs(
-			testFramework.Message("Message6").ID(),
-			testFramework.Message("Message7").ID(),
-			testFramework.Message("Message8").ID(),
-			testFramework.Message("Message9").ID(),
-			testFramework.Message("Message10").ID(),
-			testFramework.Message("Message11").ID(),
-			testFramework.Message("Message12").ID(),
-			testFramework.Message("Message13").ID(),
-		), parents)
-	}
-
-	// Message 18
-	{
-		testFramework.CreateMessage(
-			"Message18",
-			WithStrongParents("Message16"),
-			WithOutput("OUT18", 6),
-			WithInputs("Q", "R", "S", "T", "U", "V"),
-		)
-
-		parents, err := tipManager.Tips(testFramework.Message("Message18").Payload(), 4)
-
-		assert.NoError(t, err)
-		// there are possible parents to be selected, however, since the directly referenced messages are tips as well
-		// there is a chance that these are doubly selected, resulting 6 to 8 parents
-		assert.GreaterOrEqual(t, len(parents), 6)
-		assert.LessOrEqual(t, len(parents), 8)
-		assert.Contains(t, parents,
-			testFramework.Message("Message6").ID(),
-			testFramework.Message("Message7").ID(),
-			testFramework.Message("Message8").ID(),
-			testFramework.Message("Message9").ID(),
-			testFramework.Message("Message10").ID(),
-			testFramework.Message("Message11").ID(),
-		)
-	}
-
-	// Message 19
-	{
-		testFramework.CreateMessage(
-			"Message19",
-			WithStrongParents("Message16"),
-			WithOutput("OUT19", 3),
-			WithInputs("B", "V", "Z"),
-		)
-
-		parents, err := tipManager.Tips(testFramework.Message("Message19").Payload(), 4)
-		assert.NoError(t, err)
-
-		// we reference 11, 14 directly. 1 is too old and should not be directly referenced
-		assert.GreaterOrEqual(t, len(parents), 4)
-		assert.LessOrEqual(t, len(parents), 8)
-		assert.Contains(t, parents,
-			testFramework.Message("Message11").ID(),
-			testFramework.Message("Message14").ID(),
-		)
-		assert.NotContains(t, parents,
-			testFramework.Message("Message1").ID(),
-		)
-	}
-
-	// Message 20
-	{
-
-		testFramework.CreateMessage(
-			"Message20",
-			WithStrongParents("Message16"),
-			WithOutput("OUT20", 9),
-			WithInputs("Q", "R", "S", "T", "U", "V", "X", "Y", "Z"),
-		)
-
-		parents, err := tipManager.Tips(testFramework.Message("Message20").Payload(), 4)
-		assert.NoError(t, err)
-
-		// there are 9 inputs to be directly referenced -> we need to reference them via tips (8 tips available)
-		// due to the tips' nature they contain all transactions in the past cone
-		assert.Len(t, parents, 8)
-	}
-}
-=======
 // TODO: FIX
 // func TestTipManager_TransactionTips(t *testing.T) {
 // 	// set up scenario (images/tipmanager-TransactionTips-test.png)
@@ -718,7 +416,6 @@
 // 		assert.Len(t, parents, 8)
 // 	}
 // }
->>>>>>> 42f7cf97
 
 // Test based on packages/tangle/images/TSC_test_scenario.png except nothing is confirmed.
 func TestTipManager_TimeSinceConfirmation_Unconfirmed(t *testing.T) {
