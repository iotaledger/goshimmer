package tangle

import (
	"fmt"
	"reflect"
	"sync"
	"sync/atomic"
	"testing"
	"time"

	"github.com/iotaledger/hive.go/crypto/ed25519"
	"github.com/iotaledger/hive.go/generics/event"
	"github.com/iotaledger/hive.go/generics/lo"
	"github.com/iotaledger/hive.go/generics/set"
	"github.com/iotaledger/hive.go/identity"
	"github.com/iotaledger/hive.go/types"
	"github.com/stretchr/testify/assert"
	"github.com/stretchr/testify/mock"

	"github.com/iotaledger/goshimmer/packages/conflictdag"
	"github.com/iotaledger/goshimmer/packages/consensus/gof"
	"github.com/iotaledger/goshimmer/packages/database"
	"github.com/iotaledger/goshimmer/packages/epoch"
	"github.com/iotaledger/goshimmer/packages/ledger"
	"github.com/iotaledger/goshimmer/packages/ledger/utxo"
	"github.com/iotaledger/goshimmer/packages/ledger/vm/devnetvm"
	"github.com/iotaledger/goshimmer/packages/markers"
	"github.com/iotaledger/goshimmer/packages/tangle/payload"
)

// region MessageTestFramework /////////////////////////////////////////////////////////////////////////////////////////

// MessageTestFramework implements a framework for conveniently issuing messages in a tangle as part of unit tests in a
// simplified way.
type MessageTestFramework struct {
	tangle                   *Tangle
	branchIDs                map[string]utxo.TransactionID
	messagesByAlias          map[string]*Message
	walletsByAlias           map[string]wallet
	walletsByAddress         map[devnetvm.Address]wallet
	inputsByAlias            map[string]devnetvm.Input
	outputsByAlias           map[string]devnetvm.Output
	outputsByID              map[utxo.OutputID]devnetvm.Output
	options                  *MessageTestFrameworkOptions
	oldIncreaseIndexCallback markers.IncreaseIndexCallback
	snapshot                 *ledger.Snapshot
	outputCounter            uint16
}

// NewMessageTestFramework is the constructor of the MessageTestFramework.
func NewMessageTestFramework(tangle *Tangle, options ...MessageTestFrameworkOption) (messageTestFramework *MessageTestFramework) {
	messageTestFramework = &MessageTestFramework{
		tangle:           tangle,
		branchIDs:        make(map[string]utxo.TransactionID),
		messagesByAlias:  make(map[string]*Message),
		walletsByAlias:   make(map[string]wallet),
		walletsByAddress: make(map[devnetvm.Address]wallet),
		inputsByAlias:    make(map[string]devnetvm.Input),
		outputsByAlias:   make(map[string]devnetvm.Output),
		outputsByID:      make(map[utxo.OutputID]devnetvm.Output),
		options:          NewMessageTestFrameworkOptions(options...),
	}

	messageTestFramework.createGenesisOutputs()

	return
}

// Snapshot returns the Snapshot of the test framework.
func (m *MessageTestFramework) Snapshot() (snapshot *ledger.Snapshot) {
	return m.snapshot
}

// RegisterBranchID registers a BranchID from the given Messages' transactions with the MessageTestFramework and
// also an alias when printing the BranchID.
func (m *MessageTestFramework) RegisterBranchID(alias, messageAlias string) {
	branchID := m.BranchIDFromMessage(messageAlias)
	m.branchIDs[alias] = branchID
	branchID.RegisterAlias(alias)
}

func (m *MessageTestFramework) RegisterTransactionID(alias, messageAlias string) {
	TxID := m.BranchIDFromMessage(messageAlias)
	TxID.RegisterAlias(alias)
}

// BranchID returns the BranchID registered with the given alias.
func (m *MessageTestFramework) BranchID(alias string) (branchID utxo.TransactionID) {
	branchID, ok := m.branchIDs[alias]
	if !ok {
		panic("no branch registered with such alias " + alias)
	}

	return
}

// BranchIDs returns the BranchIDs registered with the given aliases.
func (m *MessageTestFramework) BranchIDs(aliases ...string) (branchIDs utxo.TransactionIDs) {
	branchIDs = set.NewAdvancedSet[utxo.TransactionID]()

	for _, alias := range aliases {
		branchID, ok := m.branchIDs[alias]
		if !ok {
			panic("no branch registered with such alias " + alias)
		}
		branchIDs.Add(branchID)
	}

	return
}

// CreateMessage creates a Message with the given alias and MessageTestFrameworkMessageOptions.
func (m *MessageTestFramework) CreateMessage(messageAlias string, messageOptions ...MessageOption) (message *Message) {
	options := NewMessageTestFrameworkMessageOptions(messageOptions...)

	references := NewParentMessageIDs()

	if parents := m.strongParentIDs(options); len(parents) > 0 {
		references.AddAll(StrongParentType, parents)
	}
	if parents := m.weakParentIDs(options); len(parents) > 0 {
		references.AddAll(WeakParentType, parents)
	}
	if parents := m.shallowLikeParentIDs(options); len(parents) > 0 {
		references.AddAll(ShallowLikeParentType, parents)
	}

	if options.reattachmentMessageAlias != "" {
		reattachmentPayload := m.Message(options.reattachmentMessageAlias).Payload()
		m.messagesByAlias[messageAlias] = newTestParentsPayloadMessageWithOptions(reattachmentPayload, references, options)
	} else {
		transaction := m.buildTransaction(options)
		if transaction != nil {
			m.messagesByAlias[messageAlias] = newTestParentsPayloadMessageWithOptions(transaction, references, options)
		} else {
			m.messagesByAlias[messageAlias] = newTestParentsDataMessageWithOptions(messageAlias, references, options)
		}
	}

	if err := m.messagesByAlias[messageAlias].DetermineID(); err != nil {
		panic(err)
	}

	m.messagesByAlias[messageAlias].ID().RegisterAlias(messageAlias)

	return m.messagesByAlias[messageAlias]
}

// IncreaseMarkersIndexCallback is the IncreaseMarkersIndexCallback that the MessageTestFramework uses to determine when
// to assign new Markers to messages.
func (m *MessageTestFramework) IncreaseMarkersIndexCallback(markers.SequenceID, markers.Index) bool {
	return false
}

// PreventNewMarkers disables the generation of new Markers for the given Messages.
func (m *MessageTestFramework) PreventNewMarkers(enabled bool) *MessageTestFramework {
	if enabled && m.oldIncreaseIndexCallback == nil {
		m.oldIncreaseIndexCallback = m.tangle.Options.IncreaseMarkersIndexCallback
		m.tangle.Options.IncreaseMarkersIndexCallback = m.IncreaseMarkersIndexCallback
		return m
	}

	if !enabled && m.oldIncreaseIndexCallback != nil {
		m.tangle.Options.IncreaseMarkersIndexCallback = m.oldIncreaseIndexCallback
		m.oldIncreaseIndexCallback = nil
		return m
	}

	return m
}

// IssueMessages stores the given Messages in the Storage and triggers the processing by the Tangle.
func (m *MessageTestFramework) IssueMessages(messageAliases ...string) *MessageTestFramework {
	for _, messageAlias := range messageAliases {
		currentMessageAlias := messageAlias

		event.Loop.Submit(func() {
			m.tangle.Storage.StoreMessage(m.messagesByAlias[currentMessageAlias])
		})
	}

	return m
}

func (m *MessageTestFramework) WaitUntilAllTasksProcessed() (self *MessageTestFramework) {
	// time.Sleep(100 * time.Millisecond)
	event.Loop.WaitUntilAllTasksProcessed()
	return m
}

// Message retrieves the Messages that is associated with the given alias.
func (m *MessageTestFramework) Message(alias string) (message *Message) {
	message, ok := m.messagesByAlias[alias]
	if !ok {
		panic(fmt.Sprintf("Message alias %s not registered", alias))
	}
	return
}

// Message retrieves the Messages that is associated with the given alias.
func (m *MessageTestFramework) MessageIDs(aliases ...string) (messageIDs MessageIDs) {
	messageIDs = NewMessageIDs()
	for _, alias := range aliases {
		messageIDs.Add(m.Message(alias).ID())
	}
	return
}

// MessageMetadata retrieves the MessageMetadata that is associated with the given alias.
func (m *MessageTestFramework) MessageMetadata(alias string) (messageMetadata *MessageMetadata) {
	m.tangle.Storage.MessageMetadata(m.messagesByAlias[alias].ID()).Consume(func(msgMetadata *MessageMetadata) {
		messageMetadata = msgMetadata
	})

	return
}

// TransactionID returns the TransactionID of the Transaction contained in the Message associated with the given alias.
func (m *MessageTestFramework) TransactionID(messageAlias string) utxo.TransactionID {
	messagePayload := m.messagesByAlias[messageAlias].Payload()
	tx, ok := messagePayload.(*devnetvm.Transaction)
	if !ok {
		panic(fmt.Sprintf("Message with alias '%s' does not contain a Transaction", messageAlias))
	}

	return tx.ID()
}

// TransactionMetadata returns the transaction metadata of the transaction contained within the given message.
// Panics if the message's payload isn't a transaction.
func (m *MessageTestFramework) TransactionMetadata(messageAlias string) (txMeta *ledger.TransactionMetadata) {
	m.tangle.Ledger.Storage.CachedTransactionMetadata(m.TransactionID(messageAlias)).Consume(func(transactionMetadata *ledger.TransactionMetadata) {
		txMeta = transactionMetadata
	})
	return
}

// Transaction returns the transaction contained within the given message.
// Panics if the message's payload isn't a transaction.
func (m *MessageTestFramework) Transaction(messageAlias string) (tx utxo.Transaction) {
	m.tangle.Ledger.Storage.CachedTransaction(m.TransactionID(messageAlias)).Consume(func(transaction utxo.Transaction) {
		tx = transaction
	})
	return
}

// OutputMetadata returns the given output metadata.
func (m *MessageTestFramework) OutputMetadata(outputID utxo.OutputID) (outMeta *ledger.OutputMetadata) {
	m.tangle.Ledger.Storage.CachedOutputMetadata(outputID).Consume(func(outputMetadata *ledger.OutputMetadata) {
		outMeta = outputMetadata
	})
	return
}

// BranchIDFromMessage returns the BranchID of the Transaction contained in the Message associated with the given alias.
func (m *MessageTestFramework) BranchIDFromMessage(messageAlias string) utxo.TransactionID {
	messagePayload := m.messagesByAlias[messageAlias].Payload()
	tx, ok := messagePayload.(utxo.Transaction)
	if !ok {
		panic(fmt.Sprintf("Message with alias '%s' does not contain a Transaction", messageAlias))
	}

	return tx.ID()
}

// Branch returns the branch emerging from the transaction contained within the given message.
// This function thus only works on the message creating ledger.Conflict.
// Panics if the message's payload isn't a transaction.
func (m *MessageTestFramework) Branch(messageAlias string) (b *conflictdag.Conflict[utxo.TransactionID, utxo.OutputID]) {
	m.tangle.Ledger.ConflictDAG.Storage.CachedConflict(m.BranchIDFromMessage(messageAlias)).Consume(func(branch *conflictdag.Conflict[utxo.TransactionID, utxo.OutputID]) {
		b = branch
	})
	return
}

// createGenesisOutputs initializes the Outputs that are used by the MessageTestFramework as the genesis.
func (m *MessageTestFramework) createGenesisOutputs() {
	if len(m.options.genesisOutputs) == 0 {
		return
	}

	manaPledgeID, err := identity.RandomID()
	if err != nil {
		panic(err)
	}
	manaPledgeTime := time.Now()

	outputsWithMetadata := make([]*ledger.OutputWithMetadata, 0)

	for alias, balance := range m.options.genesisOutputs {
		outputWithMetadata := m.createOutput(alias, devnetvm.NewColoredBalances(map[devnetvm.Color]uint64{devnetvm.ColorIOTA: balance}), manaPledgeID, manaPledgeTime)
		outputsWithMetadata = append(outputsWithMetadata, outputWithMetadata)
	}
	for alias, coloredBalances := range m.options.coloredGenesisOutputs {
		outputWithMetadata := m.createOutput(alias, devnetvm.NewColoredBalances(coloredBalances), manaPledgeID, manaPledgeTime)
		outputsWithMetadata = append(outputsWithMetadata, outputWithMetadata)
	}

	m.snapshot = ledger.NewSnapshot(outputsWithMetadata)
	m.tangle.Ledger.LoadSnapshot(m.snapshot)
}

func (m *MessageTestFramework) createOutput(alias string, coloredBalances *devnetvm.ColoredBalances, manaPledgeID identity.ID, manaPledgeTime time.Time) (outputWithMetadata *ledger.OutputWithMetadata) {
	addressWallet := createWallets(1)[0]
	m.walletsByAlias[alias] = addressWallet
	m.walletsByAddress[addressWallet.address] = addressWallet

	output := devnetvm.NewSigLockedColoredOutput(coloredBalances, addressWallet.address)
	output.SetID(utxo.NewOutputID(utxo.EmptyTransactionID, m.outputCounter))
	m.outputCounter++

	outputMetadata := ledger.NewOutputMetadata(output.ID())
	outputMetadata.SetGradeOfFinality(gof.High)
	outputMetadata.SetConsensusManaPledgeID(manaPledgeID)
	outputMetadata.SetCreationTime(manaPledgeTime)
	outputMetadata.SetBranchIDs(set.NewAdvancedSet[utxo.TransactionID]())

	outputWithMetadata = ledger.NewOutputWithMetadata(output.ID(), output, outputMetadata)
	m.outputsByAlias[alias] = output
	m.outputsByID[output.ID()] = output
	m.inputsByAlias[alias] = devnetvm.NewUTXOInput(output.ID())

	return outputWithMetadata
}

// buildTransaction creates a Transaction from the given MessageTestFrameworkMessageOptions. It returns nil if there are
// no Transaction related MessageTestFrameworkMessageOptions.
func (m *MessageTestFramework) buildTransaction(options *MessageTestFrameworkMessageOptions) (transaction *devnetvm.Transaction) {
	if len(options.inputs) == 0 || len(options.outputs) == 0 {
		return
	}

	inputs := make([]devnetvm.Input, 0)
	for inputAlias := range options.inputs {
		inputs = append(inputs, m.inputsByAlias[inputAlias])
	}

	outputs := make([]devnetvm.Output, 0)
	for alias, balance := range options.outputs {
		addressWallet := createWallets(1)[0]
		m.walletsByAlias[alias] = addressWallet
		m.walletsByAddress[addressWallet.address] = addressWallet

		m.outputsByAlias[alias] = devnetvm.NewSigLockedSingleOutput(balance, m.walletsByAlias[alias].address)

		outputs = append(outputs, m.outputsByAlias[alias])
	}
	for alias, balances := range options.coloredOutputs {
		addressWallet := createWallets(1)[0]
		m.walletsByAlias[alias] = addressWallet
		m.walletsByAddress[addressWallet.address] = addressWallet

		m.outputsByAlias[alias] = devnetvm.NewSigLockedColoredOutput(devnetvm.NewColoredBalances(balances), m.walletsByAlias[alias].address)

		outputs = append(outputs, m.outputsByAlias[alias])
	}

	transaction = makeTransaction(devnetvm.NewInputs(inputs...), devnetvm.NewOutputs(outputs...), m.outputsByID, m.walletsByAddress)
	for outputIndex, output := range transaction.Essence().Outputs() {
		for alias, aliasedOutput := range m.outputsByAlias {
			if aliasedOutput == output {
				output.SetID(utxo.NewOutputID(transaction.ID(), uint16(outputIndex)))

				m.outputsByID[output.ID()] = output
				m.inputsByAlias[alias] = devnetvm.NewUTXOInput(output.ID())

				break
			}
		}
	}

	return
}

// strongParentIDs returns the MessageIDs that were defined to be the strong parents of the
// MessageTestFrameworkMessageOptions.
func (m *MessageTestFramework) strongParentIDs(options *MessageTestFrameworkMessageOptions) MessageIDs {
	return m.parentIDsByMessageAlias(options.strongParents)
}

// weakParentIDs returns the MessageIDs that were defined to be the weak parents of the
// MessageTestFrameworkMessageOptions.
func (m *MessageTestFramework) weakParentIDs(options *MessageTestFrameworkMessageOptions) MessageIDs {
	return m.parentIDsByMessageAlias(options.weakParents)
}

// shallowLikeParentIDs returns the MessageIDs that were defined to be the shallow like parents of the
// MessageTestFrameworkMessageOptions.
func (m *MessageTestFramework) shallowLikeParentIDs(options *MessageTestFrameworkMessageOptions) MessageIDs {
	return m.parentIDsByMessageAlias(options.shallowLikeParents)
}

func (m *MessageTestFramework) parentIDsByMessageAlias(parentAliases map[string]types.Empty) MessageIDs {
	parentIDs := NewMessageIDs()
	for parentAlias := range parentAliases {
		if parentAlias == "Genesis" {
			parentIDs.Add(EmptyMessageID)
			continue
		}

		parentIDs.Add(m.messagesByAlias[parentAlias].ID())
	}

	return parentIDs
}

// endregion ///////////////////////////////////////////////////////////////////////////////////////////////////////////

// region MessageTestFrameworkOptions //////////////////////////////////////////////////////////////////////////////////

// MessageTestFrameworkOptions is a container that holds the values of all configurable options of the
// MessageTestFramework.
type MessageTestFrameworkOptions struct {
	genesisOutputs        map[string]uint64
	coloredGenesisOutputs map[string]map[devnetvm.Color]uint64
}

// NewMessageTestFrameworkOptions is the constructor for the MessageTestFrameworkOptions.
func NewMessageTestFrameworkOptions(options ...MessageTestFrameworkOption) (frameworkOptions *MessageTestFrameworkOptions) {
	frameworkOptions = &MessageTestFrameworkOptions{
		genesisOutputs:        make(map[string]uint64),
		coloredGenesisOutputs: make(map[string]map[devnetvm.Color]uint64),
	}

	for _, option := range options {
		option(frameworkOptions)
	}

	return
}

// MessageTestFrameworkOption is the type that is used for options that can be passed into the MessageTestFramework to
// configure its behavior.
type MessageTestFrameworkOption func(*MessageTestFrameworkOptions)

// WithGenesisOutput returns a MessageTestFrameworkOption that defines a genesis Output that is loaded as part of the
// initial snapshot.
func WithGenesisOutput(alias string, balance uint64) MessageTestFrameworkOption {
	return func(options *MessageTestFrameworkOptions) {
		if _, exists := options.genesisOutputs[alias]; exists {
			panic(fmt.Sprintf("duplicate genesis output alias (%s)", alias))
		}
		if _, exists := options.coloredGenesisOutputs[alias]; exists {
			panic(fmt.Sprintf("duplicate genesis output alias (%s)", alias))
		}

		options.genesisOutputs[alias] = balance
	}
}

// WithColoredGenesisOutput returns a MessageTestFrameworkOption that defines a genesis Output that is loaded as part of
// the initial snapshot and that supports colored coins.
func WithColoredGenesisOutput(alias string, balances map[devnetvm.Color]uint64) MessageTestFrameworkOption {
	return func(options *MessageTestFrameworkOptions) {
		if _, exists := options.genesisOutputs[alias]; exists {
			panic(fmt.Sprintf("duplicate genesis output alias (%s)", alias))
		}
		if _, exists := options.coloredGenesisOutputs[alias]; exists {
			panic(fmt.Sprintf("duplicate genesis output alias (%s)", alias))
		}

		options.coloredGenesisOutputs[alias] = balances
	}
}

// endregion ///////////////////////////////////////////////////////////////////////////////////////////////////////////

// region MessageTestFrameworkMessageOptions ///////////////////////////////////////////////////////////////////////////

// MessageTestFrameworkMessageOptions is a struct that represents a collection of options that can be set when creating
// a Message with the MessageTestFramework.
type MessageTestFrameworkMessageOptions struct {
	inputs                   map[string]types.Empty
	outputs                  map[string]uint64
	coloredOutputs           map[string]map[devnetvm.Color]uint64
	strongParents            map[string]types.Empty
	weakParents              map[string]types.Empty
	shallowLikeParents       map[string]types.Empty
	issuer                   ed25519.PublicKey
	issuingTime              time.Time
	reattachmentMessageAlias string
	sequenceNumber           uint64
	overrideSequenceNumber   bool
	ecRecord                 *epoch.ECRecord
	latestConfirmedEpoch     epoch.Index
}

// NewMessageTestFrameworkMessageOptions is the constructor for the MessageTestFrameworkMessageOptions.
func NewMessageTestFrameworkMessageOptions(options ...MessageOption) (messageOptions *MessageTestFrameworkMessageOptions) {
	messageOptions = &MessageTestFrameworkMessageOptions{
<<<<<<< HEAD
		inputs:             make(map[string]types.Empty),
		outputs:            make(map[string]uint64),
		strongParents:      make(map[string]types.Empty),
		weakParents:        make(map[string]types.Empty),
		shallowLikeParents: make(map[string]types.Empty),
=======
		inputs:                make(map[string]types.Empty),
		outputs:               make(map[string]uint64),
		strongParents:         make(map[string]types.Empty),
		weakParents:           make(map[string]types.Empty),
		shallowLikeParents:    make(map[string]types.Empty),
		shallowDislikeParents: make(map[string]types.Empty),
		ecRecord:              epoch.NewECRecord(0),
		latestConfirmedEpoch:  0,
>>>>>>> 641a08e6
	}

	for _, option := range options {
		option(messageOptions)
	}

	return
}

// MessageOption is the type that is used for options that can be passed into the CreateMessage method to configure its
// behavior.
type MessageOption func(*MessageTestFrameworkMessageOptions)

// WithInputs returns a MessageOption that is used to provide the Inputs of the Transaction.
func WithInputs(inputAliases ...string) MessageOption {
	return func(options *MessageTestFrameworkMessageOptions) {
		for _, inputAlias := range inputAliases {
			options.inputs[inputAlias] = types.Void
		}
	}
}

// WithOutput returns a MessageOption that is used to define a non-colored Output for the Transaction in the Message.
func WithOutput(alias string, balance uint64) MessageOption {
	return func(options *MessageTestFrameworkMessageOptions) {
		options.outputs[alias] = balance
	}
}

// WithColoredOutput returns a MessageOption that is used to define a colored Output for the Transaction in the Message.
func WithColoredOutput(alias string, balances map[devnetvm.Color]uint64) MessageOption {
	return func(options *MessageTestFrameworkMessageOptions) {
		options.coloredOutputs[alias] = balances
	}
}

// WithStrongParents returns a MessageOption that is used to define the strong parents of the Message.
func WithStrongParents(messageAliases ...string) MessageOption {
	return func(options *MessageTestFrameworkMessageOptions) {
		for _, messageAlias := range messageAliases {
			options.strongParents[messageAlias] = types.Void
		}
	}
}

// WithWeakParents returns a MessageOption that is used to define the weak parents of the Message.
func WithWeakParents(messageAliases ...string) MessageOption {
	return func(options *MessageTestFrameworkMessageOptions) {
		for _, messageAlias := range messageAliases {
			options.weakParents[messageAlias] = types.Void
		}
	}
}

// WithShallowLikeParents returns a MessageOption that is used to define the shallow like parents of the Message.
func WithShallowLikeParents(messageAliases ...string) MessageOption {
	return func(options *MessageTestFrameworkMessageOptions) {
		for _, messageAlias := range messageAliases {
			options.shallowLikeParents[messageAlias] = types.Void
		}
	}
}

// WithIssuer returns a MessageOption that is used to define the issuer of the Message.
func WithIssuer(issuer ed25519.PublicKey) MessageOption {
	return func(options *MessageTestFrameworkMessageOptions) {
		options.issuer = issuer
	}
}

// WithIssuingTime returns a MessageOption that is used to set issuing time of the Message.
func WithIssuingTime(issuingTime time.Time) MessageOption {
	return func(options *MessageTestFrameworkMessageOptions) {
		options.issuingTime = issuingTime
	}
}

// WithReattachment returns a MessageOption that is used to select payload of which Message should be reattached.
func WithReattachment(messageAlias string) MessageOption {
	return func(options *MessageTestFrameworkMessageOptions) {
		options.reattachmentMessageAlias = messageAlias
	}
}

// WithSequenceNumber returns a MessageOption that is used to define the sequence number of the Message.
func WithSequenceNumber(sequenceNumber uint64) MessageOption {
	return func(options *MessageTestFrameworkMessageOptions) {
		options.sequenceNumber = sequenceNumber
		options.overrideSequenceNumber = true
	}
}

// WithECRecord returns a MessageOption that is used to define the ecr of the Message.
func WithECRecord(ecRecord *epoch.ECRecord) MessageOption {
	return func(options *MessageTestFrameworkMessageOptions) {
		options.ecRecord = ecRecord
	}
}

// WithLatestConfirmedEpoch returns a MessageOption that is used to define the latestConfirmedEpoch of the Message.
func WithLatestConfirmedEpoch(ei epoch.Index) MessageOption {
	return func(options *MessageTestFrameworkMessageOptions) {
		options.latestConfirmedEpoch = ei
	}
}

// endregion ///////////////////////////////////////////////////////////////////////////////////////////////////////////

// region Utility functions ////////////////////////////////////////////////////////////////////////////////////////////

var _sequenceNumber uint64

func nextSequenceNumber() uint64 {
	return atomic.AddUint64(&_sequenceNumber, 1) - 1
}

func randomTransactionID() (randomTransactionID utxo.TransactionID) {
	if err := randomTransactionID.FromRandomness(); err != nil {
		panic(err)
	}

	return randomTransactionID
}

func randomBranchID() (randomBranchID utxo.TransactionID) {
	if err := randomBranchID.FromRandomness(); err != nil {
		panic(err)
	}

	return randomBranchID
}

func randomConflictID() (randomConflictID utxo.OutputID) {
	if err := randomConflictID.FromRandomness(); err != nil {
		panic(err)
	}

	return randomConflictID
}

func newTestNonceMessage(nonce uint64) *Message {
	message := NewMessage(NewParentMessageIDs().AddStrong(EmptyMessageID),
		time.Time{}, ed25519.PublicKey{}, 0, payload.NewGenericDataPayload([]byte("test")), nonce, ed25519.Signature{}, 0, nil)

	if err := message.DetermineID(); err != nil {
		panic(err)
	}
	return message
}

func newTestDataMessage(payloadString string) *Message {
	message := NewMessage(NewParentMessageIDs().AddStrong(EmptyMessageID),
		time.Now(), ed25519.PublicKey{}, nextSequenceNumber(), payload.NewGenericDataPayload([]byte(payloadString)), 0, ed25519.Signature{}, 0, nil)

	if err := message.DetermineID(); err != nil {
		panic(err)
	}
	return message
}

func newTestDataMessagePublicKey(payloadString string, publicKey ed25519.PublicKey) *Message {
	message := NewMessage(NewParentMessageIDs().AddStrong(EmptyMessageID),
		time.Now(), publicKey, nextSequenceNumber(), payload.NewGenericDataPayload([]byte(payloadString)), 0, ed25519.Signature{}, 0, nil)

	if err := message.DetermineID(); err != nil {
		panic(err)
	}
	return message
}

func newTestParentsDataMessage(payloadString string, references ParentMessageIDs) (message *Message) {
	message = NewMessage(references, time.Now(), ed25519.PublicKey{}, nextSequenceNumber(), payload.NewGenericDataPayload([]byte(payloadString)), 0, ed25519.Signature{}, 0, nil)

	if err := message.DetermineID(); err != nil {
		panic(err)
	}
	return
}

func newTestParentsDataMessageWithOptions(payloadString string, references ParentMessageIDs, options *MessageTestFrameworkMessageOptions) (message *Message) {
	var sequenceNumber uint64
	if options.overrideSequenceNumber {
		sequenceNumber = options.sequenceNumber
	} else {
		sequenceNumber = nextSequenceNumber()
	}
	if options.issuingTime.IsZero() {
		message = NewMessage(references, time.Now(), options.issuer, sequenceNumber, payload.NewGenericDataPayload([]byte(payloadString)), 0, ed25519.Signature{}, options.latestConfirmedEpoch, options.ecRecord)
	} else {
		message = NewMessage(references, options.issuingTime, options.issuer, sequenceNumber, payload.NewGenericDataPayload([]byte(payloadString)), 0, ed25519.Signature{}, options.latestConfirmedEpoch, options.ecRecord)
	}

	if err := message.DetermineID(); err != nil {
		panic(err)
	}
	return
}

func newTestParentsPayloadMessage(p payload.Payload, references ParentMessageIDs) (message *Message) {
	message = NewMessage(references, time.Now(), ed25519.PublicKey{}, nextSequenceNumber(), p, 0, ed25519.Signature{}, 0, nil)

	if err := message.DetermineID(); err != nil {
		panic(err)
	}
	return
}

func newTestParentsPayloadMessageWithOptions(p payload.Payload, references ParentMessageIDs, options *MessageTestFrameworkMessageOptions) (message *Message) {
	var sequenceNumber uint64
	if options.overrideSequenceNumber {
		sequenceNumber = options.sequenceNumber
	} else {
		sequenceNumber = nextSequenceNumber()
	}
	var err error
	if options.issuingTime.IsZero() {
		message = NewMessage(references, time.Now(), options.issuer, sequenceNumber, p, 0, ed25519.Signature{}, options.latestConfirmedEpoch, options.ecRecord)
	} else {
		message = NewMessage(references, options.issuingTime, options.issuer, sequenceNumber, p, 0, ed25519.Signature{}, options.latestConfirmedEpoch, options.ecRecord)
	}
	if err != nil {
		panic(err)
	}
	if err = message.DetermineID(); err != nil {
		panic(err)
	}
	return
}

func newTestParentsPayloadWithTimestamp(p payload.Payload, references ParentMessageIDs, timestamp time.Time) *Message {
	message := NewMessage(references, timestamp, ed25519.PublicKey{}, nextSequenceNumber(), p, 0, ed25519.Signature{}, 0, nil)
	if err := message.DetermineID(); err != nil {
		panic(err)
	}
	return message
}

type wallet struct {
	keyPair ed25519.KeyPair
	address *devnetvm.ED25519Address
}

func (w wallet) privateKey() ed25519.PrivateKey {
	return w.keyPair.PrivateKey
}

func (w wallet) publicKey() ed25519.PublicKey {
	return w.keyPair.PublicKey
}

func createWallets(n int) []wallet {
	wallets := make([]wallet, n)
	for i := 0; i < n; i++ {
		kp := ed25519.GenerateKeyPair()
		wallets[i] = wallet{
			kp,
			devnetvm.NewED25519Address(kp.PublicKey),
		}
	}
	return wallets
}

func (w wallet) sign(txEssence *devnetvm.TransactionEssence) *devnetvm.ED25519Signature {
	return devnetvm.NewED25519Signature(w.publicKey(), w.privateKey().Sign(lo.PanicOnErr(txEssence.Bytes())))
}

// addressFromInput retrieves the Address belonging to an Input by looking it up in the outputs that we have created for
// the tests.
func addressFromInput(input devnetvm.Input, outputsByID devnetvm.OutputsByID) devnetvm.Address {
	typeCastedInput, ok := input.(*devnetvm.UTXOInput)
	if !ok {
		panic("unexpected Input type")
	}

	switch referencedOutput := outputsByID[typeCastedInput.ReferencedOutputID()]; referencedOutput.Type() {
	case devnetvm.SigLockedSingleOutputType:
		typeCastedOutput, ok := referencedOutput.(*devnetvm.SigLockedSingleOutput)
		if !ok {
			panic("failed to type cast SigLockedSingleOutput")
		}

		return typeCastedOutput.Address()
	case devnetvm.SigLockedColoredOutputType:
		typeCastedOutput, ok := referencedOutput.(*devnetvm.SigLockedColoredOutput)
		if !ok {
			panic("failed to type cast SigLockedColoredOutput")
		}
		return typeCastedOutput.Address()
	default:
		panic("unexpected Output type")
	}
}

func makeTransaction(inputs devnetvm.Inputs, outputs devnetvm.Outputs, outputsByID map[utxo.OutputID]devnetvm.Output, walletsByAddress map[devnetvm.Address]wallet, genesisWallet ...wallet) *devnetvm.Transaction {
	txEssence := devnetvm.NewTransactionEssence(0, time.Now(), identity.ID{}, identity.ID{}, inputs, outputs)
	unlockBlocks := make([]devnetvm.UnlockBlock, len(txEssence.Inputs()))
	for i, input := range txEssence.Inputs() {
		w := wallet{}
		if genesisWallet != nil {
			w = genesisWallet[0]
		} else {
			w = walletsByAddress[addressFromInput(input, outputsByID)]
		}
		unlockBlocks[i] = devnetvm.NewSignatureUnlockBlock(w.sign(txEssence))
	}
	return devnetvm.NewTransaction(txEssence, unlockBlocks)
}

func selectIndex(transaction *devnetvm.Transaction, w wallet) (index uint16) {
	for i, output := range transaction.Essence().Outputs() {
		if w.address == output.(*devnetvm.SigLockedSingleOutput).Address() {
			return uint16(i)
		}
	}
	return
}

// endregion ///////////////////////////////////////////////////////////////////////////////////////////////////////////

var (
	aMana               = 1.0
	totalAMana          = 1000.0
	testMaxBuffer       = 10000
	testRate            = time.Second / 5000
	tscThreshold        = 5 * time.Minute
	selfLocalIdentity   = identity.GenerateLocalIdentity()
	selfNode            = identity.New(selfLocalIdentity.PublicKey())
	peerNode            = identity.GenerateIdentity()
	testSchedulerParams = SchedulerParams{
		MaxBufferSize:                     testMaxBuffer,
		Rate:                              testRate,
		AccessManaMapRetrieverFunc:        mockAccessManaMapRetriever,
		TotalAccessManaRetrieveFunc:       mockTotalAccessManaRetriever,
		ConfirmedMessageScheduleThreshold: time.Minute,
	}
)

// mockAccessManaMapRetriever returns mocked access mana map.
func mockAccessManaMapRetriever() map[identity.ID]float64 {
	return map[identity.ID]float64{
		peerNode.ID(): aMana,
		selfNode.ID(): aMana,
	}
}

// mockAccessManaRetriever returns mocked access mana value for a node.
func mockAccessManaRetriever(id identity.ID) float64 {
	if id == peerNode.ID() || id == selfNode.ID() {
		return aMana
	}
	return 0
}

// mockTotalAccessManaRetriever returns mocked total access mana value.
func mockTotalAccessManaRetriever() float64 {
	return totalAMana
}

// NewTestTangle returns a Tangle instance with a testing schedulerConfig.
func NewTestTangle(options ...Option) *Tangle {
	cacheTimeProvider := database.NewCacheTimeProvider(0)

	options = append(options, SchedulerConfig(testSchedulerParams), CacheTimeProvider(cacheTimeProvider), TimeSinceConfirmationThreshold(tscThreshold))
	options = append(options, CommitmentFunc(func() (*epoch.ECRecord, epoch.Index, error) {
		return nil, 0, nil
	}))

	t := New(options...)
	t.ConfirmationOracle = &MockConfirmationOracle{}
	if t.WeightProvider == nil {
		t.WeightProvider = &MockWeightProvider{}
	}

	t.Events.Error.Hook(event.NewClosure(func(e error) {
		fmt.Println(e)
	}))

	return t
}

// MockConfirmationOracle is a mock of a ConfirmationOracle.
type MockConfirmationOracle struct {
	sync.RWMutex
}

// FirstUnconfirmedMarkerIndex mocks its interface function.
func (m *MockConfirmationOracle) FirstUnconfirmedMarkerIndex(sequenceID markers.SequenceID) (unconfirmedMarkerIndex markers.Index) {
	return 0
}

// IsMarkerConfirmed mocks its interface function.
func (m *MockConfirmationOracle) IsMarkerConfirmed(markers.Marker) bool {
	// We do not use the optimization in the AW manager via map for tests. Thus, in the test it always needs to start checking from the
	// beginning of the sequence for all markers.
	return false
}

// IsMessageConfirmed mocks its interface function.
func (m *MockConfirmationOracle) IsMessageConfirmed(msgID MessageID) bool {
	return false
}

// IsBranchConfirmed mocks its interface function.
func (m *MockConfirmationOracle) IsBranchConfirmed(branchID utxo.TransactionID) bool {
	return false
}

// IsTransactionConfirmed mocks its interface function.
func (m *MockConfirmationOracle) IsTransactionConfirmed(transactionID utxo.TransactionID) bool {
	return transactionID == utxo.EmptyTransactionID
}

// IsOutputConfirmed mocks its interface function.
func (m *MockConfirmationOracle) IsOutputConfirmed(outputID utxo.OutputID) bool {
	return false
}

// Events mocks its interface function.
func (m *MockConfirmationOracle) Events() *ConfirmationEvents {
	return NewConfirmationEvents()
}

// MockWeightProvider is a mock of a WeightProvider.
type MockWeightProvider struct{}

// Update mocks its interface function.
func (m *MockWeightProvider) Update(t time.Time, nodeID identity.ID) {
}

// Weight mocks its interface function.
func (m *MockWeightProvider) Weight(message *Message) (weight, totalWeight float64) {
	return 1, 1
}

// WeightsOfRelevantVoters mocks its interface function.
func (m *MockWeightProvider) WeightsOfRelevantVoters() (weights map[identity.ID]float64, totalWeight float64) {
	return
}

// Shutdown mocks its interface function.
func (m *MockWeightProvider) Shutdown() {
}

// SimpleMockOnTangleVoting is mock of OTV mechanism.
type SimpleMockOnTangleVoting struct {
	likedConflictMember map[utxo.TransactionID]LikedConflictMembers
}

// LikedConflictMembers is a struct that holds information about which Conflict is the liked one out of a set of
// ConflictMembers.
type LikedConflictMembers struct {
	likedBranch     utxo.TransactionID
	conflictMembers utxo.TransactionIDs
}

// LikedConflictMember returns branches that are liked instead of a disliked branch as predefined.
func (o *SimpleMockOnTangleVoting) LikedConflictMember(branchID utxo.TransactionID) (likedBranchID utxo.TransactionID, conflictMembers utxo.TransactionIDs) {
	likedConflictMembers := o.likedConflictMember[branchID]
	innerConflictMembers := likedConflictMembers.conflictMembers.Clone()
	innerConflictMembers.Delete(branchID)

	return likedConflictMembers.likedBranch, innerConflictMembers
}

// BranchLiked returns whether the branch is the winner across all conflict sets (it is in the liked reality).
func (o *SimpleMockOnTangleVoting) BranchLiked(branchID utxo.TransactionID) (branchLiked bool) {
	likedConflictMembers, ok := o.likedConflictMember[branchID]
	if !ok {
		return false
	}
	return likedConflictMembers.conflictMembers.Has(branchID)
}

func emptyLikeReferences(payload payload.Payload, parents MessageIDs, _ time.Time) (references ParentMessageIDs, err error) {
	return emptyLikeReferencesFromStrongParents(parents), nil
}

func emptyLikeReferencesFromStrongParents(parents MessageIDs) (references ParentMessageIDs) {
	return NewParentMessageIDs().AddAll(StrongParentType, parents)
}

// EventMock acts as a container for event mocks.
type EventMock struct {
	mock.Mock
	expectedEvents uint64
	calledEvents   uint64
	test           *testing.T

	attached []struct {
		*event.Event[*MessageProcessedEvent]
		*event.Closure[*MessageProcessedEvent]
	}
}

// NewEventMock creates a new EventMock.
func NewEventMock(t *testing.T, approvalWeightManager *ApprovalWeightManager) *EventMock {
	e := &EventMock{
		test: t,
	}

	// attach all events
	approvalWeightManager.Events.BranchWeightChanged.Hook(event.NewClosure(e.BranchWeightChanged))
	approvalWeightManager.Events.MarkerWeightChanged.Hook(event.NewClosure(e.MarkerWeightChanged))
	approvalWeightManager.Events.MessageProcessed.Hook(event.NewClosure(e.MessageProcessed))

	// assure that all available events are mocked
	numEvents := reflect.ValueOf(approvalWeightManager.Events).Elem().NumField()
	assert.Equalf(t, len(e.attached)+3, numEvents, "not all events in ApprovalWeightManager.Events have been attached")

	return e
}

// DetachAll detaches all event handlers.
func (e *EventMock) DetachAll() {
	for _, a := range e.attached {
		a.Event.Detach(a.Closure)
	}
}

// Expect is a proxy for Mock.On() but keeping track of num of calls.
func (e *EventMock) Expect(eventName string, arguments ...interface{}) {
	e.On(eventName, arguments...)
	atomic.AddUint64(&e.expectedEvents, 1)
}

// AssertExpectations asserts expectations.
func (e *EventMock) AssertExpectations(t mock.TestingT) bool {
	calledEvents := atomic.LoadUint64(&e.calledEvents)
	expectedEvents := atomic.LoadUint64(&e.expectedEvents)
	if calledEvents != expectedEvents {
		t.Errorf("number of called (%d) events is not equal to number of expected events (%d)", calledEvents, expectedEvents)
		return false
	}

	defer func() {
		e.Calls = make([]mock.Call, 0)
		e.ExpectedCalls = make([]*mock.Call, 0)
		e.expectedEvents = 0
		e.calledEvents = 0
	}()

	return e.Mock.AssertExpectations(t)
}

// BranchWeightChanged is the mocked BranchWeightChanged function.
func (e *EventMock) BranchWeightChanged(event *BranchWeightChangedEvent) {
	e.Called(event.BranchID, event.Weight)

	atomic.AddUint64(&e.calledEvents, 1)
}

// MarkerWeightChanged is the mocked MarkerWeightChanged function.
func (e *EventMock) MarkerWeightChanged(event *MarkerWeightChangedEvent) {
	e.Called(event.Marker, event.Weight)

	atomic.AddUint64(&e.calledEvents, 1)
}

// MessageProcessed is the mocked MessageProcessed function.
func (e *EventMock) MessageProcessed(event *MessageProcessedEvent) {
	e.Called(event.MessageID)

	atomic.AddUint64(&e.calledEvents, 1)
}<|MERGE_RESOLUTION|>--- conflicted
+++ resolved
@@ -488,22 +488,13 @@
 // NewMessageTestFrameworkMessageOptions is the constructor for the MessageTestFrameworkMessageOptions.
 func NewMessageTestFrameworkMessageOptions(options ...MessageOption) (messageOptions *MessageTestFrameworkMessageOptions) {
 	messageOptions = &MessageTestFrameworkMessageOptions{
-<<<<<<< HEAD
 		inputs:             make(map[string]types.Empty),
 		outputs:            make(map[string]uint64),
 		strongParents:      make(map[string]types.Empty),
 		weakParents:        make(map[string]types.Empty),
 		shallowLikeParents: make(map[string]types.Empty),
-=======
-		inputs:                make(map[string]types.Empty),
-		outputs:               make(map[string]uint64),
-		strongParents:         make(map[string]types.Empty),
-		weakParents:           make(map[string]types.Empty),
-		shallowLikeParents:    make(map[string]types.Empty),
-		shallowDislikeParents: make(map[string]types.Empty),
 		ecRecord:              epoch.NewECRecord(0),
 		latestConfirmedEpoch:  0,
->>>>>>> 641a08e6
 	}
 
 	for _, option := range options {
