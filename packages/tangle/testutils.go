package tangle

import (
	"fmt"
	"reflect"
	"sync"
	"sync/atomic"
	"testing"
	"time"

	"github.com/iotaledger/hive.go/crypto/ed25519"
	"github.com/iotaledger/hive.go/generics/event"
	"github.com/iotaledger/hive.go/generics/lo"
	"github.com/iotaledger/hive.go/generics/set"
	"github.com/iotaledger/hive.go/identity"
	"github.com/iotaledger/hive.go/types"
	"github.com/stretchr/testify/assert"
	"github.com/stretchr/testify/mock"

	"github.com/iotaledger/goshimmer/packages/conflictdag"
	"github.com/iotaledger/goshimmer/packages/consensus/gof"
	"github.com/iotaledger/goshimmer/packages/database"
	"github.com/iotaledger/goshimmer/packages/epoch"
	"github.com/iotaledger/goshimmer/packages/ledger"
	"github.com/iotaledger/goshimmer/packages/ledger/utxo"
	"github.com/iotaledger/goshimmer/packages/ledger/vm/devnetvm"
	"github.com/iotaledger/goshimmer/packages/markers"
	"github.com/iotaledger/goshimmer/packages/tangle/payload"
)

// region MessageTestFramework /////////////////////////////////////////////////////////////////////////////////////////

// MessageTestFramework implements a framework for conveniently issuing messages in a tangle as part of unit tests in a
// simplified way.
type MessageTestFramework struct {
	tangle                   *Tangle
	branchIDs                map[string]utxo.TransactionID
	messagesByAlias          map[string]*Message
	walletsByAlias           map[string]wallet
	walletsByAddress         map[devnetvm.Address]wallet
	inputsByAlias            map[string]devnetvm.Input
	outputsByAlias           map[string]devnetvm.Output
	outputsByID              map[utxo.OutputID]devnetvm.Output
	options                  *MessageTestFrameworkOptions
	oldIncreaseIndexCallback markers.IncreaseIndexCallback
	snapshot                 *ledger.Snapshot
	outputCounter            uint16
}

// NewMessageTestFramework is the constructor of the MessageTestFramework.
func NewMessageTestFramework(tangle *Tangle, options ...MessageTestFrameworkOption) (messageTestFramework *MessageTestFramework) {
	messageTestFramework = &MessageTestFramework{
		tangle:           tangle,
		branchIDs:        make(map[string]utxo.TransactionID),
		messagesByAlias:  make(map[string]*Message),
		walletsByAlias:   make(map[string]wallet),
		walletsByAddress: make(map[devnetvm.Address]wallet),
		inputsByAlias:    make(map[string]devnetvm.Input),
		outputsByAlias:   make(map[string]devnetvm.Output),
		outputsByID:      make(map[utxo.OutputID]devnetvm.Output),
		options:          NewMessageTestFrameworkOptions(options...),
	}

	messageTestFramework.createGenesisOutputs()

	return
}

// Snapshot returns the Snapshot of the test framework.
func (m *MessageTestFramework) Snapshot() (snapshot *ledger.Snapshot) {
	return m.snapshot
}

// RegisterBranchID registers a BranchID from the given Messages' transactions with the MessageTestFramework and
// also an alias when printing the BranchID.
func (m *MessageTestFramework) RegisterBranchID(alias, messageAlias string) {
	branchID := m.BranchIDFromMessage(messageAlias)
	m.branchIDs[alias] = branchID
	branchID.RegisterAlias(alias)
}

func (m *MessageTestFramework) RegisterTransactionID(alias, messageAlias string) {
	TxID := m.BranchIDFromMessage(messageAlias)
	TxID.RegisterAlias(alias)
}

// BranchID returns the BranchID registered with the given alias.
func (m *MessageTestFramework) BranchID(alias string) (branchID utxo.TransactionID) {
	branchID, ok := m.branchIDs[alias]
	if !ok {
		panic("no branch registered with such alias " + alias)
	}

	return
}

// BranchIDs returns the BranchIDs registered with the given aliases.
func (m *MessageTestFramework) BranchIDs(aliases ...string) (branchIDs utxo.TransactionIDs) {
	branchIDs = set.NewAdvancedSet[utxo.TransactionID]()

	for _, alias := range aliases {
		branchID, ok := m.branchIDs[alias]
		if !ok {
			panic("no branch registered with such alias " + alias)
		}
		branchIDs.Add(branchID)
	}

	return
}

// CreateMessage creates a Message with the given alias and MessageTestFrameworkMessageOptions.
func (m *MessageTestFramework) CreateMessage(messageAlias string, messageOptions ...MessageOption) (message *Message) {
	options := NewMessageTestFrameworkMessageOptions(messageOptions...)

	references := NewParentMessageIDs()

	if parents := m.strongParentIDs(options); len(parents) > 0 {
		references.AddAll(StrongParentType, parents)
	}
	if parents := m.weakParentIDs(options); len(parents) > 0 {
		references.AddAll(WeakParentType, parents)
	}
	if parents := m.shallowLikeParentIDs(options); len(parents) > 0 {
		references.AddAll(ShallowLikeParentType, parents)
	}

	if options.reattachmentMessageAlias != "" {
		reattachmentPayload := m.Message(options.reattachmentMessageAlias).Payload()
		m.messagesByAlias[messageAlias] = newTestParentsPayloadMessageWithOptions(reattachmentPayload, references, options)
	} else {
		transaction := m.buildTransaction(options)
		if transaction != nil {
			m.messagesByAlias[messageAlias] = newTestParentsPayloadMessageWithOptions(transaction, references, options)
		} else {
			m.messagesByAlias[messageAlias] = newTestParentsDataMessageWithOptions(messageAlias, references, options)
		}
	}

	if err := m.messagesByAlias[messageAlias].DetermineID(); err != nil {
		panic(err)
	}

	m.messagesByAlias[messageAlias].ID().RegisterAlias(messageAlias)

	return m.messagesByAlias[messageAlias]
}

// IncreaseMarkersIndexCallback is the IncreaseMarkersIndexCallback that the MessageTestFramework uses to determine when
// to assign new Markers to messages.
func (m *MessageTestFramework) IncreaseMarkersIndexCallback(markers.SequenceID, markers.Index) bool {
	return false
}

// PreventNewMarkers disables the generation of new Markers for the given Messages.
func (m *MessageTestFramework) PreventNewMarkers(enabled bool) *MessageTestFramework {
	if enabled && m.oldIncreaseIndexCallback == nil {
		m.oldIncreaseIndexCallback = m.tangle.Options.IncreaseMarkersIndexCallback
		m.tangle.Options.IncreaseMarkersIndexCallback = m.IncreaseMarkersIndexCallback
		return m
	}

	if !enabled && m.oldIncreaseIndexCallback != nil {
		m.tangle.Options.IncreaseMarkersIndexCallback = m.oldIncreaseIndexCallback
		m.oldIncreaseIndexCallback = nil
		return m
	}

	return m
}

// LatestCommitment gets the latest commitment.
func (m *MessageTestFramework) LatestCommitment(messageAliases ...string) (ecRecord *epoch.ECRecord, latestConfirmedEpoch epoch.Index, err error) {
	return m.tangle.Options.CommitmentFunc()
}

// IssueMessages stores the given Messages in the Storage and triggers the processing by the Tangle.
func (m *MessageTestFramework) IssueMessages(messageAliases ...string) *MessageTestFramework {
	for _, messageAlias := range messageAliases {
		currentMessageAlias := messageAlias

		event.Loop.Submit(func() {
			m.tangle.Storage.StoreMessage(m.messagesByAlias[currentMessageAlias])
		})
	}

	return m
}

func (m *MessageTestFramework) WaitUntilAllTasksProcessed() (self *MessageTestFramework) {
	// time.Sleep(100 * time.Millisecond)
	event.Loop.WaitUntilAllTasksProcessed()
	return m
}

// Message retrieves the Messages that is associated with the given alias.
func (m *MessageTestFramework) Message(alias string) (message *Message) {
	message, ok := m.messagesByAlias[alias]
	if !ok {
		panic(fmt.Sprintf("Message alias %s not registered", alias))
	}
	return
}

// Message retrieves the Messages that is associated with the given alias.
func (m *MessageTestFramework) MessageIDs(aliases ...string) (messageIDs MessageIDs) {
	messageIDs = NewMessageIDs()
	for _, alias := range aliases {
		messageIDs.Add(m.Message(alias).ID())
	}
	return
}

// MessageMetadata retrieves the MessageMetadata that is associated with the given alias.
func (m *MessageTestFramework) MessageMetadata(alias string) (messageMetadata *MessageMetadata) {
	m.tangle.Storage.MessageMetadata(m.messagesByAlias[alias].ID()).Consume(func(msgMetadata *MessageMetadata) {
		messageMetadata = msgMetadata
	})

	return
}

// TransactionID returns the TransactionID of the Transaction contained in the Message associated with the given alias.
func (m *MessageTestFramework) TransactionID(messageAlias string) utxo.TransactionID {
	messagePayload := m.messagesByAlias[messageAlias].Payload()
	tx, ok := messagePayload.(*devnetvm.Transaction)
	if !ok {
		panic(fmt.Sprintf("Message with alias '%s' does not contain a Transaction", messageAlias))
	}

	return tx.ID()
}

// Output retrieves the Output that is associated with the given alias.
func (m *MessageTestFramework) Output(alias string) (output devnetvm.Output) {
	output, ok := m.outputsByAlias[alias]
	if !ok {
		panic(fmt.Sprintf("Output alias %s not registered", alias))
	}
	return
}

// TransactionMetadata returns the transaction metadata of the transaction contained within the given message.
// Panics if the message's payload isn't a transaction.
func (m *MessageTestFramework) TransactionMetadata(messageAlias string) (txMeta *ledger.TransactionMetadata) {
	m.tangle.Ledger.Storage.CachedTransactionMetadata(m.TransactionID(messageAlias)).Consume(func(transactionMetadata *ledger.TransactionMetadata) {
		txMeta = transactionMetadata
	})
	return
}

// Transaction returns the transaction contained within the given message.
// Panics if the message's payload isn't a transaction.
func (m *MessageTestFramework) Transaction(messageAlias string) (tx utxo.Transaction) {
	m.tangle.Ledger.Storage.CachedTransaction(m.TransactionID(messageAlias)).Consume(func(transaction utxo.Transaction) {
		tx = transaction
	})
	return
}

// OutputMetadata returns the given output metadata.
func (m *MessageTestFramework) OutputMetadata(outputID utxo.OutputID) (outMeta *ledger.OutputMetadata) {
	m.tangle.Ledger.Storage.CachedOutputMetadata(outputID).Consume(func(outputMetadata *ledger.OutputMetadata) {
		outMeta = outputMetadata
	})
	return
}

// BranchIDFromMessage returns the BranchID of the Transaction contained in the Message associated with the given alias.
func (m *MessageTestFramework) BranchIDFromMessage(messageAlias string) utxo.TransactionID {
	messagePayload := m.messagesByAlias[messageAlias].Payload()
	tx, ok := messagePayload.(utxo.Transaction)
	if !ok {
		panic(fmt.Sprintf("Message with alias '%s' does not contain a Transaction", messageAlias))
	}

	return tx.ID()
}

// Branch returns the branch emerging from the transaction contained within the given message.
// This function thus only works on the message creating ledger.Conflict.
// Panics if the message's payload isn't a transaction.
func (m *MessageTestFramework) Branch(messageAlias string) (b *conflictdag.Conflict[utxo.TransactionID, utxo.OutputID]) {
	m.tangle.Ledger.ConflictDAG.Storage.CachedConflict(m.BranchIDFromMessage(messageAlias)).Consume(func(branch *conflictdag.Conflict[utxo.TransactionID, utxo.OutputID]) {
		b = branch
	})
	return
}

// createGenesisOutputs initializes the Outputs that are used by the MessageTestFramework as the genesis.
func (m *MessageTestFramework) createGenesisOutputs() {
	if len(m.options.genesisOutputs) == 0 {
		return
	}

	manaPledgeID, err := identity.RandomID()
	if err != nil {
		panic(err)
	}
	manaPledgeTime := time.Now()

	outputsWithMetadata := make([]*ledger.OutputWithMetadata, 0)

	for alias, balance := range m.options.genesisOutputs {
		outputWithMetadata := m.createOutput(alias, devnetvm.NewColoredBalances(map[devnetvm.Color]uint64{devnetvm.ColorIOTA: balance}), manaPledgeID, manaPledgeTime)
		outputsWithMetadata = append(outputsWithMetadata, outputWithMetadata)
	}
	for alias, coloredBalances := range m.options.coloredGenesisOutputs {
		outputWithMetadata := m.createOutput(alias, devnetvm.NewColoredBalances(coloredBalances), manaPledgeID, manaPledgeTime)
		outputsWithMetadata = append(outputsWithMetadata, outputWithMetadata)
	}

	m.snapshot = ledger.NewSnapshot(outputsWithMetadata)
	m.tangle.Ledger.LoadSnapshot(m.snapshot)
}

func (m *MessageTestFramework) createOutput(alias string, coloredBalances *devnetvm.ColoredBalances, manaPledgeID identity.ID, manaPledgeTime time.Time) (outputWithMetadata *ledger.OutputWithMetadata) {
	addressWallet := createWallets(1)[0]
	m.walletsByAlias[alias] = addressWallet
	m.walletsByAddress[addressWallet.address] = addressWallet

	output := devnetvm.NewSigLockedColoredOutput(coloredBalances, addressWallet.address)
	output.SetID(utxo.NewOutputID(utxo.EmptyTransactionID, m.outputCounter))
	m.outputCounter++

	outputMetadata := ledger.NewOutputMetadata(output.ID())
	outputMetadata.SetGradeOfFinality(gof.High)
	outputMetadata.SetConsensusManaPledgeID(manaPledgeID)
	outputMetadata.SetCreationTime(manaPledgeTime)
	outputMetadata.SetBranchIDs(set.NewAdvancedSet[utxo.TransactionID]())

	outputWithMetadata = ledger.NewOutputWithMetadata(output.ID(), output, outputMetadata)
	m.outputsByAlias[alias] = output
	m.outputsByID[output.ID()] = output
	m.inputsByAlias[alias] = devnetvm.NewUTXOInput(output.ID())

	return outputWithMetadata
}

// buildTransaction creates a Transaction from the given MessageTestFrameworkMessageOptions. It returns nil if there are
// no Transaction related MessageTestFrameworkMessageOptions.
func (m *MessageTestFramework) buildTransaction(options *MessageTestFrameworkMessageOptions) (transaction *devnetvm.Transaction) {
	if len(options.inputs) == 0 || len(options.outputs) == 0 {
		return
	}

	inputs := make([]devnetvm.Input, 0)
	for inputAlias := range options.inputs {
		inputs = append(inputs, m.inputsByAlias[inputAlias])
	}

	outputs := make([]devnetvm.Output, 0)
	for alias, balance := range options.outputs {
		addressWallet := createWallets(1)[0]
		m.walletsByAlias[alias] = addressWallet
		m.walletsByAddress[addressWallet.address] = addressWallet

		m.outputsByAlias[alias] = devnetvm.NewSigLockedSingleOutput(balance, m.walletsByAlias[alias].address)

		outputs = append(outputs, m.outputsByAlias[alias])
	}
	for alias, balances := range options.coloredOutputs {
		addressWallet := createWallets(1)[0]
		m.walletsByAlias[alias] = addressWallet
		m.walletsByAddress[addressWallet.address] = addressWallet

		m.outputsByAlias[alias] = devnetvm.NewSigLockedColoredOutput(devnetvm.NewColoredBalances(balances), m.walletsByAlias[alias].address)

		outputs = append(outputs, m.outputsByAlias[alias])
	}

	transaction = makeTransaction(devnetvm.NewInputs(inputs...), devnetvm.NewOutputs(outputs...), m.outputsByID, m.walletsByAddress)
	for outputIndex, output := range transaction.Essence().Outputs() {
		for alias, aliasedOutput := range m.outputsByAlias {
			if aliasedOutput == output {
				output.SetID(utxo.NewOutputID(transaction.ID(), uint16(outputIndex)))

				m.outputsByID[output.ID()] = output
				m.inputsByAlias[alias] = devnetvm.NewUTXOInput(output.ID())

				break
			}
		}
	}

	return
}

// strongParentIDs returns the MessageIDs that were defined to be the strong parents of the
// MessageTestFrameworkMessageOptions.
func (m *MessageTestFramework) strongParentIDs(options *MessageTestFrameworkMessageOptions) MessageIDs {
	return m.parentIDsByMessageAlias(options.strongParents)
}

// weakParentIDs returns the MessageIDs that were defined to be the weak parents of the
// MessageTestFrameworkMessageOptions.
func (m *MessageTestFramework) weakParentIDs(options *MessageTestFrameworkMessageOptions) MessageIDs {
	return m.parentIDsByMessageAlias(options.weakParents)
}

// shallowLikeParentIDs returns the MessageIDs that were defined to be the shallow like parents of the
// MessageTestFrameworkMessageOptions.
func (m *MessageTestFramework) shallowLikeParentIDs(options *MessageTestFrameworkMessageOptions) MessageIDs {
	return m.parentIDsByMessageAlias(options.shallowLikeParents)
}

func (m *MessageTestFramework) parentIDsByMessageAlias(parentAliases map[string]types.Empty) MessageIDs {
	parentIDs := NewMessageIDs()
	for parentAlias := range parentAliases {
		if parentAlias == "Genesis" {
			parentIDs.Add(EmptyMessageID)
			continue
		}

		parentIDs.Add(m.messagesByAlias[parentAlias].ID())
	}

	return parentIDs
}

// endregion ///////////////////////////////////////////////////////////////////////////////////////////////////////////

// region MessageTestFrameworkOptions //////////////////////////////////////////////////////////////////////////////////

// MessageTestFrameworkOptions is a container that holds the values of all configurable options of the
// MessageTestFramework.
type MessageTestFrameworkOptions struct {
	genesisOutputs        map[string]uint64
	coloredGenesisOutputs map[string]map[devnetvm.Color]uint64
}

// NewMessageTestFrameworkOptions is the constructor for the MessageTestFrameworkOptions.
func NewMessageTestFrameworkOptions(options ...MessageTestFrameworkOption) (frameworkOptions *MessageTestFrameworkOptions) {
	frameworkOptions = &MessageTestFrameworkOptions{
		genesisOutputs:        make(map[string]uint64),
		coloredGenesisOutputs: make(map[string]map[devnetvm.Color]uint64),
	}

	for _, option := range options {
		option(frameworkOptions)
	}

	return
}

// MessageTestFrameworkOption is the type that is used for options that can be passed into the MessageTestFramework to
// configure its behavior.
type MessageTestFrameworkOption func(*MessageTestFrameworkOptions)

// WithGenesisOutput returns a MessageTestFrameworkOption that defines a genesis Output that is loaded as part of the
// initial snapshot.
func WithGenesisOutput(alias string, balance uint64) MessageTestFrameworkOption {
	return func(options *MessageTestFrameworkOptions) {
		if _, exists := options.genesisOutputs[alias]; exists {
			panic(fmt.Sprintf("duplicate genesis output alias (%s)", alias))
		}
		if _, exists := options.coloredGenesisOutputs[alias]; exists {
			panic(fmt.Sprintf("duplicate genesis output alias (%s)", alias))
		}

		options.genesisOutputs[alias] = balance
	}
}

// WithColoredGenesisOutput returns a MessageTestFrameworkOption that defines a genesis Output that is loaded as part of
// the initial snapshot and that supports colored coins.
func WithColoredGenesisOutput(alias string, balances map[devnetvm.Color]uint64) MessageTestFrameworkOption {
	return func(options *MessageTestFrameworkOptions) {
		if _, exists := options.genesisOutputs[alias]; exists {
			panic(fmt.Sprintf("duplicate genesis output alias (%s)", alias))
		}
		if _, exists := options.coloredGenesisOutputs[alias]; exists {
			panic(fmt.Sprintf("duplicate genesis output alias (%s)", alias))
		}

		options.coloredGenesisOutputs[alias] = balances
	}
}

// endregion ///////////////////////////////////////////////////////////////////////////////////////////////////////////

// region MessageTestFrameworkMessageOptions ///////////////////////////////////////////////////////////////////////////

// MessageTestFrameworkMessageOptions is a struct that represents a collection of options that can be set when creating
// a Message with the MessageTestFramework.
type MessageTestFrameworkMessageOptions struct {
	inputs                   map[string]types.Empty
	outputs                  map[string]uint64
	coloredOutputs           map[string]map[devnetvm.Color]uint64
	strongParents            map[string]types.Empty
	weakParents              map[string]types.Empty
	shallowLikeParents       map[string]types.Empty
	issuer                   ed25519.PublicKey
	issuingTime              time.Time
	reattachmentMessageAlias string
	sequenceNumber           uint64
	overrideSequenceNumber   bool
	ecRecord                 *epoch.ECRecord
	latestConfirmedEpoch     epoch.Index
}

// NewMessageTestFrameworkMessageOptions is the constructor for the MessageTestFrameworkMessageOptions.
func NewMessageTestFrameworkMessageOptions(options ...MessageOption) (messageOptions *MessageTestFrameworkMessageOptions) {
	messageOptions = &MessageTestFrameworkMessageOptions{
<<<<<<< HEAD
		inputs:                make(map[string]types.Empty),
		outputs:               make(map[string]uint64),
		strongParents:         make(map[string]types.Empty),
		weakParents:           make(map[string]types.Empty),
		shallowLikeParents:    make(map[string]types.Empty),
		shallowDislikeParents: make(map[string]types.Empty),
=======
		inputs:             make(map[string]types.Empty),
		outputs:            make(map[string]uint64),
		strongParents:      make(map[string]types.Empty),
		weakParents:        make(map[string]types.Empty),
		shallowLikeParents: make(map[string]types.Empty),
>>>>>>> e95dcdb4
		ecRecord:              epoch.NewECRecord(0),
		latestConfirmedEpoch:  0,
	}

	for _, option := range options {
		option(messageOptions)
	}

	return
}

// MessageOption is the type that is used for options that can be passed into the CreateMessage method to configure its
// behavior.
type MessageOption func(*MessageTestFrameworkMessageOptions)

// WithInputs returns a MessageOption that is used to provide the Inputs of the Transaction.
func WithInputs(inputAliases ...string) MessageOption {
	return func(options *MessageTestFrameworkMessageOptions) {
		for _, inputAlias := range inputAliases {
			options.inputs[inputAlias] = types.Void
		}
	}
}

// WithOutput returns a MessageOption that is used to define a non-colored Output for the Transaction in the Message.
func WithOutput(alias string, balance uint64) MessageOption {
	return func(options *MessageTestFrameworkMessageOptions) {
		options.outputs[alias] = balance
	}
}

// WithColoredOutput returns a MessageOption that is used to define a colored Output for the Transaction in the Message.
func WithColoredOutput(alias string, balances map[devnetvm.Color]uint64) MessageOption {
	return func(options *MessageTestFrameworkMessageOptions) {
		options.coloredOutputs[alias] = balances
	}
}

// WithStrongParents returns a MessageOption that is used to define the strong parents of the Message.
func WithStrongParents(messageAliases ...string) MessageOption {
	return func(options *MessageTestFrameworkMessageOptions) {
		for _, messageAlias := range messageAliases {
			options.strongParents[messageAlias] = types.Void
		}
	}
}

// WithWeakParents returns a MessageOption that is used to define the weak parents of the Message.
func WithWeakParents(messageAliases ...string) MessageOption {
	return func(options *MessageTestFrameworkMessageOptions) {
		for _, messageAlias := range messageAliases {
			options.weakParents[messageAlias] = types.Void
		}
	}
}

// WithShallowLikeParents returns a MessageOption that is used to define the shallow like parents of the Message.
func WithShallowLikeParents(messageAliases ...string) MessageOption {
	return func(options *MessageTestFrameworkMessageOptions) {
		for _, messageAlias := range messageAliases {
			options.shallowLikeParents[messageAlias] = types.Void
		}
	}
}

// WithIssuer returns a MessageOption that is used to define the issuer of the Message.
func WithIssuer(issuer ed25519.PublicKey) MessageOption {
	return func(options *MessageTestFrameworkMessageOptions) {
		options.issuer = issuer
	}
}

// WithIssuingTime returns a MessageOption that is used to set issuing time of the Message.
func WithIssuingTime(issuingTime time.Time) MessageOption {
	return func(options *MessageTestFrameworkMessageOptions) {
		options.issuingTime = issuingTime
	}
}

// WithReattachment returns a MessageOption that is used to select payload of which Message should be reattached.
func WithReattachment(messageAlias string) MessageOption {
	return func(options *MessageTestFrameworkMessageOptions) {
		options.reattachmentMessageAlias = messageAlias
	}
}

// WithSequenceNumber returns a MessageOption that is used to define the sequence number of the Message.
func WithSequenceNumber(sequenceNumber uint64) MessageOption {
	return func(options *MessageTestFrameworkMessageOptions) {
		options.sequenceNumber = sequenceNumber
		options.overrideSequenceNumber = true
	}
}

// WithECRecord returns a MessageOption that is used to define the ecr of the Message.
func WithECRecord(ecRecord *epoch.ECRecord) MessageOption {
	return func(options *MessageTestFrameworkMessageOptions) {
		options.ecRecord = ecRecord
	}
}

// WithLatestConfirmedEpoch returns a MessageOption that is used to define the latestConfirmedEpoch of the Message.
func WithLatestConfirmedEpoch(ei epoch.Index) MessageOption {
	return func(options *MessageTestFrameworkMessageOptions) {
		options.latestConfirmedEpoch = ei
	}
}

// endregion ///////////////////////////////////////////////////////////////////////////////////////////////////////////

// region Utility functions ////////////////////////////////////////////////////////////////////////////////////////////

var _sequenceNumber uint64

func nextSequenceNumber() uint64 {
	return atomic.AddUint64(&_sequenceNumber, 1) - 1
}

func randomTransactionID() (randomTransactionID utxo.TransactionID) {
	if err := randomTransactionID.FromRandomness(); err != nil {
		panic(err)
	}

	return randomTransactionID
}

func randomBranchID() (randomBranchID utxo.TransactionID) {
	if err := randomBranchID.FromRandomness(); err != nil {
		panic(err)
	}

	return randomBranchID
}

func randomConflictID() (randomConflictID utxo.OutputID) {
	if err := randomConflictID.FromRandomness(); err != nil {
		panic(err)
	}

	return randomConflictID
}

func newTestNonceMessage(nonce uint64) *Message {
	message := NewMessage(NewParentMessageIDs().AddStrong(EmptyMessageID),
		time.Time{}, ed25519.PublicKey{}, 0, payload.NewGenericDataPayload([]byte("test")), nonce, ed25519.Signature{}, 0, nil)

	if err := message.DetermineID(); err != nil {
		panic(err)
	}
	return message
}

func newTestDataMessage(payloadString string) *Message {
	message := NewMessage(NewParentMessageIDs().AddStrong(EmptyMessageID),
		time.Now(), ed25519.PublicKey{}, nextSequenceNumber(), payload.NewGenericDataPayload([]byte(payloadString)), 0, ed25519.Signature{}, 0, nil)

	if err := message.DetermineID(); err != nil {
		panic(err)
	}
	return message
}

func newTestDataMessagePublicKey(payloadString string, publicKey ed25519.PublicKey) *Message {
	message := NewMessage(NewParentMessageIDs().AddStrong(EmptyMessageID),
		time.Now(), publicKey, nextSequenceNumber(), payload.NewGenericDataPayload([]byte(payloadString)), 0, ed25519.Signature{}, 0, nil)

	if err := message.DetermineID(); err != nil {
		panic(err)
	}
	return message
}

func newTestParentsDataMessage(payloadString string, references ParentMessageIDs) (message *Message) {
	message = NewMessage(references, time.Now(), ed25519.PublicKey{}, nextSequenceNumber(), payload.NewGenericDataPayload([]byte(payloadString)), 0, ed25519.Signature{}, 0, nil)

	if err := message.DetermineID(); err != nil {
		panic(err)
	}
	return
}

func newTestParentsDataMessageWithOptions(payloadString string, references ParentMessageIDs, options *MessageTestFrameworkMessageOptions) (message *Message) {
	var sequenceNumber uint64
	if options.overrideSequenceNumber {
		sequenceNumber = options.sequenceNumber
	} else {
		sequenceNumber = nextSequenceNumber()
	}
	if options.issuingTime.IsZero() {
		message = NewMessage(references, time.Now(), options.issuer, sequenceNumber, payload.NewGenericDataPayload([]byte(payloadString)), 0, ed25519.Signature{}, options.latestConfirmedEpoch, options.ecRecord)
	} else {
		message = NewMessage(references, options.issuingTime, options.issuer, sequenceNumber, payload.NewGenericDataPayload([]byte(payloadString)), 0, ed25519.Signature{}, options.latestConfirmedEpoch, options.ecRecord)
	}

	if err := message.DetermineID(); err != nil {
		panic(err)
	}
	return
}

func newTestParentsPayloadMessage(p payload.Payload, references ParentMessageIDs) (message *Message) {
	message = NewMessage(references, time.Now(), ed25519.PublicKey{}, nextSequenceNumber(), p, 0, ed25519.Signature{}, 0, nil)

	if err := message.DetermineID(); err != nil {
		panic(err)
	}
	return
}

func newTestParentsPayloadMessageWithOptions(p payload.Payload, references ParentMessageIDs, options *MessageTestFrameworkMessageOptions) (message *Message) {
	var sequenceNumber uint64
	if options.overrideSequenceNumber {
		sequenceNumber = options.sequenceNumber
	} else {
		sequenceNumber = nextSequenceNumber()
	}
	var err error
	if options.issuingTime.IsZero() {
		message = NewMessage(references, time.Now(), options.issuer, sequenceNumber, p, 0, ed25519.Signature{}, options.latestConfirmedEpoch, options.ecRecord)
	} else {
		message = NewMessage(references, options.issuingTime, options.issuer, sequenceNumber, p, 0, ed25519.Signature{}, options.latestConfirmedEpoch, options.ecRecord)
	}
	if err != nil {
		panic(err)
	}
	if err = message.DetermineID(); err != nil {
		panic(err)
	}
	return
}

func newTestParentsPayloadWithTimestamp(p payload.Payload, references ParentMessageIDs, timestamp time.Time) *Message {
	message := NewMessage(references, timestamp, ed25519.PublicKey{}, nextSequenceNumber(), p, 0, ed25519.Signature{}, 0, nil)
	if err := message.DetermineID(); err != nil {
		panic(err)
	}
	return message
}

type wallet struct {
	keyPair ed25519.KeyPair
	address *devnetvm.ED25519Address
}

func (w wallet) privateKey() ed25519.PrivateKey {
	return w.keyPair.PrivateKey
}

func (w wallet) publicKey() ed25519.PublicKey {
	return w.keyPair.PublicKey
}

func createWallets(n int) []wallet {
	wallets := make([]wallet, n)
	for i := 0; i < n; i++ {
		kp := ed25519.GenerateKeyPair()
		wallets[i] = wallet{
			kp,
			devnetvm.NewED25519Address(kp.PublicKey),
		}
	}
	return wallets
}

func (w wallet) sign(txEssence *devnetvm.TransactionEssence) *devnetvm.ED25519Signature {
	return devnetvm.NewED25519Signature(w.publicKey(), w.privateKey().Sign(lo.PanicOnErr(txEssence.Bytes())))
}

// addressFromInput retrieves the Address belonging to an Input by looking it up in the outputs that we have created for
// the tests.
func addressFromInput(input devnetvm.Input, outputsByID devnetvm.OutputsByID) devnetvm.Address {
	typeCastedInput, ok := input.(*devnetvm.UTXOInput)
	if !ok {
		panic("unexpected Input type")
	}

	switch referencedOutput := outputsByID[typeCastedInput.ReferencedOutputID()]; referencedOutput.Type() {
	case devnetvm.SigLockedSingleOutputType:
		typeCastedOutput, ok := referencedOutput.(*devnetvm.SigLockedSingleOutput)
		if !ok {
			panic("failed to type cast SigLockedSingleOutput")
		}

		return typeCastedOutput.Address()
	case devnetvm.SigLockedColoredOutputType:
		typeCastedOutput, ok := referencedOutput.(*devnetvm.SigLockedColoredOutput)
		if !ok {
			panic("failed to type cast SigLockedColoredOutput")
		}
		return typeCastedOutput.Address()
	default:
		panic("unexpected Output type")
	}
}

func makeTransaction(inputs devnetvm.Inputs, outputs devnetvm.Outputs, outputsByID map[utxo.OutputID]devnetvm.Output, walletsByAddress map[devnetvm.Address]wallet, genesisWallet ...wallet) *devnetvm.Transaction {
	txEssence := devnetvm.NewTransactionEssence(0, time.Now(), identity.ID{}, identity.ID{}, inputs, outputs)
	unlockBlocks := make([]devnetvm.UnlockBlock, len(txEssence.Inputs()))
	for i, input := range txEssence.Inputs() {
		w := wallet{}
		if genesisWallet != nil {
			w = genesisWallet[0]
		} else {
			w = walletsByAddress[addressFromInput(input, outputsByID)]
		}
		unlockBlocks[i] = devnetvm.NewSignatureUnlockBlock(w.sign(txEssence))
	}
	return devnetvm.NewTransaction(txEssence, unlockBlocks)
}

func selectIndex(transaction *devnetvm.Transaction, w wallet) (index uint16) {
	for i, output := range transaction.Essence().Outputs() {
		if w.address == output.(*devnetvm.SigLockedSingleOutput).Address() {
			return uint16(i)
		}
	}
	return
}

// endregion ///////////////////////////////////////////////////////////////////////////////////////////////////////////

var (
	aMana               = 1.0
	totalAMana          = 1000.0
	testMaxBuffer       = 10000
	testRate            = time.Second / 5000
	tscThreshold        = 5 * time.Minute
	selfLocalIdentity   = identity.GenerateLocalIdentity()
	selfNode            = identity.New(selfLocalIdentity.PublicKey())
	peerNode            = identity.GenerateIdentity()
	testSchedulerParams = SchedulerParams{
		MaxBufferSize:                     testMaxBuffer,
		Rate:                              testRate,
		AccessManaMapRetrieverFunc:        mockAccessManaMapRetriever,
		TotalAccessManaRetrieveFunc:       mockTotalAccessManaRetriever,
		ConfirmedMessageScheduleThreshold: time.Minute,
	}
)

// mockAccessManaMapRetriever returns mocked access mana map.
func mockAccessManaMapRetriever() map[identity.ID]float64 {
	return map[identity.ID]float64{
		peerNode.ID(): aMana,
		selfNode.ID(): aMana,
	}
}

// mockAccessManaRetriever returns mocked access mana value for a node.
func mockAccessManaRetriever(id identity.ID) float64 {
	if id == peerNode.ID() || id == selfNode.ID() {
		return aMana
	}
	return 0
}

// mockTotalAccessManaRetriever returns mocked total access mana value.
func mockTotalAccessManaRetriever() float64 {
	return totalAMana
}

// NewTestTangle returns a Tangle instance with a testing schedulerConfig.
func NewTestTangle(options ...Option) *Tangle {
	cacheTimeProvider := database.NewCacheTimeProvider(0)

	options = append(options, SchedulerConfig(testSchedulerParams), CacheTimeProvider(cacheTimeProvider), TimeSinceConfirmationThreshold(tscThreshold))
	options = append(options, CommitmentFunc(func() (*epoch.ECRecord, epoch.Index, error) {
		return nil, 0, nil
	}))

	t := New(options...)
	t.ConfirmationOracle = &MockConfirmationOracle{}
	if t.WeightProvider == nil {
		t.WeightProvider = &MockWeightProvider{}
	}

	t.Events.Error.Hook(event.NewClosure(func(e error) {
		fmt.Println(e)
	}))

	return t
}

// MockConfirmationOracle is a mock of a ConfirmationOracle.
type MockConfirmationOracle struct {
	sync.RWMutex
}

// FirstUnconfirmedMarkerIndex mocks its interface function.
func (m *MockConfirmationOracle) FirstUnconfirmedMarkerIndex(sequenceID markers.SequenceID) (unconfirmedMarkerIndex markers.Index) {
	return 0
}

// IsMarkerConfirmed mocks its interface function.
func (m *MockConfirmationOracle) IsMarkerConfirmed(markers.Marker) bool {
	// We do not use the optimization in the AW manager via map for tests. Thus, in the test it always needs to start checking from the
	// beginning of the sequence for all markers.
	return false
}

// IsMessageConfirmed mocks its interface function.
func (m *MockConfirmationOracle) IsMessageConfirmed(msgID MessageID) bool {
	return false
}

// IsBranchConfirmed mocks its interface function.
func (m *MockConfirmationOracle) IsBranchConfirmed(branchID utxo.TransactionID) bool {
	return false
}

// IsTransactionConfirmed mocks its interface function.
func (m *MockConfirmationOracle) IsTransactionConfirmed(transactionID utxo.TransactionID) bool {
	return transactionID == utxo.EmptyTransactionID
}

// IsOutputConfirmed mocks its interface function.
func (m *MockConfirmationOracle) IsOutputConfirmed(outputID utxo.OutputID) bool {
	return false
}

// Events mocks its interface function.
func (m *MockConfirmationOracle) Events() *ConfirmationEvents {
	return NewConfirmationEvents()
}

// MockWeightProvider is a mock of a WeightProvider.
type MockWeightProvider struct{}

// Update mocks its interface function.
func (m *MockWeightProvider) Update(t time.Time, nodeID identity.ID) {
}

// Weight mocks its interface function.
func (m *MockWeightProvider) Weight(message *Message) (weight, totalWeight float64) {
	return 1, 1
}

// WeightsOfRelevantVoters mocks its interface function.
func (m *MockWeightProvider) WeightsOfRelevantVoters() (weights map[identity.ID]float64, totalWeight float64) {
	return
}

// Shutdown mocks its interface function.
func (m *MockWeightProvider) Shutdown() {
}

// SimpleMockOnTangleVoting is mock of OTV mechanism.
type SimpleMockOnTangleVoting struct {
	likedConflictMember map[utxo.TransactionID]LikedConflictMembers
}

// LikedConflictMembers is a struct that holds information about which Conflict is the liked one out of a set of
// ConflictMembers.
type LikedConflictMembers struct {
	likedBranch     utxo.TransactionID
	conflictMembers utxo.TransactionIDs
}

// LikedConflictMember returns branches that are liked instead of a disliked branch as predefined.
func (o *SimpleMockOnTangleVoting) LikedConflictMember(branchID utxo.TransactionID) (likedBranchID utxo.TransactionID, conflictMembers utxo.TransactionIDs) {
	likedConflictMembers := o.likedConflictMember[branchID]
	innerConflictMembers := likedConflictMembers.conflictMembers.Clone()
	innerConflictMembers.Delete(branchID)

	return likedConflictMembers.likedBranch, innerConflictMembers
}

// BranchLiked returns whether the branch is the winner across all conflict sets (it is in the liked reality).
func (o *SimpleMockOnTangleVoting) BranchLiked(branchID utxo.TransactionID) (branchLiked bool) {
	likedConflictMembers, ok := o.likedConflictMember[branchID]
	if !ok {
		return false
	}
	return likedConflictMembers.conflictMembers.Has(branchID)
}

func emptyLikeReferences(payload payload.Payload, parents MessageIDs, _ time.Time) (references ParentMessageIDs, err error) {
	return emptyLikeReferencesFromStrongParents(parents), nil
}

func emptyLikeReferencesFromStrongParents(parents MessageIDs) (references ParentMessageIDs) {
	return NewParentMessageIDs().AddAll(StrongParentType, parents)
}

// EventMock acts as a container for event mocks.
type EventMock struct {
	mock.Mock
	expectedEvents uint64
	calledEvents   uint64
	test           *testing.T

	attached []struct {
		*event.Event[*MessageProcessedEvent]
		*event.Closure[*MessageProcessedEvent]
	}
}

// NewEventMock creates a new EventMock.
func NewEventMock(t *testing.T, approvalWeightManager *ApprovalWeightManager) *EventMock {
	e := &EventMock{
		test: t,
	}

	// attach all events
	approvalWeightManager.Events.BranchWeightChanged.Hook(event.NewClosure(e.BranchWeightChanged))
	approvalWeightManager.Events.MarkerWeightChanged.Hook(event.NewClosure(e.MarkerWeightChanged))
	approvalWeightManager.Events.MessageProcessed.Hook(event.NewClosure(e.MessageProcessed))

	// assure that all available events are mocked
	numEvents := reflect.ValueOf(approvalWeightManager.Events).Elem().NumField()
	assert.Equalf(t, len(e.attached)+3, numEvents, "not all events in ApprovalWeightManager.Events have been attached")

	return e
}

// DetachAll detaches all event handlers.
func (e *EventMock) DetachAll() {
	for _, a := range e.attached {
		a.Event.Detach(a.Closure)
	}
}

// Expect is a proxy for Mock.On() but keeping track of num of calls.
func (e *EventMock) Expect(eventName string, arguments ...interface{}) {
	e.On(eventName, arguments...)
	atomic.AddUint64(&e.expectedEvents, 1)
}

// AssertExpectations asserts expectations.
func (e *EventMock) AssertExpectations(t mock.TestingT) bool {
	calledEvents := atomic.LoadUint64(&e.calledEvents)
	expectedEvents := atomic.LoadUint64(&e.expectedEvents)
	if calledEvents != expectedEvents {
		t.Errorf("number of called (%d) events is not equal to number of expected events (%d)", calledEvents, expectedEvents)
		return false
	}

	defer func() {
		e.Calls = make([]mock.Call, 0)
		e.ExpectedCalls = make([]*mock.Call, 0)
		e.expectedEvents = 0
		e.calledEvents = 0
	}()

	return e.Mock.AssertExpectations(t)
}

// BranchWeightChanged is the mocked BranchWeightChanged function.
func (e *EventMock) BranchWeightChanged(event *BranchWeightChangedEvent) {
	e.Called(event.BranchID, event.Weight)

	atomic.AddUint64(&e.calledEvents, 1)
}

// MarkerWeightChanged is the mocked MarkerWeightChanged function.
func (e *EventMock) MarkerWeightChanged(event *MarkerWeightChangedEvent) {
	e.Called(event.Marker, event.Weight)

	atomic.AddUint64(&e.calledEvents, 1)
}

// MessageProcessed is the mocked MessageProcessed function.
func (e *EventMock) MessageProcessed(event *MessageProcessedEvent) {
	e.Called(event.MessageID)

	atomic.AddUint64(&e.calledEvents, 1)
}<|MERGE_RESOLUTION|>--- conflicted
+++ resolved
@@ -502,20 +502,11 @@
 // NewMessageTestFrameworkMessageOptions is the constructor for the MessageTestFrameworkMessageOptions.
 func NewMessageTestFrameworkMessageOptions(options ...MessageOption) (messageOptions *MessageTestFrameworkMessageOptions) {
 	messageOptions = &MessageTestFrameworkMessageOptions{
-<<<<<<< HEAD
-		inputs:                make(map[string]types.Empty),
-		outputs:               make(map[string]uint64),
-		strongParents:         make(map[string]types.Empty),
-		weakParents:           make(map[string]types.Empty),
-		shallowLikeParents:    make(map[string]types.Empty),
-		shallowDislikeParents: make(map[string]types.Empty),
-=======
 		inputs:             make(map[string]types.Empty),
 		outputs:            make(map[string]uint64),
 		strongParents:      make(map[string]types.Empty),
 		weakParents:        make(map[string]types.Empty),
 		shallowLikeParents: make(map[string]types.Empty),
->>>>>>> e95dcdb4
 		ecRecord:              epoch.NewECRecord(0),
 		latestConfirmedEpoch:  0,
 	}
