package tangle

import (
	"fmt"
	"sync"
	"time"

	"github.com/cockroachdb/errors"
	"github.com/iotaledger/hive.go/crypto/ed25519"
	"github.com/iotaledger/hive.go/identity"
	"github.com/iotaledger/hive.go/kvstore"

	"github.com/iotaledger/goshimmer/packages/clock"
	"github.com/iotaledger/goshimmer/packages/epoch"
	"github.com/iotaledger/goshimmer/packages/ledger/utxo"
	"github.com/iotaledger/goshimmer/packages/tangle/payload"
)

const storeSequenceInterval = 100

// region MessageFactory ///////////////////////////////////////////////////////////////////////////////////////////////

// MessageFactory acts as a factory to create new messages.
type MessageFactory struct {
	Events *MessageFactoryEvents

	tangle         *Tangle
	sequence       *kvstore.Sequence
	localIdentity  *identity.LocalIdentity
	selector       TipSelector
	referencesFunc ReferencesFunc

	powTimeout time.Duration

	worker      Worker
	workerMutex sync.RWMutex
}

// NewMessageFactory creates a new message factory.
func NewMessageFactory(tangle *Tangle, selector TipSelector, referencesFunc ReferencesFunc) *MessageFactory {
	sequence, err := kvstore.NewSequence(tangle.Options.Store, []byte(DBSequenceNumber), storeSequenceInterval)
	if err != nil {
		panic(fmt.Sprintf("could not create message sequence number: %v", err))
	}

	return &MessageFactory{
		Events:         NewMessageFactoryEvents(),
		tangle:         tangle,
		sequence:       sequence,
		localIdentity:  tangle.Options.Identity,
		selector:       selector,
		referencesFunc: referencesFunc,
		worker:         ZeroWorker,
		powTimeout:     0 * time.Second,
	}
}

// SetWorker sets the PoW worker to be used for the messages.
func (f *MessageFactory) SetWorker(worker Worker) {
	f.workerMutex.Lock()
	defer f.workerMutex.Unlock()
	f.worker = worker
}

// SetTimeout sets the timeout for PoW.
func (f *MessageFactory) SetTimeout(timeout time.Duration) {
	f.powTimeout = timeout
}

// IssuePayload creates a new message including sequence number and tip selection and returns it.
func (f *MessageFactory) IssuePayload(p payload.Payload, parentsCount ...int) (*Message, error) {
	return f.issuePayload(p, nil, parentsCount...)
}

// IssuePayloadWithReferences creates a new message with the references submit.
func (f *MessageFactory) IssuePayloadWithReferences(p payload.Payload, references ParentMessageIDs) (*Message, error) {
	return f.issuePayload(p, references)
}

// issuePayload create a new message. If there are any supplied references, it uses them. Otherwise, uses tip selection.
// It also triggers the MessageConstructed event once it's done, which is for example used by the plugins to listen for
// messages that shall be attached to the tangle.
func (f *MessageFactory) issuePayload(p payload.Payload, references ParentMessageIDs, parentsCount ...int) (*Message, error) {
	payloadBytes, err := p.Bytes()
	if err != nil {
		err = errors.Errorf("could not serialize payload: %w", err)
		f.Events.Error.Trigger(err)
		return nil, err
	}

	payloadLen := len(payloadBytes)
	if payloadLen > payload.MaxSize {
		err := fmt.Errorf("maximum payload size of %d bytes exceeded", payloadLen)
		f.Events.Error.Trigger(err)
		return nil, err
	}
	sequenceNumber, err := f.sequence.Next()
	if err != nil {
		err = errors.Errorf("could not create sequence number: %w", err)
		f.Events.Error.Trigger(err)
		return nil, err
	}

	issuerPublicKey := f.localIdentity.PublicKey()

	// do the PoW
	startTime := time.Now()
	var errPoW error
	var nonce uint64
	var issuingTime time.Time

	strongParents := references[StrongParentType]

	countParents := 2
	if len(parentsCount) > 0 {
		countParents = parentsCount[0]
	}

	for run := true; run; run = errPoW != nil && time.Since(startTime) < f.powTimeout {
		_, txOk := p.(utxo.Transaction)
		if len(references) == 0 && (len(strongParents) == 0 || !txOk) {
			if strongParents, err = f.tips(p, countParents); err != nil {
				err = errors.Errorf("tips could not be selected: %w", err)
				f.Events.Error.Trigger(err)
				return nil, err
			}
		}
		issuingTime = f.getIssuingTime(strongParents)
		if len(references) == 0 {
			var referenceNotPossible MessageIDs
			references, referenceNotPossible, err = f.referencesFunc(p, strongParents, issuingTime, f.tangle)
			for m := range referenceNotPossible {
				f.Events.Error.Trigger(errors.Errorf("References for %s could not be determined", m))
				f.Events.MessageReferenceImpossible.Trigger(&MessageReferenceImpossibleEvent{m})
			}
			if err != nil {
				err = errors.Errorf("references could not be prepared: %w", err)
				f.Events.Error.Trigger(err)
				return nil, err
			}
		}
		nonce, errPoW = f.doPOW(references, issuingTime, issuerPublicKey, sequenceNumber, p)
	}

	if errPoW != nil {
		err = errors.Errorf("pow failed: %w", errPoW)
		f.Events.Error.Trigger(err)
		return nil, err
	}

	epochCommitment, epochCommitmentErr := f.tangle.Options.CommitmentFunc()
	if epochCommitmentErr != nil {
		err = errors.Errorf("cannot retrieve epoch commitment: %w", epochCommitmentErr)
		f.Events.Error.Trigger(err)
		return nil, err
	}

	// create the signature
	signature, err := f.sign(references, issuingTime, issuerPublicKey, sequenceNumber, p, nonce, epochCommitment)
	if err != nil {
		err = errors.Errorf("signing failed: %w", err)
		f.Events.Error.Trigger(err)
		return nil, err
	}

	msg, err := NewMessageWithValidation(
		references,
		issuingTime,
		issuerPublicKey,
		sequenceNumber,
		p,
		nonce,
		signature,
		0, // TODO: get latest confirmed epoch
		epochCommitment,
	)
	if err != nil {
		err = errors.Errorf("there is a problem with the message syntax: %w", err)
		f.Events.Error.Trigger(err)
		return nil, err
	}
	_ = msg.DetermineID()

	f.Events.MessageConstructed.Trigger(&MessageConstructedEvent{msg})
	return msg, nil
}

func (f *MessageFactory) getIssuingTime(parents MessageIDs) time.Time {
	issuingTime := clock.SyncedTime()

	// due to the ParentAge check we must ensure that we set the right issuing time.

	for parent := range parents {
		f.tangle.Storage.Message(parent).Consume(func(msg *Message) {
			if msg.ID() != EmptyMessageID && !msg.IssuingTime().Before(issuingTime) {
				issuingTime = msg.IssuingTime()
			}
		})
	}

	return issuingTime
}

func (f *MessageFactory) tips(p payload.Payload, parentsCount int) (parents MessageIDs, err error) {
	parents, err = f.selector.Tips(p, parentsCount)

	tx, ok := p.(utxo.Transaction)
	if ok {
		conflictingTransactions := f.tangle.Ledger.Utils.ConflictingTransactions(tx.ID())
		if !conflictingTransactions.IsEmpty() {
			switch earliestAttachment := f.EarliestAttachment(conflictingTransactions); earliestAttachment {
			case nil:
				return
			default:
				return earliestAttachment.ParentsByType(StrongParentType), nil
			}
		}
	}

	return
}

func (f *MessageFactory) EarliestAttachment(transactionIDs utxo.TransactionIDs) (earliestAttachment *Message) {
	earliestIssuingTime := time.Now()
	for it := transactionIDs.Iterator(); it.HasNext(); {
		f.tangle.Storage.Attachments(it.Next()).Consume(func(attachment *Attachment) {
			f.tangle.Storage.Message(attachment.MessageID()).Consume(func(message *Message) {
				f.tangle.Storage.MessageMetadata(attachment.MessageID()).Consume(func(messageMetadata *MessageMetadata) {
					if messageMetadata.IsBooked() && message.IssuingTime().Before(earliestIssuingTime) {
						earliestAttachment = message
						earliestIssuingTime = message.IssuingTime()
					}
				})
			})
		})
	}

	return earliestAttachment
}

func (f *MessageFactory) LatestAttachment(transactionID utxo.TransactionID) (latestAttachment *Message) {
	var latestIssuingTime time.Time
	f.tangle.Storage.Attachments(transactionID).Consume(func(attachment *Attachment) {
		f.tangle.Storage.Message(attachment.MessageID()).Consume(func(message *Message) {
			f.tangle.Storage.MessageMetadata(attachment.MessageID()).Consume(func(messageMetadata *MessageMetadata) {
				if messageMetadata.IsBooked() && message.IssuingTime().After(latestIssuingTime) {
					latestAttachment = message
					latestIssuingTime = message.IssuingTime()
				}
			})
		})
	})

	return latestAttachment
}

// Shutdown closes the MessageFactory and persists the sequence number.
func (f *MessageFactory) Shutdown() {
	if err := f.sequence.Release(); err != nil {
		f.Events.Error.Trigger(fmt.Errorf("could not release message sequence number: %w", err))
	}
}

// doPOW performs pow on the message and returns a nonce.
func (f *MessageFactory) doPOW(references ParentMessageIDs, issuingTime time.Time, key ed25519.PublicKey, seq uint64, messagePayload payload.Payload) (uint64, error) {
	// create a dummy message to simplify marshaling
<<<<<<< HEAD
	message, err := NewMessage(references, issuingTime, key, seq, messagePayload, 0, ed25519.EmptySignature, 0, nil)
=======
	message := NewMessage(references, issuingTime, key, seq, messagePayload, 0, ed25519.EmptySignature)
	dummy, err := message.Bytes()
>>>>>>> ffa0dcaa
	if err != nil {
		return 0, err
	}

	f.workerMutex.RLock()
	defer f.workerMutex.RUnlock()
	return f.worker.DoPOW(dummy)
}

func (f *MessageFactory) sign(references ParentMessageIDs, issuingTime time.Time, key ed25519.PublicKey, seq uint64, messagePayload payload.Payload, nonce uint64, epochCommitment *epoch.EpochCommitment) (ed25519.Signature, error) {
	// create a dummy message to simplify marshaling
<<<<<<< HEAD
	dummy, err := NewMessage(references, issuingTime, key, seq, messagePayload, nonce, ed25519.EmptySignature, 0, epochCommitment)
=======
	dummy := NewMessage(references, issuingTime, key, seq, messagePayload, nonce, ed25519.EmptySignature)
	dummyBytes, err := dummy.Bytes()
>>>>>>> ffa0dcaa
	if err != nil {
		return ed25519.EmptySignature, err
	}

	contentLength := len(dummyBytes) - len(dummy.Signature())
	return f.localIdentity.Sign(dummyBytes[:contentLength]), nil
}

// endregion ///////////////////////////////////////////////////////////////////////////////////////////////////////////

// region TipSelector //////////////////////////////////////////////////////////////////////////////////////////////////

// A TipSelector selects two tips, parent2 and parent1, for a new message to attach to.
type TipSelector interface {
	Tips(p payload.Payload, countParents int) (parents MessageIDs, err error)
}

// endregion ///////////////////////////////////////////////////////////////////////////////////////////////////////////

// region TipSelectorFunc //////////////////////////////////////////////////////////////////////////////////////////////

// The TipSelectorFunc type is an adapter to allow the use of ordinary functions as tip selectors.
type TipSelectorFunc func(p payload.Payload, countParents int) (parents MessageIDs, err error)

// Tips calls f().
func (f TipSelectorFunc) Tips(p payload.Payload, countParents int) (parents MessageIDs, err error) {
	return f(p, countParents)
}

// endregion ///////////////////////////////////////////////////////////////////////////////////////////////////////////

// region Worker ///////////////////////////////////////////////////////////////////////////////////////////////////////

// A Worker performs the PoW for the provided message in serialized byte form.
type Worker interface {
	DoPOW([]byte) (nonce uint64, err error)
}

// endregion ///////////////////////////////////////////////////////////////////////////////////////////////////////////

// region WorkerFunc ///////////////////////////////////////////////////////////////////////////////////////////////////

// The WorkerFunc type is an adapter to allow the use of ordinary functions as a PoW performer.
type WorkerFunc func([]byte) (uint64, error)

// DoPOW calls f(msg).
func (f WorkerFunc) DoPOW(msg []byte) (uint64, error) {
	return f(msg)
}

// endregion ///////////////////////////////////////////////////////////////////////////////////////////////////////////

// region ZeroWorker ///////////////////////////////////////////////////////////////////////////////////////////////////

// ZeroWorker is a PoW worker that always returns 0 as the nonce.
var ZeroWorker = WorkerFunc(func([]byte) (uint64, error) { return 0, nil })

// endregion ///////////////////////////////////////////////////////////////////////////////////////////////////////////

// region PrepareLikeReferences ///////////////////////////////////////////////////////////////////////////////////////////////////

// ReferencesFunc is a function type that returns like references a given set of parents of a Message.
type ReferencesFunc func(payload payload.Payload, strongParents MessageIDs, issuingTime time.Time, tangle *Tangle) (references ParentMessageIDs, referenceNotPossible MessageIDs, err error)

// PrepareReferences is an implementation of ReferencesFunc.
func PrepareReferences(payload payload.Payload, strongParents MessageIDs, issuingTime time.Time, tangle *Tangle) (references ParentMessageIDs, referenceNotPossible MessageIDs, err error) {
	references = NewParentMessageIDs()
	referenceNotPossible = NewMessageIDs()

	for strongParent := range strongParents {
		if strongParent == EmptyMessageID {
			references.AddStrong(strongParent)
			continue
		}

		strongParentBranchIDs, err := tangle.Booker.MessageBranchIDs(strongParent)

		if strongParentBranchIDs.Size() == 0 {
			references.AddStrong(strongParent)
			continue
		}

		if err != nil {
			return nil, referenceNotPossible, errors.Errorf("branchID for Parent with %s can't be retrieved: %w", strongParent, err)
		}

		referencesCopy := references.Clone()

		opinionCanBeExpressed := true
		for it := strongParentBranchIDs.Iterator(); it.HasNext(); {
			referenceParentType, referenceMessageID, err := referenceFromStrongParent(tangle, it.Next(), issuingTime)
			// Explicitly ignore error since we can't create a like/dislike reference to the message.
			// This means this message can't be added as a strong parent.
			if err != nil {
				opinionCanBeExpressed = false
				break
			}

			if referenceParentType == UndefinedParentType {
				continue
			}

			references.Add(referenceParentType, referenceMessageID)

			if len(references[referenceParentType]) > MaxParentsCount {
				opinionCanBeExpressed = false
				break
			}
		}

		if !opinionCanBeExpressed {
			// If the opinion cannot be expressed, we have to rollback to the previous reference collection.
			references = referencesCopy
			strongParentPayloadBranchIDs, strongParentPayloadBranchIDsErr := tangle.Booker.PayloadBranchIDs(strongParent)
			if strongParentPayloadBranchIDsErr != nil {
				return nil, referenceNotPossible, errors.Errorf("failed to determine payload branch ids of strong parent with %s: %w", strongParent, strongParentPayloadBranchIDsErr)
			}

			if tangle.Utils.AllBranchesLiked(strongParentPayloadBranchIDs) {
				references.Add(WeakParentType, strongParent)
			}
			// If we can't add express the opinion (can't reference past cone), the message needs to be removed from the tip pool.
			referenceNotPossible.Add(strongParent)
			continue
		}

		references.AddStrong(strongParent)
	}

	if len(references[StrongParentType]) == 0 {
		return nil, referenceNotPossible, errors.Errorf("none of the provided strong parents can be referenced")
	}

	for _, parentType := range []ParentsType{StrongParentType, WeakParentType, ShallowLikeParentType, ShallowDislikeParentType} {
		if len(references[parentType]) > MaxParentsCount {
			return nil, referenceNotPossible, errors.Errorf("parent overflow while creating references for message with strong Parents %s", strongParents)
		}

	}

	// If the payload is a transaction we will weakly reference unconfirmed transactions it is consuming.
	if tx, isTx := payload.(utxo.Transaction); isTx {
		referencedTxs := tangle.Ledger.Utils.ReferencedTransactions(tx)
		for it := referencedTxs.Iterator(); it.HasNext(); {
			referencedTx := it.Next()
			if !tangle.ConfirmationOracle.IsTransactionConfirmed(referencedTx) {
				latestAttachment := tangle.MessageFactory.LatestAttachment(referencedTx)
				if latestAttachment == nil {
					continue
				}
				timeDifference := clock.SyncedTime().Sub(latestAttachment.IssuingTime())
				// If the latest attachment of the transaction we are consuming is too old we are not
				// able to add it is a weak parent.
				if timeDifference <= maxParentsTimeDifference {
					if len(references[WeakParentType]) == MaxParentsCount {
						return references, referenceNotPossible, nil
					}
					references.Add(WeakParentType, latestAttachment.ID())
				}
			}
		}
	}

	return references, referenceNotPossible, nil
}

func referenceFromStrongParent(tangle *Tangle, strongParentBranchID utxo.TransactionID, issuingTime time.Time) (parentType ParentsType, reference MessageID, err error) {
	likedBranchID, conflictMembers := tangle.OTVConsensusManager.LikedConflictMember(strongParentBranchID)
	if likedBranchID == strongParentBranchID {
		return
	}

	if likedBranchID != utxo.EmptyTransactionID {
		txID := likedBranchID
		oldestAttachmentTime, oldestAttachmentMessageID, err := tangle.Utils.FirstAttachment(txID)
		if err != nil {
			return UndefinedParentType, EmptyMessageID, errors.Errorf("failed to find first attachment of Transaction with %s: %w", txID, err)
		}
		if issuingTime.Sub(oldestAttachmentTime) >= maxParentsTimeDifference {
			return UndefinedParentType, EmptyMessageID, errors.Errorf("shallow like reference needed for Transaction with %s is too far in the past", txID)
		}

		return ShallowLikeParentType, oldestAttachmentMessageID, nil
	}

	for it := conflictMembers.Iterator(); it.HasNext(); {
		conflictMember := it.Next()

		// Always point to another branch, to make sure the receiver forks the branch.
		if conflictMember == strongParentBranchID {
			continue
		}

		oldestAttachmentTime, oldestAttachmentMessageID, err := tangle.Utils.FirstAttachment(conflictMember)
		if err != nil {
			return UndefinedParentType, EmptyMessageID, errors.Errorf("failed to find first attachment of Transaction with %s: %w", conflictMember, err)
		}

		if issuingTime.Sub(oldestAttachmentTime) < maxParentsTimeDifference {
			return ShallowDislikeParentType, oldestAttachmentMessageID, nil
		}
	}

	return UndefinedParentType, EmptyMessageID, errors.Errorf("shallow dislike reference needed for Transaction with %s is too far in the past", strongParentBranchID)
}

// endregion ///////////////////////////////////////////////////////////////////////////////////////////////////////////<|MERGE_RESOLUTION|>--- conflicted
+++ resolved
@@ -264,12 +264,8 @@
 // doPOW performs pow on the message and returns a nonce.
 func (f *MessageFactory) doPOW(references ParentMessageIDs, issuingTime time.Time, key ed25519.PublicKey, seq uint64, messagePayload payload.Payload) (uint64, error) {
 	// create a dummy message to simplify marshaling
-<<<<<<< HEAD
-	message, err := NewMessage(references, issuingTime, key, seq, messagePayload, 0, ed25519.EmptySignature, 0, nil)
-=======
-	message := NewMessage(references, issuingTime, key, seq, messagePayload, 0, ed25519.EmptySignature)
+	message := NewMessage(references, issuingTime, key, seq, messagePayload, 0, ed25519.EmptySignature, 0, nil)
 	dummy, err := message.Bytes()
->>>>>>> ffa0dcaa
 	if err != nil {
 		return 0, err
 	}
@@ -281,12 +277,8 @@
 
 func (f *MessageFactory) sign(references ParentMessageIDs, issuingTime time.Time, key ed25519.PublicKey, seq uint64, messagePayload payload.Payload, nonce uint64, epochCommitment *epoch.EpochCommitment) (ed25519.Signature, error) {
 	// create a dummy message to simplify marshaling
-<<<<<<< HEAD
-	dummy, err := NewMessage(references, issuingTime, key, seq, messagePayload, nonce, ed25519.EmptySignature, 0, epochCommitment)
-=======
-	dummy := NewMessage(references, issuingTime, key, seq, messagePayload, nonce, ed25519.EmptySignature)
+	dummy := NewMessage(references, issuingTime, key, seq, messagePayload, nonce, ed25519.EmptySignature, 0, epochCommitment)
 	dummyBytes, err := dummy.Bytes()
->>>>>>> ffa0dcaa
 	if err != nil {
 		return ed25519.EmptySignature, err
 	}
