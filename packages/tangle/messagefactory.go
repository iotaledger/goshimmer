package tangle

import (
	"fmt"
	"sync"
	"time"

	"github.com/cockroachdb/errors"
	"github.com/iotaledger/hive.go/crypto/ed25519"
	"github.com/iotaledger/hive.go/identity"
	"github.com/iotaledger/hive.go/kvstore"

	"github.com/iotaledger/goshimmer/packages/clock"
	"github.com/iotaledger/goshimmer/packages/epoch"
	"github.com/iotaledger/goshimmer/packages/ledger/utxo"
	"github.com/iotaledger/goshimmer/packages/tangle/payload"
)

const storeSequenceInterval = 100

// region MessageFactory ///////////////////////////////////////////////////////////////////////////////////////////////

// MessageFactory acts as a factory to create new messages.
type MessageFactory struct {
	Events *MessageFactoryEvents

	tangle            *Tangle
	sequence          *kvstore.Sequence
	localIdentity     *identity.LocalIdentity
	selector          TipSelector
	referencesFunc    ReferencesFunc
	ReferenceProvider *ReferenceProvider

	powTimeout time.Duration

	worker      Worker
	workerMutex sync.RWMutex
}

// NewMessageFactory creates a new message factory.
func NewMessageFactory(tangle *Tangle, selector TipSelector, referencesFunc ...ReferencesFunc) *MessageFactory {
	sequence, err := kvstore.NewSequence(tangle.Options.Store, []byte(DBSequenceNumber), storeSequenceInterval)
	if err != nil {
		panic(fmt.Sprintf("could not create message sequence number: %v", err))
	}

	referenceProvider := NewReferenceProvider(tangle)
	f := referenceProvider.References
	if len(referencesFunc) != 0 {
		f = referencesFunc[0]
	}

	return &MessageFactory{
		Events:            NewMessageFactoryEvents(),
		tangle:            tangle,
		sequence:          sequence,
		localIdentity:     tangle.Options.Identity,
		selector:          selector,
		referencesFunc:    f,
		ReferenceProvider: referenceProvider,
		worker:            ZeroWorker,
		powTimeout:        0 * time.Second,
	}
}

// SetWorker sets the PoW worker to be used for the messages.
func (f *MessageFactory) SetWorker(worker Worker) {
	f.workerMutex.Lock()
	defer f.workerMutex.Unlock()
	f.worker = worker
}

// SetTimeout sets the timeout for PoW.
func (f *MessageFactory) SetTimeout(timeout time.Duration) {
	f.powTimeout = timeout
}

// IssuePayload creates a new message including sequence number and tip selection and returns it.
func (f *MessageFactory) IssuePayload(p payload.Payload, parentsCount ...int) (*Message, error) {
	msg, err := f.issuePayload(p, nil, parentsCount...)
	if err != nil {
		f.Events.Error.Trigger(errors.Errorf("message could not be issued: %w", err))
		return nil, err
	}

	f.Events.MessageConstructed.Trigger(&MessageConstructedEvent{msg})
	return msg, nil
}

// IssuePayloadWithReferences creates a new message with the references submit.
func (f *MessageFactory) IssuePayloadWithReferences(p payload.Payload, references ParentMessageIDs, parentsCount ...int) (*Message, error) {
	msg, err := f.issuePayload(p, references, parentsCount...)
	if err != nil {
		f.Events.Error.Trigger(errors.Errorf("message could not be issued: %w", err))
		return nil, err
	}

	f.Events.MessageConstructed.Trigger(&MessageConstructedEvent{msg})
	return msg, nil
}

// issuePayload create a new message. If there are any supplied references, it uses them. Otherwise, uses tip selection.
// It also triggers the MessageConstructed event once it's done, which is for example used by the plugins to listen for
// messages that shall be attached to the tangle.
func (f *MessageFactory) issuePayload(p payload.Payload, references ParentMessageIDs, parentsCountOpt ...int) (*Message, error) {
	parentsCount := 2
	if len(parentsCountOpt) > 0 {
		parentsCount = parentsCountOpt[0]
	}

	payloadBytes, err := p.Bytes()
	if err != nil {
		return nil, errors.Errorf("could not serialize payload: %w", err)
	}

	payloadLen := len(payloadBytes)
	if payloadLen > payload.MaxSize {
		return nil, errors.Errorf("maximum payload size of %d bytes exceeded", payloadLen)
	}

	sequenceNumber, err := f.sequence.Next()
	if err != nil {
		return nil, errors.Errorf("could not create sequence number: %w", err)
	}

	issuerPublicKey := f.localIdentity.PublicKey()

<<<<<<< HEAD
	// do the PoW
	startTime := time.Now()
	var errPoW error
	var nonce uint64
	var issuingTime time.Time

	strongParents := references[StrongParentType]

	countParents := 2
	if len(parentsCount) > 0 {
		countParents = parentsCount[0]
	}

	epochCommitment, lastConfirmedEpochIndex, epochCommitmentErr := f.tangle.Options.CommitmentFunc()
	if epochCommitmentErr != nil {
		err = errors.Errorf("cannot retrieve epoch commitment: %w", epochCommitmentErr)
		f.Events.Error.Trigger(err)
		return nil, err
	}

	for run := true; run; run = errPoW != nil && time.Since(startTime) < f.powTimeout {
		_, txOk := p.(utxo.Transaction)
		if len(references) == 0 && (len(strongParents) == 0 || !txOk) {
			if strongParents, err = f.tips(p, countParents); err != nil {
				err = errors.Errorf("tips could not be selected: %w", err)
				f.Events.Error.Trigger(err)
				return nil, err
			}
		}
		issuingTime = f.getIssuingTime(strongParents)
		if len(references) == 0 {
			var referenceNotPossible MessageIDs
			references, referenceNotPossible, err = f.referencesFunc(p, strongParents, issuingTime, f.tangle)
			for m := range referenceNotPossible {
				f.Events.Error.Trigger(errors.Errorf("References for %s could not be determined", m))
				f.Events.MessageReferenceImpossible.Trigger(&MessageReferenceImpossibleEvent{m})
			}
			if err != nil {
				err = errors.Errorf("references could not be prepared: %w", err)
				f.Events.Error.Trigger(err)
				return nil, err
			}
		}
		nonce, errPoW = f.doPOW(references, issuingTime, issuerPublicKey, sequenceNumber, p, lastConfirmedEpochIndex, epochCommitment)
	}

	if errPoW != nil {
		err = errors.Errorf("pow failed: %w", errPoW)
		f.Events.Error.Trigger(err)
		return nil, err
=======
	// select tips, perform PoW and prepare references
	references, nonce, issuingTime, err := f.selectTipsAndPerformPoW(p, references, parentsCount, issuerPublicKey, sequenceNumber)
	if err != nil {
		return nil, errors.Errorf("could not select tips and perform PoW: %w", err)
>>>>>>> 57ba081f
	}

	// create the signature
	signature, err := f.sign(references, issuingTime, issuerPublicKey, sequenceNumber, p, nonce, lastConfirmedEpochIndex, epochCommitment)
	if err != nil {
		return nil, errors.Errorf("signing failed: %w", err)
	}

	msg, err := NewMessageWithValidation(
		references,
		issuingTime,
		issuerPublicKey,
		sequenceNumber,
		p,
		nonce,
		signature,
		lastConfirmedEpochIndex,
		epochCommitment,
	)
	if err != nil {
		return nil, errors.Errorf("there is a problem with the message syntax: %w", err)
	}
	_ = msg.DetermineID()

	return msg, nil
}

func (f *MessageFactory) selectTipsAndPerformPoW(p payload.Payload, providedReferences ParentMessageIDs, parentsCount int, issuerPublicKey ed25519.PublicKey, sequenceNumber uint64) (references ParentMessageIDs, nonce uint64, issuingTime time.Time, err error) {
	// Perform PoW with given information if there are references provided.
	if !providedReferences.IsEmpty() {
		issuingTime = f.getIssuingTime(providedReferences[StrongParentType])
		nonce, err = f.doPOW(providedReferences, issuingTime, issuerPublicKey, sequenceNumber, p)
		if err != nil {
			return providedReferences, nonce, issuingTime, errors.Errorf("PoW failed: %w", err)
		}
		return providedReferences, nonce, issuingTime, nil
	}

	// TODO: once we get rid of PoW we need to set another timeout here that allows to specify for how long we try to select tips if there are no valid references.
	//   This in turn should remove the invalid references from the tips bit by bit until there are valid strong parents again.
	startTime := time.Now()
	for run := true; run; run = err != nil && time.Since(startTime) < f.powTimeout {
		strongParents := f.tips(p, parentsCount)
		issuingTime = f.getIssuingTime(strongParents)
		references, err = f.referencesFunc(p, strongParents, issuingTime)
		// If none of the strong parents are possible references, we have to try again.
		if err != nil {
			f.Events.Error.Trigger(errors.Errorf("references could not be created: %w", err))
			continue
		}

		// Make sure that there's no duplicate between strong and weak parents.
		for strongParent := range references[StrongParentType] {
			delete(references[WeakParentType], strongParent)
		}

		// fill up weak references with weak references to liked missing branches
		if _, exists := references[WeakParentType]; !exists {
			references[WeakParentType] = NewMessageIDs()
		}
		references[WeakParentType].AddAll(f.ReferenceProvider.ReferencesToMissingConflicts(issuingTime, MaxParentsCount-len(references[WeakParentType])))

		if len(references[WeakParentType]) == 0 {
			delete(references, WeakParentType)
		}

		nonce, err = f.doPOW(references, issuingTime, issuerPublicKey, sequenceNumber, p)
	}

	if err != nil {
		return nil, 0, time.Time{}, errors.Errorf("pow failed: %w", err)
	}

	return references, nonce, issuingTime, nil
}

func (f *MessageFactory) getIssuingTime(parents MessageIDs) time.Time {
	issuingTime := clock.SyncedTime()

	// due to the ParentAge check we must ensure that we set the right issuing time.

	for parent := range parents {
		f.tangle.Storage.Message(parent).Consume(func(msg *Message) {
			if msg.ID() != EmptyMessageID && !msg.IssuingTime().Before(issuingTime) {
				issuingTime = msg.IssuingTime()
			}
		})
	}

	return issuingTime
}

func (f *MessageFactory) tips(p payload.Payload, parentsCount int) (parents MessageIDs) {
	parents = f.selector.Tips(p, parentsCount)

	tx, ok := p.(utxo.Transaction)
	if !ok {
		return parents
	}

	// If the message is issuing a transaction and is a double spend, we add it in parallel to the earliest attachment
	// to prevent a double spend from being issued in its past cone.
	if conflictingTransactions := f.tangle.Ledger.Utils.ConflictingTransactions(tx.ID()); !conflictingTransactions.IsEmpty() {
		if earliestAttachment := f.EarliestAttachment(conflictingTransactions); earliestAttachment != nil {
			return earliestAttachment.ParentsByType(StrongParentType)
		}
	}

	return parents
}

func (f *MessageFactory) EarliestAttachment(transactionIDs utxo.TransactionIDs) (earliestAttachment *Message) {
	var earliestIssuingTime time.Time
	for it := transactionIDs.Iterator(); it.HasNext(); {
		f.tangle.Storage.Attachments(it.Next()).Consume(func(attachment *Attachment) {
			fmt.Println("\t\t>>Attachment:", attachment)
			f.tangle.Storage.Message(attachment.MessageID()).Consume(func(message *Message) {
				fmt.Println("\t\t\t>>Message:", message)
				f.tangle.Storage.MessageMetadata(attachment.MessageID()).Consume(func(messageMetadata *MessageMetadata) {
					fmt.Println("\t\t\t>>MessageMetadata:", messageMetadata)
					if messageMetadata.IsBooked() &&
						(earliestAttachment == nil || message.IssuingTime().Before(earliestIssuingTime)) {
						earliestAttachment = message
						earliestIssuingTime = message.IssuingTime()
					}
				})
			})
		})
	}

	return earliestAttachment
}

func (f *MessageFactory) LatestAttachment(transactionID utxo.TransactionID) (latestAttachment *Message) {
	var latestIssuingTime time.Time
	f.tangle.Storage.Attachments(transactionID).Consume(func(attachment *Attachment) {
		f.tangle.Storage.Message(attachment.MessageID()).Consume(func(message *Message) {
			f.tangle.Storage.MessageMetadata(attachment.MessageID()).Consume(func(messageMetadata *MessageMetadata) {
				if messageMetadata.IsBooked() && message.IssuingTime().After(latestIssuingTime) {
					latestAttachment = message
					latestIssuingTime = message.IssuingTime()
				}
			})
		})
	})

	return latestAttachment
}

// Shutdown closes the MessageFactory and persists the sequence number.
func (f *MessageFactory) Shutdown() {
	if err := f.sequence.Release(); err != nil {
		f.Events.Error.Trigger(fmt.Errorf("could not release message sequence number: %w", err))
	}
}

// doPOW performs pow on the message and returns a nonce.
func (f *MessageFactory) doPOW(references ParentMessageIDs, issuingTime time.Time, key ed25519.PublicKey, seq uint64, messagePayload payload.Payload, latestConfirmedEpoch epoch.Index, epochCommitment *epoch.ECRecord) (uint64, error) {
	// create a dummy message to simplify marshaling
	message := NewMessage(references, issuingTime, key, seq, messagePayload, 0, ed25519.EmptySignature, latestConfirmedEpoch, epochCommitment)
	dummy, err := message.Bytes()
	if err != nil {
		return 0, err
	}

	f.workerMutex.RLock()
	defer f.workerMutex.RUnlock()
	return f.worker.DoPOW(dummy)
}

func (f *MessageFactory) sign(references ParentMessageIDs, issuingTime time.Time, key ed25519.PublicKey, seq uint64, messagePayload payload.Payload, nonce uint64, latestConfirmedEpoch epoch.Index, epochCommitment *epoch.ECRecord) (ed25519.Signature, error) {
	// create a dummy message to simplify marshaling
	dummy := NewMessage(references, issuingTime, key, seq, messagePayload, nonce, ed25519.EmptySignature, latestConfirmedEpoch, epochCommitment)
	dummyBytes, err := dummy.Bytes()
	if err != nil {
		return ed25519.EmptySignature, err
	}

	contentLength := len(dummyBytes) - len(dummy.Signature())
	return f.localIdentity.Sign(dummyBytes[:contentLength]), nil
}

// endregion ///////////////////////////////////////////////////////////////////////////////////////////////////////////

// region TipSelector //////////////////////////////////////////////////////////////////////////////////////////////////

// A TipSelector selects two tips, parent2 and parent1, for a new message to attach to.
type TipSelector interface {
	Tips(p payload.Payload, countParents int) (parents MessageIDs)
}

// endregion ///////////////////////////////////////////////////////////////////////////////////////////////////////////

// region TipSelectorFunc //////////////////////////////////////////////////////////////////////////////////////////////

// The TipSelectorFunc type is an adapter to allow the use of ordinary functions as tip selectors.
type TipSelectorFunc func(p payload.Payload, countParents int) (parents MessageIDs)

// Tips calls f().
func (f TipSelectorFunc) Tips(p payload.Payload, countParents int) (parents MessageIDs) {
	return f(p, countParents)
}

// endregion ///////////////////////////////////////////////////////////////////////////////////////////////////////////

// region Worker ///////////////////////////////////////////////////////////////////////////////////////////////////////

// A Worker performs the PoW for the provided message in serialized byte form.
type Worker interface {
	DoPOW([]byte) (nonce uint64, err error)
}

// endregion ///////////////////////////////////////////////////////////////////////////////////////////////////////////

// region WorkerFunc ///////////////////////////////////////////////////////////////////////////////////////////////////

// The WorkerFunc type is an adapter to allow the use of ordinary functions as a PoW performer.
type WorkerFunc func([]byte) (uint64, error)

// DoPOW calls f(msg).
func (f WorkerFunc) DoPOW(msg []byte) (uint64, error) {
	return f(msg)
}

// endregion ///////////////////////////////////////////////////////////////////////////////////////////////////////////

// region ZeroWorker ///////////////////////////////////////////////////////////////////////////////////////////////////

// ZeroWorker is a PoW worker that always returns 0 as the nonce.
var ZeroWorker = WorkerFunc(func([]byte) (uint64, error) { return 0, nil })

// endregion ///////////////////////////////////////////////////////////////////////////////////////////////////////////

// region PrepareLikeReferences ///////////////////////////////////////////////////////////////////////////////////////////////////

// ReferencesFunc is a function type that returns like references a given set of parents of a Message.
type ReferencesFunc func(payload payload.Payload, strongParents MessageIDs, issuingTime time.Time) (references ParentMessageIDs, err error)

// endregion ///////////////////////////////////////////////////////////////////////////////////////////////////////////<|MERGE_RESOLUTION|>--- conflicted
+++ resolved
@@ -125,63 +125,18 @@
 
 	issuerPublicKey := f.localIdentity.PublicKey()
 
-<<<<<<< HEAD
-	// do the PoW
-	startTime := time.Now()
-	var errPoW error
-	var nonce uint64
-	var issuingTime time.Time
-
-	strongParents := references[StrongParentType]
-
-	countParents := 2
-	if len(parentsCount) > 0 {
-		countParents = parentsCount[0]
-	}
-
 	epochCommitment, lastConfirmedEpochIndex, epochCommitmentErr := f.tangle.Options.CommitmentFunc()
+
+	// select tips, perform PoW and prepare references
+	references, nonce, issuingTime, err := f.selectTipsAndPerformPoW(p, references, parentsCount, issuerPublicKey, sequenceNumber, lastConfirmedEpochIndex, epochCommitment)
 	if epochCommitmentErr != nil {
 		err = errors.Errorf("cannot retrieve epoch commitment: %w", epochCommitmentErr)
 		f.Events.Error.Trigger(err)
 		return nil, err
 	}
 
-	for run := true; run; run = errPoW != nil && time.Since(startTime) < f.powTimeout {
-		_, txOk := p.(utxo.Transaction)
-		if len(references) == 0 && (len(strongParents) == 0 || !txOk) {
-			if strongParents, err = f.tips(p, countParents); err != nil {
-				err = errors.Errorf("tips could not be selected: %w", err)
-				f.Events.Error.Trigger(err)
-				return nil, err
-			}
-		}
-		issuingTime = f.getIssuingTime(strongParents)
-		if len(references) == 0 {
-			var referenceNotPossible MessageIDs
-			references, referenceNotPossible, err = f.referencesFunc(p, strongParents, issuingTime, f.tangle)
-			for m := range referenceNotPossible {
-				f.Events.Error.Trigger(errors.Errorf("References for %s could not be determined", m))
-				f.Events.MessageReferenceImpossible.Trigger(&MessageReferenceImpossibleEvent{m})
-			}
-			if err != nil {
-				err = errors.Errorf("references could not be prepared: %w", err)
-				f.Events.Error.Trigger(err)
-				return nil, err
-			}
-		}
-		nonce, errPoW = f.doPOW(references, issuingTime, issuerPublicKey, sequenceNumber, p, lastConfirmedEpochIndex, epochCommitment)
-	}
-
-	if errPoW != nil {
-		err = errors.Errorf("pow failed: %w", errPoW)
-		f.Events.Error.Trigger(err)
-		return nil, err
-=======
-	// select tips, perform PoW and prepare references
-	references, nonce, issuingTime, err := f.selectTipsAndPerformPoW(p, references, parentsCount, issuerPublicKey, sequenceNumber)
 	if err != nil {
 		return nil, errors.Errorf("could not select tips and perform PoW: %w", err)
->>>>>>> 57ba081f
 	}
 
 	// create the signature
@@ -209,11 +164,11 @@
 	return msg, nil
 }
 
-func (f *MessageFactory) selectTipsAndPerformPoW(p payload.Payload, providedReferences ParentMessageIDs, parentsCount int, issuerPublicKey ed25519.PublicKey, sequenceNumber uint64) (references ParentMessageIDs, nonce uint64, issuingTime time.Time, err error) {
+func (f *MessageFactory) selectTipsAndPerformPoW(p payload.Payload, providedReferences ParentMessageIDs, parentsCount int, issuerPublicKey ed25519.PublicKey, sequenceNumber uint64, lastConfirmedEpoch epoch.Index, epochCommittment *epoch.ECRecord) (references ParentMessageIDs, nonce uint64, issuingTime time.Time, err error) {
 	// Perform PoW with given information if there are references provided.
 	if !providedReferences.IsEmpty() {
 		issuingTime = f.getIssuingTime(providedReferences[StrongParentType])
-		nonce, err = f.doPOW(providedReferences, issuingTime, issuerPublicKey, sequenceNumber, p)
+		nonce, err = f.doPOW(providedReferences, issuingTime, issuerPublicKey, sequenceNumber, p, lastConfirmedEpoch, epochCommittment)
 		if err != nil {
 			return providedReferences, nonce, issuingTime, errors.Errorf("PoW failed: %w", err)
 		}
@@ -248,7 +203,7 @@
 			delete(references, WeakParentType)
 		}
 
-		nonce, err = f.doPOW(references, issuingTime, issuerPublicKey, sequenceNumber, p)
+		nonce, err = f.doPOW(references, issuingTime, issuerPublicKey, sequenceNumber, p, lastConfirmedEpoch, epochCommittment)
 	}
 
 	if err != nil {
