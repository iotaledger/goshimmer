package tangle

import (
	"fmt"
	"sync"
	"time"

	"github.com/cockroachdb/errors"
	"github.com/iotaledger/hive.go/crypto/ed25519"
	"github.com/iotaledger/hive.go/identity"
	"github.com/iotaledger/hive.go/kvstore"

	"github.com/iotaledger/goshimmer/packages/clock"
	"github.com/iotaledger/goshimmer/packages/ledger/utxo"
	"github.com/iotaledger/goshimmer/packages/tangle/payload"
)

const storeSequenceInterval = 100

// region MessageFactory ///////////////////////////////////////////////////////////////////////////////////////////////

// MessageFactory acts as a factory to create new messages.
type MessageFactory struct {
	Events *MessageFactoryEvents

	tangle            *Tangle
	sequence          *kvstore.Sequence
	localIdentity     *identity.LocalIdentity
	selector          TipSelector
	referencesFunc    ReferencesFunc
	ReferenceProvider *ReferenceProvider

	powTimeout time.Duration

	worker      Worker
	workerMutex sync.RWMutex
}

// NewMessageFactory creates a new message factory.
func NewMessageFactory(tangle *Tangle, selector TipSelector, referencesFunc ...ReferencesFunc) *MessageFactory {
	sequence, err := kvstore.NewSequence(tangle.Options.Store, []byte(DBSequenceNumber), storeSequenceInterval)
	if err != nil {
		panic(fmt.Sprintf("could not create message sequence number: %v", err))
	}

	referenceProvider := NewReferenceProvider(tangle)
	f := referenceProvider.References
	if len(referencesFunc) != 0 {
		f = referencesFunc[0]
	}

	return &MessageFactory{
		Events:            NewMessageFactoryEvents(),
		tangle:            tangle,
		sequence:          sequence,
		localIdentity:     tangle.Options.Identity,
		selector:          selector,
		referencesFunc:    f,
		ReferenceProvider: referenceProvider,
		worker:            ZeroWorker,
		powTimeout:        0 * time.Second,
	}
}

// SetWorker sets the PoW worker to be used for the messages.
func (f *MessageFactory) SetWorker(worker Worker) {
	f.workerMutex.Lock()
	defer f.workerMutex.Unlock()
	f.worker = worker
}

// SetTimeout sets the timeout for PoW.
func (f *MessageFactory) SetTimeout(timeout time.Duration) {
	f.powTimeout = timeout
}

// IssuePayload creates a new message including sequence number and tip selection and returns it.
func (f *MessageFactory) IssuePayload(p payload.Payload, parentsCount ...int) (*Message, error) {
	msg, err := f.issuePayload(p, nil, parentsCount...)
	if err != nil {
		f.Events.Error.Trigger(errors.Errorf("message could not be issued: %w", err))
		return nil, err
	}

	f.Events.MessageConstructed.Trigger(&MessageConstructedEvent{msg})
	return msg, nil
}

// IssuePayloadWithReferences creates a new message with the references submit.
func (f *MessageFactory) IssuePayloadWithReferences(p payload.Payload, references ParentMessageIDs, parentsCount ...int) (*Message, error) {
	msg, err := f.issuePayload(p, references, parentsCount...)
	if err != nil {
		f.Events.Error.Trigger(errors.Errorf("message could not be issued: %w", err))
		return nil, err
	}

	f.Events.MessageConstructed.Trigger(&MessageConstructedEvent{msg})
	return msg, nil
}

// issuePayload create a new message. If there are any supplied references, it uses them. Otherwise, uses tip selection.
// It also triggers the MessageConstructed event once it's done, which is for example used by the plugins to listen for
// messages that shall be attached to the tangle.
<<<<<<< HEAD
func (f *MessageFactory) issuePayload(p payload.Payload, references ParentMessageIDs, parentsCountOpt ...int) (*Message, error) {
	parentsCount := 2
	if len(parentsCountOpt) > 0 {
		parentsCount = parentsCountOpt[0]
	}

	payloadLen := len(p.Bytes())
=======
func (f *MessageFactory) issuePayload(p payload.Payload, references ParentMessageIDs, parentsCount ...int) (*Message, error) {
	payloadBytes, err := p.Bytes()
	if err != nil {
		err = errors.Errorf("could not serialize payload: %w", err)
		f.Events.Error.Trigger(err)
		return nil, err
	}

	payloadLen := len(payloadBytes)
>>>>>>> ffa0dcaa
	if payloadLen > payload.MaxSize {
		return nil, errors.Errorf("maximum payload size of %d bytes exceeded", payloadLen)
	}

	sequenceNumber, err := f.sequence.Next()
	if err != nil {
		return nil, errors.Errorf("could not create sequence number: %w", err)
	}

	issuerPublicKey := f.localIdentity.PublicKey()

	// select tips, perform PoW and prepare references
	references, nonce, issuingTime, err := f.selectTipsAndPerformPoW(p, references, parentsCount, issuerPublicKey, sequenceNumber)
	if err != nil {
		return nil, errors.Errorf("could not select tips and perform PoW: %w", err)
	}

	// create the signature
	signature, err := f.sign(references, issuingTime, issuerPublicKey, sequenceNumber, p, nonce)
	if err != nil {
		return nil, errors.Errorf("signing failed: %w", err)
	}

	msg, err := NewMessageWithValidation(
		references,
		issuingTime,
		issuerPublicKey,
		sequenceNumber,
		p,
		nonce,
		signature,
	)
	if err != nil {
		return nil, errors.Errorf("there is a problem with the message syntax: %w", err)
	}
	_ = msg.DetermineID()

	return msg, nil
}

func (f *MessageFactory) selectTipsAndPerformPoW(p payload.Payload, providedReferences ParentMessageIDs, parentsCount int, issuerPublicKey ed25519.PublicKey, sequenceNumber uint64) (references ParentMessageIDs, nonce uint64, issuingTime time.Time, err error) {
	references = NewParentMessageIDs()

	// Perform PoW with given information if there are references provided.
	if !providedReferences.IsEmpty() {
		issuingTime = f.getIssuingTime(providedReferences[StrongParentType])
		nonce, err = f.doPOW(references, issuingTime, issuerPublicKey, sequenceNumber, p)
		if err != nil {
			return references, nonce, issuingTime, errors.Errorf("PoW failed: %w", err)
		}
		return references, nonce, issuingTime, nil
	}

	// TODO: once we get rid of PoW we need to set another timeout here that allows to specify for how long we try to select tips if there are no valid references.
	//   This in turn should remove the invalid references from the tips bit by bit until there are valid strong parents again.
	startTime := time.Now()
	for run := true; run; run = err != nil && time.Since(startTime) < f.powTimeout {
		strongParents := f.tips(p, parentsCount)
		issuingTime = f.getIssuingTime(strongParents)
		references, err = f.referencesFunc(p, strongParents, issuingTime)
		// If none of the strong parents are possible references, we have to try again.
		if err != nil {
			f.Events.Error.Trigger(errors.Errorf("references could not be created: %w", err))
			continue
		}
		nonce, err = f.doPOW(references, issuingTime, issuerPublicKey, sequenceNumber, p)
	}

	if err != nil {
		return nil, 0, time.Time{}, errors.Errorf("pow failed: %w", err)
	}

	return references, nonce, issuingTime, nil
}

func (f *MessageFactory) getIssuingTime(parents MessageIDs) time.Time {
	issuingTime := clock.SyncedTime()

	// due to the ParentAge check we must ensure that we set the right issuing time.

	for parent := range parents {
		f.tangle.Storage.Message(parent).Consume(func(msg *Message) {
			if msg.ID() != EmptyMessageID && !msg.IssuingTime().Before(issuingTime) {
				issuingTime = msg.IssuingTime()
			}
		})
	}

	return issuingTime
}

func (f *MessageFactory) tips(p payload.Payload, parentsCount int) (parents MessageIDs) {
	parents = f.selector.Tips(p, parentsCount)

	tx, ok := p.(utxo.Transaction)
	if !ok {
		return parents
	}

	// If the message is issuing a transaction and is a double spend, we add it in parallel to the earliest attachment
	// to prevent a double spend from being issued in its past cone.
	if conflictingTransactions := f.tangle.Ledger.Utils.ConflictingTransactions(tx.ID()); !conflictingTransactions.IsEmpty() {
		if earliestAttachment := f.EarliestAttachment(conflictingTransactions); earliestAttachment != nil {
			return earliestAttachment.ParentsByType(StrongParentType)
		}
	}

	return parents
}

func (f *MessageFactory) EarliestAttachment(transactionIDs utxo.TransactionIDs) (earliestAttachment *Message) {
	earliestIssuingTime := time.Now()
	for it := transactionIDs.Iterator(); it.HasNext(); {
		f.tangle.Storage.Attachments(it.Next()).Consume(func(attachment *Attachment) {
			f.tangle.Storage.Message(attachment.MessageID()).Consume(func(message *Message) {
				f.tangle.Storage.MessageMetadata(attachment.MessageID()).Consume(func(messageMetadata *MessageMetadata) {
					if messageMetadata.IsBooked() && message.IssuingTime().Before(earliestIssuingTime) {
						earliestAttachment = message
						earliestIssuingTime = message.IssuingTime()
					}
				})
			})
		})
	}

	return earliestAttachment
}

func (f *MessageFactory) LatestAttachment(transactionID utxo.TransactionID) (latestAttachment *Message) {
	var latestIssuingTime time.Time
	f.tangle.Storage.Attachments(transactionID).Consume(func(attachment *Attachment) {
		f.tangle.Storage.Message(attachment.MessageID()).Consume(func(message *Message) {
			f.tangle.Storage.MessageMetadata(attachment.MessageID()).Consume(func(messageMetadata *MessageMetadata) {
				if messageMetadata.IsBooked() && message.IssuingTime().After(latestIssuingTime) {
					latestAttachment = message
					latestIssuingTime = message.IssuingTime()
				}
			})
		})
	})

	return latestAttachment
}

// Shutdown closes the MessageFactory and persists the sequence number.
func (f *MessageFactory) Shutdown() {
	if err := f.sequence.Release(); err != nil {
		f.Events.Error.Trigger(fmt.Errorf("could not release message sequence number: %w", err))
	}
}

// doPOW performs pow on the message and returns a nonce.
func (f *MessageFactory) doPOW(references ParentMessageIDs, issuingTime time.Time, key ed25519.PublicKey, seq uint64, messagePayload payload.Payload) (uint64, error) {
	// create a dummy message to simplify marshaling
	message := NewMessage(references, issuingTime, key, seq, messagePayload, 0, ed25519.EmptySignature)
	dummy, err := message.Bytes()
	if err != nil {
		return 0, err
	}

	f.workerMutex.RLock()
	defer f.workerMutex.RUnlock()
	return f.worker.DoPOW(dummy)
}

func (f *MessageFactory) sign(references ParentMessageIDs, issuingTime time.Time, key ed25519.PublicKey, seq uint64, messagePayload payload.Payload, nonce uint64) (ed25519.Signature, error) {
	// create a dummy message to simplify marshaling
	dummy := NewMessage(references, issuingTime, key, seq, messagePayload, nonce, ed25519.EmptySignature)
	dummyBytes, err := dummy.Bytes()
	if err != nil {
		return ed25519.EmptySignature, err
	}

	contentLength := len(dummyBytes) - len(dummy.Signature())
	return f.localIdentity.Sign(dummyBytes[:contentLength]), nil
}

// endregion ///////////////////////////////////////////////////////////////////////////////////////////////////////////

// region TipSelector //////////////////////////////////////////////////////////////////////////////////////////////////

// A TipSelector selects two tips, parent2 and parent1, for a new message to attach to.
type TipSelector interface {
	Tips(p payload.Payload, countParents int) (parents MessageIDs)
}

// endregion ///////////////////////////////////////////////////////////////////////////////////////////////////////////

// region TipSelectorFunc //////////////////////////////////////////////////////////////////////////////////////////////

// The TipSelectorFunc type is an adapter to allow the use of ordinary functions as tip selectors.
type TipSelectorFunc func(p payload.Payload, countParents int) (parents MessageIDs)

// Tips calls f().
func (f TipSelectorFunc) Tips(p payload.Payload, countParents int) (parents MessageIDs) {
	return f(p, countParents)
}

// endregion ///////////////////////////////////////////////////////////////////////////////////////////////////////////

// region Worker ///////////////////////////////////////////////////////////////////////////////////////////////////////

// A Worker performs the PoW for the provided message in serialized byte form.
type Worker interface {
	DoPOW([]byte) (nonce uint64, err error)
}

// endregion ///////////////////////////////////////////////////////////////////////////////////////////////////////////

// region WorkerFunc ///////////////////////////////////////////////////////////////////////////////////////////////////

// The WorkerFunc type is an adapter to allow the use of ordinary functions as a PoW performer.
type WorkerFunc func([]byte) (uint64, error)

// DoPOW calls f(msg).
func (f WorkerFunc) DoPOW(msg []byte) (uint64, error) {
	return f(msg)
}

// endregion ///////////////////////////////////////////////////////////////////////////////////////////////////////////

// region ZeroWorker ///////////////////////////////////////////////////////////////////////////////////////////////////

// ZeroWorker is a PoW worker that always returns 0 as the nonce.
var ZeroWorker = WorkerFunc(func([]byte) (uint64, error) { return 0, nil })

// endregion ///////////////////////////////////////////////////////////////////////////////////////////////////////////

// region PrepareLikeReferences ///////////////////////////////////////////////////////////////////////////////////////////////////

// ReferencesFunc is a function type that returns like references a given set of parents of a Message.
type ReferencesFunc func(payload payload.Payload, strongParents MessageIDs, issuingTime time.Time) (references ParentMessageIDs, err error)

// endregion ///////////////////////////////////////////////////////////////////////////////////////////////////////////<|MERGE_RESOLUTION|>--- conflicted
+++ resolved
@@ -101,25 +101,18 @@
 // issuePayload create a new message. If there are any supplied references, it uses them. Otherwise, uses tip selection.
 // It also triggers the MessageConstructed event once it's done, which is for example used by the plugins to listen for
 // messages that shall be attached to the tangle.
-<<<<<<< HEAD
 func (f *MessageFactory) issuePayload(p payload.Payload, references ParentMessageIDs, parentsCountOpt ...int) (*Message, error) {
 	parentsCount := 2
 	if len(parentsCountOpt) > 0 {
 		parentsCount = parentsCountOpt[0]
 	}
 
-	payloadLen := len(p.Bytes())
-=======
-func (f *MessageFactory) issuePayload(p payload.Payload, references ParentMessageIDs, parentsCount ...int) (*Message, error) {
 	payloadBytes, err := p.Bytes()
 	if err != nil {
-		err = errors.Errorf("could not serialize payload: %w", err)
-		f.Events.Error.Trigger(err)
-		return nil, err
+		return nil, errors.Errorf("could not serialize payload: %w", err)
 	}
 
 	payloadLen := len(payloadBytes)
->>>>>>> ffa0dcaa
 	if payloadLen > payload.MaxSize {
 		return nil, errors.Errorf("maximum payload size of %d bytes exceeded", payloadLen)
 	}
