--- conflicted
+++ resolved
@@ -568,17 +568,9 @@
 // NewMarkersManager is the constructor of the MarkersManager.
 func NewMarkersManager(tangle *Tangle) *MarkersManager {
 	return &MarkersManager{
-<<<<<<< HEAD
-		tangle:  tangle,
-		Manager: markers.NewManager(tangle.Options.Store, tangle.Options.CacheTimeProvider),
-		Events: &MarkersManagerEvents{
-			FutureMarkerUpdated: events.NewEvent(futureMarkerUpdateEventCaller),
-		},
-=======
 		tangle:         tangle,
 		discardedNodes: make(map[identity.ID]time.Time),
 		Manager:        markers.NewManager(tangle.Options.Store, tangle.Options.CacheTimeProvider),
->>>>>>> 7d473b95
 	}
 }
 
