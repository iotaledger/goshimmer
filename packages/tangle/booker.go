package tangle

import (
	"fmt"
	"sort"
	"strconv"
	"sync"

	"github.com/cockroachdb/errors"
	"github.com/iotaledger/hive.go/byteutils"
	"github.com/iotaledger/hive.go/cerrors"
	"github.com/iotaledger/hive.go/datastructure/thresholdmap"
	"github.com/iotaledger/hive.go/datastructure/walker"
	"github.com/iotaledger/hive.go/events"
	"github.com/iotaledger/hive.go/marshalutil"
	"github.com/iotaledger/hive.go/objectstorage"
	"github.com/iotaledger/hive.go/stringify"
	"github.com/iotaledger/hive.go/syncutils"

	"github.com/iotaledger/goshimmer/packages/ledgerstate"
	"github.com/iotaledger/goshimmer/packages/markers"
)

// region Booker ///////////////////////////////////////////////////////////////////////////////////////////////////////

// Booker is a Tangle component that takes care of booking Messages and Transactions by assigning them to the
// corresponding Branch of the ledger state.
type Booker struct {
	// Events is a dictionary for the Booker related Events.
	Events *BookerEvents

	tangle         *Tangle
	MarkersManager *MarkersManager

	syncutils.MultiMutex
}

// NewBooker is the constructor of a Booker.
func NewBooker(tangle *Tangle) (messageBooker *Booker) {
	messageBooker = &Booker{
		Events: &BookerEvents{
			MessageBooked:        events.NewEvent(MessageIDCaller),
			MarkerBranchUpdated:  events.NewEvent(markerBranchUpdatedCaller),
			MessageBranchUpdated: events.NewEvent(messageBranchUpdatedCaller),
			Error:                events.NewEvent(events.ErrorCaller),
		},
		tangle:         tangle,
		MarkersManager: NewMarkersManager(tangle),
	}

	return
}

// Setup sets up the behavior of the component by making it attach to the relevant events of other components.
func (b *Booker) Setup() {
	b.tangle.Solidifier.Events.MessageSolid.Attach(events.NewClosure(func(messageID MessageID) {
		if err := b.BookMessage(messageID); err != nil {
			b.Events.Error.Trigger(errors.Errorf("failed to book message with %s: %w", messageID, err))
		}
	}))

	b.tangle.LedgerState.UTXODAG.Events().TransactionBranchIDUpdated.Attach(events.NewClosure(func(transactionID ledgerstate.TransactionID) {
		if err := b.BookConflictingTransaction(transactionID); err != nil {
			b.Events.Error.Trigger(errors.Errorf("failed to propagate ConflictBranch of %s to tangle: %w", transactionID, err))
		}
	}))
}

// BookMessage tries to book the given Message (and potentially its contained Transaction) into the LedgerState and the Tangle.
// It fires a MessageBooked event if it succeeds. If the Message is invalid it fires a MessageInvalid event.
// Booking a message essentially means that parents are examined, the branch of the message determined based on the
// branch inheritance rules of the like switch and markers are inherited. If everything is valid, the message is marked
// as booked. Following, the message branch is set, and it can continue in the dataflow to add support to the determined
// branches and markers.
func (b *Booker) BookMessage(messageID MessageID) (err error) {
	b.tangle.Storage.Message(messageID).Consume(func(message *Message) {
		b.tangle.Storage.MessageMetadata(messageID).Consume(func(messageMetadata *MessageMetadata) {
			b.LockEntity(message)
			defer b.UnlockEntity(message)

			// Don't book the same message more than once!
			if messageMetadata.IsBooked() {
				err = errors.Errorf("message already booked %s", messageID)
				return
			}

			isAnyParentInvalid := false
			message.ForEachParent(func(parent Parent) {
				if isAnyParentInvalid {
					return
				}
				b.tangle.Storage.MessageMetadata(parent.ID).Consume(func(messageMetadata *MessageMetadata) {
					isAnyParentInvalid = messageMetadata.invalid
				})
			})
			if isAnyParentInvalid {
				messageMetadata.SetInvalid(true)
				err = errors.Errorf("failed to book message %s: referencing invalid parent", messageID)
				b.tangle.Events.MessageInvalid.Trigger(&MessageInvalidEvent{MessageID: messageID, Error: err})
				return
			}

			// Like references need to point to messages containing transactions in order to be able to solidify these
			// and, thus, knowing about the given conflict.
			if !b.allMessagesContainTransactions(message.ParentsByType(LikeParentType)) {
				messageMetadata.SetInvalid(true)
				err = errors.Errorf("message like reference does not contain a transaction %s", messageID)
				b.tangle.Events.MessageInvalid.Trigger(&MessageInvalidEvent{MessageID: messageID, Error: err})
				return
			}

			supportedBranches := b.supportedBranches(message)

			// We try to book the payload
			branchIDOfPayload, bookingErr := b.branchIDOfPayload(message)
			if bookingErr != nil {
				err = errors.Errorf("failed to book payload of %s: %w", messageID, bookingErr)
				return
			}

			// By adding the BranchID of the payload to the computed supported branches, InheritBranch will check if anything of what we
			// finally support has overlapping conflict sets, in which case the Message is invalid
			inheritedBranch, inheritErr := b.tangle.LedgerState.InheritBranch(supportedBranches.Add(branchIDOfPayload))
			if inheritedBranch == ledgerstate.InvalidBranchID || inheritErr != nil {
				messageMetadata.SetInvalid(true)
				err = errors.Errorf("failed to inherit Branch when booking Message with %s: %w", message.ID(), inheritErr)
				b.tangle.Events.MessageInvalid.Trigger(&MessageInvalidEvent{MessageID: messageID, Error: err})
				return
			}

			inheritedStructureDetails := b.MarkersManager.InheritStructureDetails(message, markers.NewSequenceAlias(inheritedBranch.Bytes()))
			messageMetadata.SetStructureDetails(inheritedStructureDetails)

			if inheritedStructureDetails.PastMarkers.Size() != 1 || !b.MarkersManager.BranchMappedByPastMarkers(inheritedBranch, inheritedStructureDetails.PastMarkers) {
				if !inheritedStructureDetails.IsPastMarker {
					messageMetadata.SetBranchID(inheritedBranch)
					b.tangle.Storage.StoreIndividuallyMappedMessage(NewIndividuallyMappedMessage(inheritedBranch, message.ID(), inheritedStructureDetails.PastMarkers))
				} else {
					b.MarkersManager.SetBranchID(inheritedStructureDetails.PastMarkers.Marker(), inheritedBranch)
				}
			}

			messageMetadata.SetBooked(true)

			b.Events.MessageBooked.Trigger(message.ID())
		})
	})

	return
}

// BookConflictingTransaction propagates new conflicts.
func (b *Booker) BookConflictingTransaction(transactionID ledgerstate.TransactionID) (err error) {
	conflictBranchID := b.tangle.LedgerState.BranchID(transactionID)

	b.tangle.Utils.WalkMessageAndMetadata(func(message *Message, messageMetadata *MessageMetadata, walker *walker.Walker) {
		b.LockEntity(message)
		defer b.UnlockEntity(message)

		if !messageMetadata.IsBooked() {
			return
		}

		if structureDetails := messageMetadata.StructureDetails(); structureDetails.IsPastMarker {
			if err = b.updateMarkerFutureCone(structureDetails.PastMarkers.Marker(), conflictBranchID); err != nil {
				err = errors.Errorf("failed to propagate conflict%s to future cone of %s: %w", conflictBranchID, structureDetails.PastMarkers.Marker(), err)
				walker.StopWalk()
			}

			return
		}

		if err = b.updateMetadataFutureCone(messageMetadata, conflictBranchID, walker); err != nil {
			err = errors.Errorf("failed to propagate conflict%s to MessageMetadata future cone of %s: %w", conflictBranchID, messageMetadata.ID(), err)
			walker.StopWalk()
			return
		}
	}, b.tangle.Storage.AttachmentMessageIDs(transactionID))

	return
}

// MessageBranchID returns the BranchID of the given Message.
func (b *Booker) MessageBranchID(messageID MessageID) (branchID ledgerstate.BranchID, err error) {
	if messageID == EmptyMessageID {
		return ledgerstate.MasterBranchID, nil
	}

	if !b.tangle.Storage.MessageMetadata(messageID).Consume(func(messageMetadata *MessageMetadata) {
		if branchID = messageMetadata.BranchID(); branchID != ledgerstate.UndefinedBranchID {
			return
		}

		structureDetails := messageMetadata.StructureDetails()
		if structureDetails == nil {
			err = errors.Errorf("failed to retrieve StructureDetails of %s: %w", messageID, cerrors.ErrFatal)
			return
		}
		if structureDetails.PastMarkers.Size() != 1 {
			err = errors.Errorf("BranchID of %s should have been mapped in the MessageMetadata (multiple PastMarkers): %w", messageID, cerrors.ErrFatal)
			return
		}

		branchID = b.MarkersManager.BranchID(structureDetails.PastMarkers.Marker())
	}) {
		err = errors.Errorf("failed to load MessageMetadata of %s: %w", messageID, cerrors.ErrFatal)
		return
	}

	return
}

// Shutdown shuts down the Booker and persists its state.
func (b *Booker) Shutdown() {
	b.MarkersManager.Shutdown()
}

// allMessagesContainTransactions checks whether all passed messages contain a transaction.
func (b *Booker) allMessagesContainTransactions(messageIDs MessageIDs) (areAllTransactions bool) {
	areAllTransactions = true
	for _, messageID := range messageIDs {
		b.tangle.Storage.Message(messageID).Consume(func(message *Message) {
			if message.Payload().Type() != ledgerstate.TransactionType {
				areAllTransactions = false
			}
		})
		if !areAllTransactions {
			return
		}
	}
	return
}

// supportedBranches returns the branches that the given message supports based on its strong and liked parents.
// It determines the branches based on the like switch rules.
func (b *Booker) supportedBranches(message *Message) ledgerstate.BranchIDs {
	// We obtain strong parents branches using metadata and past markers
	strongBranchIDs := b.strongParentsBranchIDs(message)
	// We obtain liked payload branches
	likedBranchIDs := b.likedParentsBranchIDs(message)

	if len(likedBranchIDs) == 0 {
		return strongBranchIDs
	}

	resolvedStrongBranchIDs, err := b.tangle.LedgerState.BranchDAG.ResolveConflictBranchIDs(strongBranchIDs)
	if err != nil {
		panic(errors.Wrapf(err, "could not resolve parent branch IDs of %s", strongBranchIDs))
	}

	// We collect strong parents branches recursively
	prunedCollectedStrongParents := b.collectBranchesUpwards(resolvedStrongBranchIDs)
	// For every liked branch we need to prune it and all its descendants from the collected strong branches
	for likedBranchID := range likedBranchIDs {
		b.tangle.LedgerState.BranchDAG.ForEachConflictingBranchID(likedBranchID, func(conflictingBranchID ledgerstate.BranchID) {
			// If we like something in the same conflict set of a collected strong parent
			// we remove the collected strong parent from the collection, including all its children
			prunedCollectedStrongParents.Subtract(b.collectBranchesDownwards(conflictingBranchID))
		})
	}

	// We filter our strong parents and add the liked parents to the resulting set
	supportedBranches := resolvedStrongBranchIDs.Intersect(prunedCollectedStrongParents).AddAll(likedBranchIDs)
	return supportedBranches
}

// strongParentsBranchIDs returns the branches of the Message's strong parents.
func (b *Booker) strongParentsBranchIDs(message *Message) (branchIDs ledgerstate.BranchIDs) {
	branchIDs = ledgerstate.NewBranchIDs()

<<<<<<< HEAD
<<<<<<< HEAD
	message.ForEachParentByType(StrongParentType, func(messageID MessageID) {
		if messageID == EmptyMessageID {
			branchIDs.Add(ledgerstate.MasterBranchID)
			return
		}

		if !b.tangle.Storage.MessageMetadata(messageID).Consume(func(messageMetadata *MessageMetadata) {
			if branchID := messageMetadata.BranchID(); branchID != ledgerstate.UndefinedBranchID {
				branchIDs.Add(branchID)
				return
			}

			structureDetailsOfMessage := messageMetadata.StructureDetails()
			if structureDetailsOfMessage == nil {
				finishedSolidCallsMutex.Lock()
				fmt.Println("BOOKED?", finishedSolidCalls[messageID])
				finishedSolidCallsMutex.Unlock()
				fmt.Println("SOLID?", messageMetadata.IsSolid(), messageMetadata.IsWeaklySolid())

				fmt.Printf("atried to retrieve BranchID from unbooked Message with %s\n", messageID)
				return
				//panic(fmt.Errorf("tried to retrieve BranchID from unbooked Message with %s: %v", messageID, cerrors.ErrFatal))
			}
			if structureDetailsOfMessage.PastMarkers.Size() > 1 {
				panic(fmt.Errorf("tried to retrieve BranchID from Message with multiple past markers - %s: %v", messageID, cerrors.ErrFatal))
			}

			branchIDs.Add(b.MarkersManager.BranchID(structureDetailsOfMessage.PastMarkers.Marker()))
		}) {
			panic(fmt.Errorf("failed to load MessageMetadata with %s", messageID))
=======
=======
>>>>>>> e160523c
	message.ForEachParentByType(StrongParentType, func(parentMessageID MessageID) {
		branchID, err := b.MessageBranchID(parentMessageID)
		if err != nil {
			panic(err)
<<<<<<< HEAD
>>>>>>> 8c8d7c5e1e5b82c2aa530a4c45954a9e50af6e11
=======
>>>>>>> e160523c
		}
		branchIDs.Add(branchID)
	})

	return branchIDs

}

// likedParentsBranchIDs returns all the payload branches of the Message's liked parents.
func (b *Booker) likedParentsBranchIDs(message *Message) (branchIDs ledgerstate.BranchIDs) {
	branchIDs = ledgerstate.NewBranchIDs()

	message.ForEachParentByType(LikeParentType, func(parentMessageID MessageID) {
		if parentMessageID == EmptyMessageID {
			return
		}

		if !b.tangle.Storage.Message(parentMessageID).Consume(func(message *Message) {
			if payload := message.Payload(); payload != nil && payload.Type() == ledgerstate.TransactionType {
				transactionID := payload.(*ledgerstate.Transaction).ID()

				if !b.tangle.LedgerState.UTXODAG.CachedTransactionMetadata(transactionID).Consume(func(transactionMetadata *ledgerstate.TransactionMetadata) {
					branchIDs.Add(transactionMetadata.BranchID())
				}) {
					panic(fmt.Errorf("failed to load TransactionMetadata with %s", transactionID))
				}
			}
		}) {
			panic(fmt.Errorf("failed to load MessageMetadata with %s", parentMessageID))
		}
	})

	return branchIDs
}

// collectBranchesUpwards recursively obtains branches' parents until MasterBranch, including the starting branch.
func (b *Booker) collectBranchesUpwards(branchIDs ledgerstate.BranchIDs) (parents ledgerstate.BranchIDs) {
	parents = ledgerstate.NewBranchIDs()

	for branchID := range branchIDs {
		if branchID == ledgerstate.MasterBranchID {
			continue
		}

		parents.Add(branchID)
		b.tangle.LedgerState.BranchDAG.Branch(branchID).Consume(func(branch ledgerstate.Branch) {
			parents.AddAll(b.collectBranchesUpwards(branch.Parents()))
		})
	}

	return
}

// collectBranchesDownwards recursively obtains branch's children until the leaves, including the starting branch.
func (b *Booker) collectBranchesDownwards(branchID ledgerstate.BranchID) (children ledgerstate.BranchIDs) {
	children = ledgerstate.NewBranchIDs(branchID)

	b.tangle.LedgerState.BranchDAG.ChildBranches(branchID).Consume(func(childBranch *ledgerstate.ChildBranch) {
		if childBranch.ChildBranchType() == ledgerstate.ConflictBranchType {
			children.AddAll(b.collectBranchesDownwards(childBranch.ChildBranchID()))
		}
	})

	return
}

// branchIDOfPayload returns the BranchID of the payload of the given Message.
func (b *Booker) branchIDOfPayload(message *Message) (branchID ledgerstate.BranchID, err error) {
	payload := message.Payload()
	if payload == nil || payload.Type() != ledgerstate.TransactionType {
		return ledgerstate.MasterBranchID, nil
	}

<<<<<<< HEAD
	transaction := payload.(*ledgerstate.Transaction)

<<<<<<< HEAD
	if !b.tangle.LedgerState.UTXODAG.CachedTransactionMetadata(transaction.ID()).Consume(func(transactionMetadata *ledgerstate.TransactionMetadata) {
		branchID = transactionMetadata.BranchID()
	}) {
		return ledgerstate.UndefinedBranchID, errors.Errorf("failed to load TransactionMetadata of %s: %w", transaction.ID(), cerrors.ErrFatal)
=======
	if transactionErr := b.tangle.LedgerState.TransactionValid(transaction, message.ID()); transactionErr != nil {
		return ledgerstate.UndefinedBranchID, errors.Errorf("invalid transaction in message with %s: %w", message.ID(), transactionErr)
	}

	if branchID, err = b.tangle.LedgerState.BookTransaction(transaction, message.ID()); err != nil {
		return ledgerstate.UndefinedBranchID, errors.Errorf("failed to book Transaction of Message with %s: %w", message.ID(), err)
	}

	for _, output := range transaction.Essence().Outputs() {
		b.tangle.LedgerState.UTXODAG.ManageStoreAddressOutputMapping(output)
	}

	if attachment, stored := b.tangle.Storage.StoreAttachment(transaction.ID(), message.ID()); stored {
		attachment.Release()
>>>>>>> 8c8d7c5e1e5b82c2aa530a4c45954a9e50af6e11
=======
	if transactionID := payload.(*ledgerstate.Transaction).ID(); !b.tangle.LedgerState.UTXODAG.CachedTransactionMetadata(transactionID).Consume(func(transactionMetadata *ledgerstate.TransactionMetadata) {
		branchID = transactionMetadata.BranchID()
	}) {
		return ledgerstate.UndefinedBranchID, errors.Errorf("failed to load TransactionMetadata of %s: %w", transactionID, cerrors.ErrFatal)
>>>>>>> e160523c
	}

	return
}

// updatedBranchID returns the BranchID that is the result of aggregating the passed in BranchIDs.
func (b *Booker) updatedBranchID(branchID, conflictBranchID ledgerstate.BranchID) (newBranchID ledgerstate.BranchID, branchIDUpdated bool, err error) {
	if branchID == conflictBranchID {
		return branchID, false, nil
	}

	if newBranchID, err = b.tangle.LedgerState.InheritBranch(ledgerstate.NewBranchIDs(branchID, conflictBranchID)); err != nil {
		return ledgerstate.UndefinedBranchID, false, errors.Errorf("failed to combine %s and %s into a new BranchID: %w", branchID, conflictBranchID, cerrors.ErrFatal)
	}
	// If the combined branches are conflicting when propagating them, it means that there was a like switch set in the future cone.
	// We can safely ignore the branch propagation in that part of the tangle.
	if newBranchID == ledgerstate.InvalidBranchID {
		return ledgerstate.UndefinedBranchID, false, nil
	}

	// If the combined branches are conflicting when propagating them, it means that there was a like switch set in the future cone.
	// We can safely ignore the branch propagation in that part of the tangle.
	if newBranchID == ledgerstate.InvalidBranchID {
		return ledgerstate.UndefinedBranchID, false, nil
	}

	return newBranchID, newBranchID != branchID, nil
}

// updateMarkerFutureCone updates the future cone of a Marker to belong to the given conflict BranchID.
func (b *Booker) updateMarkerFutureCone(marker *markers.Marker, newConflictBranchID ledgerstate.BranchID) (err error) {
	walk := walker.New()
	walk.Push(marker)

	for walk.HasNext() {
		currentMarker := walk.Next().(*markers.Marker)

		if err = b.updateMarker(currentMarker, newConflictBranchID, walk); err != nil {
			err = errors.Errorf("failed to propagate Conflict%s to Messages approving %s: %w", newConflictBranchID, currentMarker, err)
			return
		}
	}

	return
}

// updateMarker updates a single Marker and queues the next Elements that need to be updated.
func (b *Booker) updateMarker(currentMarker *markers.Marker, conflictBranchID ledgerstate.BranchID, walk *walker.Walker) (err error) {
	oldBranchID := b.MarkersManager.BranchID(currentMarker)
	newBranchID, branchIDUpdated, err := b.updatedBranchID(oldBranchID, conflictBranchID)
	if err != nil {
		err = errors.Errorf("failed to add Conflict%s to BranchID %s: %w", b.MarkersManager.BranchID(currentMarker), conflictBranchID, err)
		return
	}
	if !branchIDUpdated || !b.MarkersManager.SetBranchID(currentMarker, newBranchID) {
		return
	}
	b.updateIndividuallyMappedMessages(oldBranchID, currentMarker, conflictBranchID)

	b.MarkersManager.UnregisterSequenceAliasMapping(markers.NewSequenceAlias(oldBranchID.Bytes()), currentMarker.SequenceID())

	b.Events.MarkerBranchUpdated.Trigger(currentMarker, oldBranchID, newBranchID)

	b.MarkersManager.Sequence(currentMarker.SequenceID()).Consume(func(sequence *markers.Sequence) {
		sequence.ReferencingMarkers(currentMarker.Index()).ForEachSorted(func(referencingSequenceID markers.SequenceID, referencingIndex markers.Index) bool {
			walk.Push(markers.NewMarker(referencingSequenceID, referencingIndex))

			b.updateIndividuallyMappedMessages(b.MarkersManager.BranchID(markers.NewMarker(referencingSequenceID, referencingIndex)), currentMarker, conflictBranchID)

			return true
		})
	})

	return
}

// updateIndividuallyMappedMessages updates the Messages that have their BranchID set in the MessageMetadata.
func (b *Booker) updateIndividuallyMappedMessages(oldChildBranch ledgerstate.BranchID, currentMarker *markers.Marker, newConflictBranchID ledgerstate.BranchID) {
	newBranchID, branchIDUpdated, err := b.updatedBranchID(oldChildBranch, newConflictBranchID)
	if err != nil {
		return
	} else if !branchIDUpdated {
		return
	}

	b.tangle.Storage.IndividuallyMappedMessages(oldChildBranch).Consume(func(individuallyMappedMessage *IndividuallyMappedMessage) {
		if index, sequenceExists := individuallyMappedMessage.PastMarkers().Get(currentMarker.SequenceID()); !sequenceExists || index < currentMarker.Index() {
			return
		}

		individuallyMappedMessage.Delete()

		b.tangle.Storage.MessageMetadata(individuallyMappedMessage.MessageID()).Consume(func(messageMetadata *MessageMetadata) {
			messageMetadata.SetBranchID(newBranchID)
			b.tangle.Storage.StoreIndividuallyMappedMessage(NewIndividuallyMappedMessage(newBranchID, individuallyMappedMessage.MessageID(), individuallyMappedMessage.PastMarkers()))
		})
	})
}

// updateMetadataFutureCone updates the future cone of a Message to belong to the given conflict BranchID.
func (b *Booker) updateMetadataFutureCone(messageMetadata *MessageMetadata, newConflictBranchID ledgerstate.BranchID, walk *walker.Walker) (err error) {
	oldBranchID, err := b.MessageBranchID(messageMetadata.ID())
	if err != nil {
		err = errors.Errorf("failed to propagate conflict%s to MessageMetadata of %s: %w", newConflictBranchID, messageMetadata.ID(), err)
		return
	}

	newBranchID, branchIDUpdated, err := b.updatedBranchID(oldBranchID, newConflictBranchID)
	if err != nil {
		err = errors.Errorf("failed to propagate conflict%s to MessageMetadata of %s: %w", newConflictBranchID, messageMetadata.ID(), err)
		return
	} else if !branchIDUpdated || !messageMetadata.SetBranchID(newBranchID) {
		return
	}

	b.tangle.Storage.DeleteIndividuallyMappedMessage(oldBranchID, messageMetadata.ID())
	b.tangle.Storage.StoreIndividuallyMappedMessage(NewIndividuallyMappedMessage(newBranchID, messageMetadata.ID(), messageMetadata.StructureDetails().PastMarkers))

	b.Events.MessageBranchUpdated.Trigger(messageMetadata.ID(), oldBranchID, newBranchID)

	for _, approvingMessageID := range b.tangle.Utils.ApprovingMessageIDs(messageMetadata.ID(), StrongApprover) {
		walk.Push(approvingMessageID)
	}

	return
}

// endregion ///////////////////////////////////////////////////////////////////////////////////////////////////////////

// region BookerEvents /////////////////////////////////////////////////////////////////////////////////////////////////

// BookerEvents represents events happening in the Booker.
type BookerEvents struct {
	// MessageBooked is triggered when a Message was booked (it's Branch and it's Payload's Branch where determined).
	MessageBooked *events.Event

	// MessageBranchUpdated is triggered when the BranchID of a Message is changed in its MessageMetadata.
	MessageBranchUpdated *events.Event

	// MarkerBranchUpdated is triggered when a Marker is mapped to a new BranchID.
	MarkerBranchUpdated *events.Event

	// Error gets triggered when the Booker faces an unexpected error.
	Error *events.Event
}

func markerBranchUpdatedCaller(handler interface{}, params ...interface{}) {
	handler.(func(marker *markers.Marker, oldBranchID, newBranchID ledgerstate.BranchID))(params[0].(*markers.Marker), params[1].(ledgerstate.BranchID), params[2].(ledgerstate.BranchID))
}

func messageBranchUpdatedCaller(handler interface{}, params ...interface{}) {
	handler.(func(messageID MessageID, oldBranchID, newBranchID ledgerstate.BranchID))(params[0].(MessageID), params[1].(ledgerstate.BranchID), params[2].(ledgerstate.BranchID))
}

// endregion ///////////////////////////////////////////////////////////////////////////////////////////////////////////

// region MarkersManager ///////////////////////////////////////////////////////////////////////////////////////////////

// MarkersManager is a Tangle component that takes care of managing the Markers which are used to infer structural
// information about the Tangle in an efficient way.
type MarkersManager struct {
	tangle *Tangle

	*markers.Manager
}

// NewMarkersManager is the constructor of the MarkersManager.
func NewMarkersManager(tangle *Tangle) *MarkersManager {
	return &MarkersManager{
		tangle:  tangle,
		Manager: markers.NewManager(tangle.Options.Store, tangle.Options.CacheTimeProvider),
	}
}

// InheritStructureDetails returns the structure Details of a Message that are derived from the StructureDetails of its
// strong and like parents.
func (m *MarkersManager) InheritStructureDetails(message *Message, sequenceAlias markers.SequenceAlias) (structureDetails *markers.StructureDetails) {
	structureDetails, _ = m.Manager.InheritStructureDetails(m.structureDetailsOfStrongAndLikeParents(message), m.tangle.Options.IncreaseMarkersIndexCallback, sequenceAlias)
	if structureDetails.IsPastMarker {
		m.SetMessageID(structureDetails.PastMarkers.Marker(), message.ID())
		m.tangle.Utils.WalkMessageMetadata(m.propagatePastMarkerToFutureMarkers(structureDetails.PastMarkers.Marker()), message.ParentsByType(StrongParentType))
	}

	return
}

// MessageID retrieves the MessageID of the given Marker.
func (m *MarkersManager) MessageID(marker *markers.Marker) (messageID MessageID) {
	m.tangle.Storage.MarkerMessageMapping(marker).Consume(func(markerMessageMapping *MarkerMessageMapping) {
		messageID = markerMessageMapping.MessageID()
	})

	return
}

// SetMessageID associates a MessageID with the given Marker.
func (m *MarkersManager) SetMessageID(marker *markers.Marker, messageID MessageID) {
	m.tangle.Storage.StoreMarkerMessageMapping(NewMarkerMessageMapping(marker, messageID))
}

// BranchID returns the BranchID that is associated with the given Marker.
func (m *MarkersManager) BranchID(marker *markers.Marker) (branchID ledgerstate.BranchID) {
	if marker.SequenceID() == 0 {
		return ledgerstate.MasterBranchID
	}

	m.tangle.Storage.MarkerIndexBranchIDMapping(marker.SequenceID()).Consume(func(markerIndexBranchIDMapping *MarkerIndexBranchIDMapping) {
		branchID = markerIndexBranchIDMapping.BranchID(marker.Index())
	})

	return
}

// SetBranchID associates a BranchID with the given Marker.
func (m *MarkersManager) SetBranchID(marker *markers.Marker, branchID ledgerstate.BranchID) (updated bool) {
	if floorMarker, floorBranchID, exists := m.Floor(marker); exists {
		if floorBranchID == branchID {
			return false
		}

		if floorMarker == marker.Index() {
			m.UnregisterSequenceAliasMapping(markers.NewSequenceAlias(floorBranchID.Bytes()), marker.SequenceID())
			m.tangle.Storage.MarkerIndexBranchIDMapping(marker.SequenceID(), NewMarkerIndexBranchIDMapping).Consume(func(markerIndexBranchIDMapping *MarkerIndexBranchIDMapping) {
				markerIndexBranchIDMapping.DeleteBranchID(floorMarker)
			})
		}

		// only register RegisterSequenceAliasMapping if there is no higher mapping existing
		if _, _, exists := m.Ceiling(marker); !exists {
			m.RegisterSequenceAliasMapping(markers.NewSequenceAlias(branchID.Bytes()), marker.SequenceID())
		}
	}

	m.tangle.Storage.MarkerIndexBranchIDMapping(marker.SequenceID(), NewMarkerIndexBranchIDMapping).Consume(func(markerIndexBranchIDMapping *MarkerIndexBranchIDMapping) {
		markerIndexBranchIDMapping.SetBranchID(marker.Index(), branchID)
	})

	return true
}

// BranchMappedByPastMarkers returns true if the given BranchID is associated to at least one of the given past Markers.
func (m *MarkersManager) BranchMappedByPastMarkers(branch ledgerstate.BranchID, pastMarkers *markers.Markers) (branchMappedByPastMarkers bool) {
	pastMarkers.ForEach(func(sequenceID markers.SequenceID, index markers.Index) bool {
		branchMappedByPastMarkers = m.BranchID(markers.NewMarker(sequenceID, index)) == branch

		return !branchMappedByPastMarkers
	})

	return
}

// Floor returns the largest Index that is <= the given Marker, it's BranchID and a boolean value indicating if it
// exists.
func (m *MarkersManager) Floor(referenceMarker *markers.Marker) (marker markers.Index, branchID ledgerstate.BranchID, exists bool) {
	m.tangle.Storage.MarkerIndexBranchIDMapping(referenceMarker.SequenceID(), NewMarkerIndexBranchIDMapping).Consume(func(markerIndexBranchIDMapping *MarkerIndexBranchIDMapping) {
		marker, branchID, exists = markerIndexBranchIDMapping.Floor(referenceMarker.Index())
	})

	return
}

// Ceiling returns the smallest Index that is >= the given Marker, it's BranchID and a boolean value indicating if it
// exists.
func (m *MarkersManager) Ceiling(referenceMarker *markers.Marker) (marker markers.Index, branchID ledgerstate.BranchID, exists bool) {
	m.tangle.Storage.MarkerIndexBranchIDMapping(referenceMarker.SequenceID(), NewMarkerIndexBranchIDMapping).Consume(func(markerIndexBranchIDMapping *MarkerIndexBranchIDMapping) {
		marker, branchID, exists = markerIndexBranchIDMapping.Ceiling(referenceMarker.Index())
	})

	return
}

// propagatePastMarkerToFutureMarkers updates the FutureMarkers of the strong parents of a given message when a new
// PastMaster was assigned.
func (m *MarkersManager) propagatePastMarkerToFutureMarkers(pastMarkerToInherit *markers.Marker) func(messageMetadata *MessageMetadata, walker *walker.Walker) {
	return func(messageMetadata *MessageMetadata, walker *walker.Walker) {
		updated, inheritFurther := m.UpdateStructureDetails(messageMetadata.StructureDetails(), pastMarkerToInherit)
		if updated {
			messageMetadata.SetModified(true)
		}
		if inheritFurther {
			m.tangle.Storage.Message(messageMetadata.ID()).Consume(func(message *Message) {
				for _, strongParentMessageID := range message.ParentsByType(StrongParentType) {
					walker.Push(strongParentMessageID)
				}
			})
		}
	}
}

// structureDetailsOfStrongAndLikeParents is an internal utility function that returns a list of StructureDetails of all the
// like and strong parents.
func (m *MarkersManager) structureDetailsOfStrongAndLikeParents(message *Message) (structureDetails []*markers.StructureDetails) {
	structureDetails = make([]*markers.StructureDetails, 0)
	message.ForEachParentByType(StrongParentType, func(parentMessageID MessageID) {
		if !m.tangle.Storage.MessageMetadata(parentMessageID).Consume(func(messageMetadata *MessageMetadata) {
			structureDetails = append(structureDetails, messageMetadata.StructureDetails())
		}) {
			panic(fmt.Errorf("failed to load MessageMetadata of Message with %s", parentMessageID))
		}
	})

	message.ForEachParentByType(LikeParentType, func(parentMessageID MessageID) {
		if !m.tangle.Storage.MessageMetadata(parentMessageID).Consume(func(messageMetadata *MessageMetadata) {
			structureDetails = append(structureDetails, messageMetadata.StructureDetails())
		}) {
			panic(fmt.Errorf("failed to load MessageMetadata of Message with %s", parentMessageID))
		}
	})

	return
}

// increaseMarkersIndexCallbackStrategy implements the default strategy for increasing marker Indexes in the Tangle.
func increaseMarkersIndexCallbackStrategy(markers.SequenceID, markers.Index) bool {
	return true
}

// endregion ///////////////////////////////////////////////////////////////////////////////////////////////////////////

// region MarkerIndexBranchIDMapping ///////////////////////////////////////////////////////////////////////////////////

// MarkerIndexBranchIDMapping is a data structure that allows to map marker Indexes to a BranchID.
type MarkerIndexBranchIDMapping struct {
	sequenceID   markers.SequenceID
	mapping      *thresholdmap.ThresholdMap
	mappingMutex sync.RWMutex

	objectstorage.StorableObjectFlags
}

// NewMarkerIndexBranchIDMapping creates a new MarkerIndexBranchIDMapping for the given SequenceID.
func NewMarkerIndexBranchIDMapping(sequenceID markers.SequenceID) (markerBranchMapping *MarkerIndexBranchIDMapping) {
	markerBranchMapping = &MarkerIndexBranchIDMapping{
		sequenceID: sequenceID,
		mapping:    thresholdmap.New(thresholdmap.LowerThresholdMode, markerIndexComparator),
	}

	markerBranchMapping.SetModified()
	markerBranchMapping.Persist()

	return
}

// MarkerIndexBranchIDMappingFromBytes unmarshals a MarkerIndexBranchIDMapping from a sequence of bytes.
func MarkerIndexBranchIDMappingFromBytes(bytes []byte) (markerIndexBranchIDMapping *MarkerIndexBranchIDMapping, consumedBytes int, err error) {
	marshalUtil := marshalutil.New(bytes)
	if markerIndexBranchIDMapping, err = MarkerIndexBranchIDMappingFromMarshalUtil(marshalUtil); err != nil {
		err = errors.Errorf("failed to parse MarkerIndexBranchIDMapping from MarshalUtil: %w", err)
		return
	}
	consumedBytes = marshalUtil.ReadOffset()

	return
}

// MarkerIndexBranchIDMappingFromMarshalUtil unmarshals a MarkerIndexBranchIDMapping using a MarshalUtil (for easier
// unmarshaling).
func MarkerIndexBranchIDMappingFromMarshalUtil(marshalUtil *marshalutil.MarshalUtil) (markerIndexBranchIDMapping *MarkerIndexBranchIDMapping, err error) {
	markerIndexBranchIDMapping = &MarkerIndexBranchIDMapping{}
	if markerIndexBranchIDMapping.sequenceID, err = markers.SequenceIDFromMarshalUtil(marshalUtil); err != nil {
		err = errors.Errorf("failed to parse SequenceID from MarshalUtil: %w", err)
		return
	}
	mappingCount, mappingCountErr := marshalUtil.ReadUint64()
	if mappingCountErr != nil {
		err = errors.Errorf("failed to parse reference count (%v): %w", mappingCountErr, cerrors.ErrParseBytesFailed)
		return
	}
	markerIndexBranchIDMapping.mapping = thresholdmap.New(thresholdmap.LowerThresholdMode, markerIndexComparator)
	for j := uint64(0); j < mappingCount; j++ {
		index, indexErr := marshalUtil.ReadUint64()
		if indexErr != nil {
			err = errors.Errorf("failed to parse Index from %X (%v): %w", marshalUtil.Bytes(), indexErr, cerrors.ErrParseBytesFailed)
			return
		}

		branchID, branchIDErr := ledgerstate.BranchIDFromMarshalUtil(marshalUtil)
		if branchIDErr != nil {
			err = errors.Errorf("failed to parse BranchID: %w", branchIDErr)
			return
		}

		markerIndexBranchIDMapping.mapping.Set(markers.Index(index), branchID)
	}

	return
}

// MarkerIndexBranchIDMappingFromObjectStorage restores a MarkerIndexBranchIDMapping that was stored in the object
// storage.
func MarkerIndexBranchIDMappingFromObjectStorage(key []byte, data []byte) (markerIndexBranchIDMapping objectstorage.StorableObject, err error) {
	if markerIndexBranchIDMapping, _, err = MarkerIndexBranchIDMappingFromBytes(byteutils.ConcatBytes(key, data)); err != nil {
		err = errors.Errorf("failed to parse MarkerIndexBranchIDMapping from bytes: %w", err)
		return
	}

	return
}

// SequenceID returns the SequenceID that this MarkerIndexBranchIDMapping represents.
func (m *MarkerIndexBranchIDMapping) SequenceID() markers.SequenceID {
	return m.sequenceID
}

// BranchID returns the BranchID that is associated to the given marker Index.
func (m *MarkerIndexBranchIDMapping) BranchID(markerIndex markers.Index) (branchID ledgerstate.BranchID) {
	m.mappingMutex.RLock()
	defer m.mappingMutex.RUnlock()

	value, exists := m.mapping.Get(markerIndex)
	if !exists {
		panic(fmt.Sprintf("tried to retrieve the BranchID of unknown marker.%s", markerIndex))
	}

	return value.(ledgerstate.BranchID)
}

// SetBranchID creates a mapping between the given marker Index and the given BranchID.
func (m *MarkerIndexBranchIDMapping) SetBranchID(index markers.Index, branchID ledgerstate.BranchID) {
	m.mappingMutex.Lock()
	defer m.mappingMutex.Unlock()

	m.mapping.Set(index, branchID)
<<<<<<< HEAD

<<<<<<< HEAD
	if m.mapping.Size() != m.realSize() {
		panic("SIZE WAS WRONG AFTER SETTING")
	}
}

func (m *MarkerIndexBranchIDMapping) realSize() int {
	realSize := 0

	m.mapping.ForEach(func(node *thresholdmap.Element) bool {
		realSize++

		return true
	})

	return realSize
=======
	m.SetModified()
>>>>>>> 8c8d7c5e1e5b82c2aa530a4c45954a9e50af6e11
=======
	m.SetModified()
>>>>>>> e160523c
}

// DeleteBranchID deletes a mapping between the given marker Index and the stored BranchID.
func (m *MarkerIndexBranchIDMapping) DeleteBranchID(index markers.Index) {
	m.mappingMutex.Lock()
	defer m.mappingMutex.Unlock()

	m.mapping.Delete(index)
<<<<<<< HEAD
<<<<<<< HEAD

	if m.mapping.Size() != m.realSize() {
		panic("SIZE WAS WRONG AFTER DELETING")
	}
=======
	m.SetModified()
>>>>>>> 8c8d7c5e1e5b82c2aa530a4c45954a9e50af6e11
=======
	m.SetModified()
>>>>>>> e160523c
}

// Floor returns the largest Index that is <= the given Index which has a mapped BranchID (and a boolean value
// indicating if it exists).
func (m *MarkerIndexBranchIDMapping) Floor(index markers.Index) (marker markers.Index, branchID ledgerstate.BranchID, exists bool) {
	m.mappingMutex.RLock()
	defer m.mappingMutex.RUnlock()

	if untypedIndex, untypedBranchID, exists := m.mapping.Floor(index); exists {
		return untypedIndex.(markers.Index), untypedBranchID.(ledgerstate.BranchID), true
	}

	return 0, ledgerstate.UndefinedBranchID, false
}

// Ceiling returns the smallest Index that is >= the given Index which has a mapped BranchID (and a boolean value
// indicating if it exists).
func (m *MarkerIndexBranchIDMapping) Ceiling(index markers.Index) (marker markers.Index, branchID ledgerstate.BranchID, exists bool) {
	m.mappingMutex.RLock()
	defer m.mappingMutex.RUnlock()

	if untypedIndex, untypedBranchID, exists := m.mapping.Ceiling(index); exists {
		return untypedIndex.(markers.Index), untypedBranchID.(ledgerstate.BranchID), true
	}

	return 0, ledgerstate.UndefinedBranchID, false
}

// Bytes returns a marshaled version of the MarkerIndexBranchIDMapping.
func (m *MarkerIndexBranchIDMapping) Bytes() []byte {
	return byteutils.ConcatBytes(m.ObjectStorageKey(), m.ObjectStorageValue())
}

// String returns a human readable version of the MarkerIndexBranchIDMapping.
func (m *MarkerIndexBranchIDMapping) String() string {
	m.mappingMutex.RLock()
	defer m.mappingMutex.RUnlock()

	indexes := make([]markers.Index, 0)
	branchIDs := make(map[markers.Index]ledgerstate.BranchID)
	m.mapping.ForEach(func(node *thresholdmap.Element) bool {
		index := node.Key().(markers.Index)
		indexes = append(indexes, index)
		branchIDs[index] = node.Value().(ledgerstate.BranchID)

		return true
	})

	sort.Slice(indexes, func(i, j int) bool {
		return indexes[i] < indexes[j]
	})

	mapping := stringify.StructBuilder("Mapping")
	for i, referencingIndex := range indexes {
		thresholdStart := strconv.FormatUint(uint64(referencingIndex), 10)
		thresholdEnd := "INF"
		if len(indexes) > i+1 {
			thresholdEnd = strconv.FormatUint(uint64(indexes[i+1])-1, 10)
		}

		if thresholdStart == thresholdEnd {
			mapping.AddField(stringify.StructField("Index("+thresholdStart+")", branchIDs[referencingIndex]))
		} else {
			mapping.AddField(stringify.StructField("Index("+thresholdStart+" ... "+thresholdEnd+")", branchIDs[referencingIndex]))
		}
	}

	return stringify.Struct("MarkerIndexBranchIDMapping",
		stringify.StructField("sequenceID", m.sequenceID),
		stringify.StructField("mapping", mapping),
	)
}

// Update is disabled and panics if it ever gets called - it is required to match the StorableObject interface.
func (m *MarkerIndexBranchIDMapping) Update(objectstorage.StorableObject) {
	panic("updates disabled")
}

// ObjectStorageKey returns the key that is used to store the object in the database. It is required to match the
// StorableObject interface.
func (m *MarkerIndexBranchIDMapping) ObjectStorageKey() []byte {
	return m.sequenceID.Bytes()
}

// ObjectStorageValue marshals the ConflictBranch into a sequence of bytes that are used as the value part in the
// object storage.
func (m *MarkerIndexBranchIDMapping) ObjectStorageValue() []byte {
	m.mappingMutex.RLock()
	defer m.mappingMutex.RUnlock()

	marshalUtil := marshalutil.New()
	marshalUtil.WriteUint64(uint64(m.mapping.Size()))
	m.mapping.ForEach(func(node *thresholdmap.Element) bool {
		marshalUtil.Write(node.Key().(markers.Index))
		marshalUtil.Write(node.Value().(ledgerstate.BranchID))

		return true
	})

	return marshalUtil.Bytes()
}

// markerIndexComparator is a comparator for marker Indexes.
func markerIndexComparator(a, b interface{}) int {
	aCasted := a.(markers.Index)
	bCasted := b.(markers.Index)

	switch {
	case aCasted < bCasted:
		return -1
	case aCasted > bCasted:
		return 1
	default:
		return 0
	}
}

// code contract (make sure the type implements all required methods)
var _ objectstorage.StorableObject = &MarkerIndexBranchIDMapping{}

// endregion ///////////////////////////////////////////////////////////////////////////////////////////////////////////

// region CachedMarkerIndexBranchIDMapping /////////////////////////////////////////////////////////////////////////////

// CachedMarkerIndexBranchIDMapping is a wrapper for the generic CachedObject returned by the object storage that
// overrides the accessor methods with a type-casted one.
type CachedMarkerIndexBranchIDMapping struct {
	objectstorage.CachedObject
}

// Retain marks the CachedObject to still be in use by the program.
func (c *CachedMarkerIndexBranchIDMapping) Retain() *CachedMarkerIndexBranchIDMapping {
	return &CachedMarkerIndexBranchIDMapping{c.CachedObject.Retain()}
}

// Unwrap is the type-casted equivalent of Get. It returns nil if the object does not exist.
func (c *CachedMarkerIndexBranchIDMapping) Unwrap() *MarkerIndexBranchIDMapping {
	untypedObject := c.Get()
	if untypedObject == nil {
		return nil
	}

	typedObject := untypedObject.(*MarkerIndexBranchIDMapping)
	if typedObject == nil || typedObject.IsDeleted() {
		return nil
	}

	return typedObject
}

// Consume unwraps the CachedObject and passes a type-casted version to the consumer (if the object is not empty - it
// exists). It automatically releases the object when the consumer finishes.
func (c *CachedMarkerIndexBranchIDMapping) Consume(consumer func(markerIndexBranchIDMapping *MarkerIndexBranchIDMapping), forceRelease ...bool) (consumed bool) {
	return c.CachedObject.Consume(func(object objectstorage.StorableObject) {
		consumer(object.(*MarkerIndexBranchIDMapping))
	}, forceRelease...)
}

// String returns a human readable version of the CachedMarkerIndexBranchIDMapping.
func (c *CachedMarkerIndexBranchIDMapping) String() string {
	return stringify.Struct("CachedMarkerIndexBranchIDMapping",
		stringify.StructField("CachedObject", c.Unwrap()),
	)
}

// endregion ///////////////////////////////////////////////////////////////////////////////////////////////////////////

// region IndividuallyMappedMessage ////////////////////////////////////////////////////////////////////////////////////

// IndividuallyMappedMessagePartitionKeys defines the "layout" of the key. This enables prefix iterations in the object
// storage.
var IndividuallyMappedMessagePartitionKeys = objectstorage.PartitionKey([]int{ledgerstate.BranchIDLength, MessageIDLength}...)

// IndividuallyMappedMessage is a data structure that denotes if a Message has its BranchID set individually in its own
// MessageMetadata.
type IndividuallyMappedMessage struct {
	branchID    ledgerstate.BranchID
	messageID   MessageID
	pastMarkers *markers.Markers

	objectstorage.StorableObjectFlags
}

// NewIndividuallyMappedMessage is the constructor for the IndividuallyMappedMessage.
func NewIndividuallyMappedMessage(branchID ledgerstate.BranchID, messageID MessageID, pastMarkers *markers.Markers) *IndividuallyMappedMessage {
	return &IndividuallyMappedMessage{
		branchID:    branchID,
		messageID:   messageID,
		pastMarkers: pastMarkers,
	}
}

// IndividuallyMappedMessageFromBytes unmarshals an IndividuallyMappedMessage from a sequence of bytes.
func IndividuallyMappedMessageFromBytes(bytes []byte) (individuallyMappedMessage *IndividuallyMappedMessage, consumedBytes int, err error) {
	marshalUtil := marshalutil.New(bytes)
	if individuallyMappedMessage, err = IndividuallyMappedMessageFromMarshalUtil(marshalUtil); err != nil {
		err = errors.Errorf("failed to parse IndividuallyMappedMessage from MarshalUtil: %w", err)
		return
	}
	consumedBytes = marshalUtil.ReadOffset()

	return
}

// IndividuallyMappedMessageFromMarshalUtil unmarshals an IndividuallyMappedMessage using a MarshalUtil (for easier unmarshaling).
func IndividuallyMappedMessageFromMarshalUtil(marshalUtil *marshalutil.MarshalUtil) (individuallyMappedMessage *IndividuallyMappedMessage, err error) {
	individuallyMappedMessage = &IndividuallyMappedMessage{}
	if individuallyMappedMessage.branchID, err = ledgerstate.BranchIDFromMarshalUtil(marshalUtil); err != nil {
		err = errors.Errorf("failed to parse BranchID from MarshalUtil: %w", err)
		return
	}
	if individuallyMappedMessage.messageID, err = ReferenceFromMarshalUtil(marshalUtil); err != nil {
		err = errors.Errorf("failed to parse MessageID from MarshalUtil: %w", err)
		return
	}
	if individuallyMappedMessage.pastMarkers, err = markers.FromMarshalUtil(marshalUtil); err != nil {
		err = errors.Errorf("failed to parse Markers from MarshalUtil: %w", err)
		return
	}

	return
}

// IndividuallyMappedMessageFromObjectStorage is a factory method that creates a new IndividuallyMappedMessage instance
// from a storage key of the object storage. It is used by the object storage, to create new instances of this entity.
func IndividuallyMappedMessageFromObjectStorage(key, value []byte) (result objectstorage.StorableObject, err error) {
	if result, _, err = IndividuallyMappedMessageFromBytes(byteutils.ConcatBytes(key, value)); err != nil {
		err = errors.Errorf("failed to parse IndividuallyMappedMessage from bytes: %w", err)
		return
	}

	return
}

// BranchID returns the BranchID that the Message that has its Branch mapped in its MessageMetadata is currently booked
// into.
func (i *IndividuallyMappedMessage) BranchID() ledgerstate.BranchID {
	return i.branchID
}

// MessageID returns the MessageID of the Message that has its Branch mapped in its MessageMetadata.
func (i *IndividuallyMappedMessage) MessageID() MessageID {
	return i.messageID
}

// PastMarkers returns the PastMarkers of the Message that has its Branch mapped in its MessageMetadata.
func (i *IndividuallyMappedMessage) PastMarkers() *markers.Markers {
	return i.pastMarkers
}

// Bytes returns a marshaled version of the IndividuallyMappedMessage.
func (i *IndividuallyMappedMessage) Bytes() []byte {
	return byteutils.ConcatBytes(i.ObjectStorageKey(), i.ObjectStorageValue())
}

// String returns a human readable version of the IndividuallyMappedMessage.
func (i *IndividuallyMappedMessage) String() string {
	return stringify.Struct("IndividuallyMappedMessage",
		stringify.StructField("branchID", i.branchID),
		stringify.StructField("messageID", i.messageID),
		stringify.StructField("pastMarkers", i.pastMarkers),
	)
}

// Update is disabled and panics if it ever gets called - it is required to match the StorableObject interface.
func (i *IndividuallyMappedMessage) Update(objectstorage.StorableObject) {
	panic("updates disabled")
}

// ObjectStorageKey returns the key that is used to store the object in the database. It is required to match the
// StorableObject interface.
func (i *IndividuallyMappedMessage) ObjectStorageKey() []byte {
	return byteutils.ConcatBytes(i.branchID.Bytes(), i.messageID.Bytes())
}

// ObjectStorageValue marshals the IndividuallyMappedMessage into a sequence of bytes that are used as the value part in
// the object storage.
func (i *IndividuallyMappedMessage) ObjectStorageValue() []byte {
	return i.pastMarkers.Bytes()
}

// code contract (make sure the type implements all required methods)
var _ objectstorage.StorableObject = &IndividuallyMappedMessage{}

// endregion ///////////////////////////////////////////////////////////////////////////////////////////////////////////

// region CachedIndividuallyMappedMessage //////////////////////////////////////////////////////////////////////////////

// CachedIndividuallyMappedMessage is a wrapper for the generic CachedObject returned by the object storage that
// overrides the accessor methods with a type-casted one.
type CachedIndividuallyMappedMessage struct {
	objectstorage.CachedObject
}

// Retain marks the CachedObject to still be in use by the program.
func (c *CachedIndividuallyMappedMessage) Retain() *CachedIndividuallyMappedMessage {
	return &CachedIndividuallyMappedMessage{c.CachedObject.Retain()}
}

// Unwrap is the type-casted equivalent of Get. It returns nil if the object does not exist.
func (c *CachedIndividuallyMappedMessage) Unwrap() *IndividuallyMappedMessage {
	untypedObject := c.Get()
	if untypedObject == nil {
		return nil
	}

	typedObject := untypedObject.(*IndividuallyMappedMessage)
	if typedObject == nil || typedObject.IsDeleted() {
		return nil
	}

	return typedObject
}

// Consume unwraps the CachedObject and passes a type-casted version to the consumer (if the object is not empty - it
// exists). It automatically releases the object when the consumer finishes.
func (c *CachedIndividuallyMappedMessage) Consume(consumer func(individuallyMappedMessage *IndividuallyMappedMessage), forceRelease ...bool) (consumed bool) {
	return c.CachedObject.Consume(func(object objectstorage.StorableObject) {
		consumer(object.(*IndividuallyMappedMessage))
	}, forceRelease...)
}

// String returns a human readable version of the CachedIndividuallyMappedMessage.
func (c *CachedIndividuallyMappedMessage) String() string {
	return stringify.Struct("CachedIndividuallyMappedMessage",
		stringify.StructField("CachedObject", c.Unwrap()),
	)
}

// endregion ///////////////////////////////////////////////////////////////////////////////////////////////////////////

// region CachedIndividuallyMappedMessages /////////////////////////////////////////////////////////////////////////////

// CachedIndividuallyMappedMessages defines a slice of *CachedIndividuallyMappedMessage.
type CachedIndividuallyMappedMessages []*CachedIndividuallyMappedMessage

// Unwrap is the type-casted equivalent of Get. It returns a slice of unwrapped objects with the object being nil if it
// does not exist.
func (c CachedIndividuallyMappedMessages) Unwrap() (unwrappedIndividuallyMappedMessages []*IndividuallyMappedMessage) {
	unwrappedIndividuallyMappedMessages = make([]*IndividuallyMappedMessage, len(c))
	for i, cachedIndividuallyMappedMessage := range c {
		untypedObject := cachedIndividuallyMappedMessage.Get()
		if untypedObject == nil {
			continue
		}

		typedObject := untypedObject.(*IndividuallyMappedMessage)
		if typedObject == nil || typedObject.IsDeleted() {
			continue
		}

		unwrappedIndividuallyMappedMessages[i] = typedObject
	}

	return
}

// Consume iterates over the CachedObjects, unwraps them and passes a type-casted version to the consumer (if the object
// is not empty - it exists). It automatically releases the object when the consumer finishes. It returns true, if at
// least one object was consumed.
func (c CachedIndividuallyMappedMessages) Consume(consumer func(individuallyMappedMessage *IndividuallyMappedMessage), forceRelease ...bool) (consumed bool) {
	for _, cachedIndividuallyMappedMessage := range c {
		consumed = cachedIndividuallyMappedMessage.Consume(consumer, forceRelease...) || consumed
	}

	return
}

// Release is a utility function that allows us to release all CachedObjects in the collection.
func (c CachedIndividuallyMappedMessages) Release(force ...bool) {
	for _, cachedIndividuallyMappedMessage := range c {
		cachedIndividuallyMappedMessage.Release(force...)
	}
}

// String returns a human readable version of the CachedIndividuallyMappedMessages.
func (c CachedIndividuallyMappedMessages) String() string {
	structBuilder := stringify.StructBuilder("CachedIndividuallyMappedMessages")
	for i, cachedIndividuallyMappedMessage := range c {
		structBuilder.AddField(stringify.StructField(strconv.Itoa(i), cachedIndividuallyMappedMessage))
	}

	return structBuilder.String()
}

// endregion ///////////////////////////////////////////////////////////////////////////////////////////////////////////

// region MarkerMessageMapping /////////////////////////////////////////////////////////////////////////////////////////

// MarkerMessageMappingPartitionKeys defines the "layout" of the key. This enables prefix iterations in the object
// storage.
var MarkerMessageMappingPartitionKeys = objectstorage.PartitionKey(markers.SequenceIDLength, markers.IndexLength)

// MarkerMessageMapping is a data structure that denotes a mapping from a Marker to a Message.
type MarkerMessageMapping struct {
	marker    *markers.Marker
	messageID MessageID

	objectstorage.StorableObjectFlags
}

// NewMarkerMessageMapping is the constructor for the MarkerMessageMapping.
func NewMarkerMessageMapping(marker *markers.Marker, messageID MessageID) *MarkerMessageMapping {
	return &MarkerMessageMapping{
		marker:    marker,
		messageID: messageID,
	}
}

// MarkerMessageMappingFromBytes unmarshals an MarkerMessageMapping from a sequence of bytes.
func MarkerMessageMappingFromBytes(bytes []byte) (individuallyMappedMessage *MarkerMessageMapping, consumedBytes int, err error) {
	marshalUtil := marshalutil.New(bytes)
	if individuallyMappedMessage, err = MarkerMessageMappingFromMarshalUtil(marshalUtil); err != nil {
		err = errors.Errorf("failed to parse MarkerMessageMapping from MarshalUtil: %w", err)
		return
	}
	consumedBytes = marshalUtil.ReadOffset()

	return
}

// MarkerMessageMappingFromMarshalUtil unmarshals an MarkerMessageMapping using a MarshalUtil (for easier unmarshaling).
func MarkerMessageMappingFromMarshalUtil(marshalUtil *marshalutil.MarshalUtil) (markerMessageMapping *MarkerMessageMapping, err error) {
	markerMessageMapping = &MarkerMessageMapping{}
	if markerMessageMapping.marker, err = markers.MarkerFromMarshalUtil(marshalUtil); err != nil {
		err = errors.Errorf("failed to parse Marker from MarshalUtil: %w", err)
		return
	}
	if markerMessageMapping.messageID, err = ReferenceFromMarshalUtil(marshalUtil); err != nil {
		err = errors.Errorf("failed to parse MessageID from MarshalUtil: %w", err)
		return
	}

	return
}

// MarkerMessageMappingFromObjectStorage is a factory method that creates a new MarkerMessageMapping instance
// from a storage key of the object storage. It is used by the object storage, to create new instances of this entity.
func MarkerMessageMappingFromObjectStorage(key, value []byte) (result objectstorage.StorableObject, err error) {
	if result, _, err = MarkerMessageMappingFromBytes(byteutils.ConcatBytes(key, value)); err != nil {
		err = errors.Errorf("failed to parse MarkerMessageMapping from bytes: %w", err)
		return
	}

	return
}

// Marker returns the Marker that is mapped to a MessageID.
func (m *MarkerMessageMapping) Marker() *markers.Marker {
	return m.marker
}

// MessageID returns the MessageID of the Marker.
func (m *MarkerMessageMapping) MessageID() MessageID {
	return m.messageID
}

// Bytes returns a marshaled version of the MarkerMessageMapping.
func (m *MarkerMessageMapping) Bytes() []byte {
	return byteutils.ConcatBytes(m.ObjectStorageKey(), m.ObjectStorageValue())
}

// String returns a human readable version of the MarkerMessageMapping.
func (m *MarkerMessageMapping) String() string {
	return stringify.Struct("MarkerMessageMapping",
		stringify.StructField("marker", m.marker),
		stringify.StructField("messageID", m.messageID),
	)
}

// Update is disabled and panics if it ever gets called - it is required to match the StorableObject interface.
func (m *MarkerMessageMapping) Update(objectstorage.StorableObject) {
	panic("updates disabled")
}

// ObjectStorageKey returns the key that is used to store the object in the database. It is required to match the
// StorableObject interface.
func (m *MarkerMessageMapping) ObjectStorageKey() []byte {
	return m.marker.Bytes()
}

// ObjectStorageValue marshals the MarkerMessageMapping into a sequence of bytes that are used as the value part in
// the object storage.
func (m *MarkerMessageMapping) ObjectStorageValue() []byte {
	return m.messageID.Bytes()
}

// code contract (make sure the type implements all required methods)
var _ objectstorage.StorableObject = &MarkerMessageMapping{}

// endregion ///////////////////////////////////////////////////////////////////////////////////////////////////////////

// region CachedMarkerMessageMapping ///////////////////////////////////////////////////////////////////////////////////

// CachedMarkerMessageMapping is a wrapper for the generic CachedObject returned by the object storage that overrides
// the accessor methods with a type-casted one.
type CachedMarkerMessageMapping struct {
	objectstorage.CachedObject
}

// Retain marks the CachedObject to still be in use by the program.
func (c *CachedMarkerMessageMapping) Retain() *CachedMarkerMessageMapping {
	return &CachedMarkerMessageMapping{c.CachedObject.Retain()}
}

// Unwrap is the type-casted equivalent of Get. It returns nil if the object does not exist.
func (c *CachedMarkerMessageMapping) Unwrap() *MarkerMessageMapping {
	untypedObject := c.Get()
	if untypedObject == nil {
		return nil
	}

	typedObject := untypedObject.(*MarkerMessageMapping)
	if typedObject == nil || typedObject.IsDeleted() {
		return nil
	}

	return typedObject
}

// Consume unwraps the CachedObject and passes a type-casted version to the consumer (if the object is not empty - it
// exists). It automatically releases the object when the consumer finishes.
func (c *CachedMarkerMessageMapping) Consume(consumer func(markerMessageMapping *MarkerMessageMapping), forceRelease ...bool) (consumed bool) {
	return c.CachedObject.Consume(func(object objectstorage.StorableObject) {
		consumer(object.(*MarkerMessageMapping))
	}, forceRelease...)
}

// String returns a human readable version of the CachedMarkerMessageMapping.
func (c *CachedMarkerMessageMapping) String() string {
	return stringify.Struct("CachedMarkerMessageMapping",
		stringify.StructField("CachedObject", c.Unwrap()),
	)
}

// endregion ///////////////////////////////////////////////////////////////////////////////////////////////////////////

// region CachedMarkerMessageMappings //////////////////////////////////////////////////////////////////////////////////

// CachedMarkerMessageMappings defines a slice of *CachedMarkerMessageMapping.
type CachedMarkerMessageMappings []*CachedMarkerMessageMapping

// Unwrap is the type-casted equivalent of Get. It returns a slice of unwrapped objects with the object being nil if it
// does not exist.
func (c CachedMarkerMessageMappings) Unwrap() (unwrappedMarkerMessageMappings []*MarkerMessageMapping) {
	unwrappedMarkerMessageMappings = make([]*MarkerMessageMapping, len(c))
	for i, cachedMarkerMessageMapping := range c {
		untypedObject := cachedMarkerMessageMapping.Get()
		if untypedObject == nil {
			continue
		}

		typedObject := untypedObject.(*MarkerMessageMapping)
		if typedObject == nil || typedObject.IsDeleted() {
			continue
		}

		unwrappedMarkerMessageMappings[i] = typedObject
	}

	return
}

// Consume iterates over the CachedObjects, unwraps them and passes a type-casted version to the consumer (if the object
// is not empty - it exists). It automatically releases the object when the consumer finishes. It returns true, if at
// least one object was consumed.
func (c CachedMarkerMessageMappings) Consume(consumer func(markerMessageMapping *MarkerMessageMapping), forceRelease ...bool) (consumed bool) {
	for _, cachedMarkerMessageMapping := range c {
		consumed = cachedMarkerMessageMapping.Consume(consumer, forceRelease...) || consumed
	}

	return
}

// Release is a utility function that allows us to release all CachedObjects in the collection.
func (c CachedMarkerMessageMappings) Release(force ...bool) {
	for _, cachedMarkerMessageMapping := range c {
		cachedMarkerMessageMapping.Release(force...)
	}
}

// String returns a human readable version of the CachedMarkerMessageMappings.
func (c CachedMarkerMessageMappings) String() string {
	structBuilder := stringify.StructBuilder("CachedMarkerMessageMappings")
	for i, cachedMarkerMessageMapping := range c {
		structBuilder.AddField(stringify.StructField(strconv.Itoa(i), cachedMarkerMessageMapping))
	}

	return structBuilder.String()
}

// endregion ///////////////////////////////////////////////////////////////////////////////////////////////////////////<|MERGE_RESOLUTION|>--- conflicted
+++ resolved
@@ -268,49 +268,10 @@
 func (b *Booker) strongParentsBranchIDs(message *Message) (branchIDs ledgerstate.BranchIDs) {
 	branchIDs = ledgerstate.NewBranchIDs()
 
-<<<<<<< HEAD
-<<<<<<< HEAD
-	message.ForEachParentByType(StrongParentType, func(messageID MessageID) {
-		if messageID == EmptyMessageID {
-			branchIDs.Add(ledgerstate.MasterBranchID)
-			return
-		}
-
-		if !b.tangle.Storage.MessageMetadata(messageID).Consume(func(messageMetadata *MessageMetadata) {
-			if branchID := messageMetadata.BranchID(); branchID != ledgerstate.UndefinedBranchID {
-				branchIDs.Add(branchID)
-				return
-			}
-
-			structureDetailsOfMessage := messageMetadata.StructureDetails()
-			if structureDetailsOfMessage == nil {
-				finishedSolidCallsMutex.Lock()
-				fmt.Println("BOOKED?", finishedSolidCalls[messageID])
-				finishedSolidCallsMutex.Unlock()
-				fmt.Println("SOLID?", messageMetadata.IsSolid(), messageMetadata.IsWeaklySolid())
-
-				fmt.Printf("atried to retrieve BranchID from unbooked Message with %s\n", messageID)
-				return
-				//panic(fmt.Errorf("tried to retrieve BranchID from unbooked Message with %s: %v", messageID, cerrors.ErrFatal))
-			}
-			if structureDetailsOfMessage.PastMarkers.Size() > 1 {
-				panic(fmt.Errorf("tried to retrieve BranchID from Message with multiple past markers - %s: %v", messageID, cerrors.ErrFatal))
-			}
-
-			branchIDs.Add(b.MarkersManager.BranchID(structureDetailsOfMessage.PastMarkers.Marker()))
-		}) {
-			panic(fmt.Errorf("failed to load MessageMetadata with %s", messageID))
-=======
-=======
->>>>>>> e160523c
 	message.ForEachParentByType(StrongParentType, func(parentMessageID MessageID) {
 		branchID, err := b.MessageBranchID(parentMessageID)
 		if err != nil {
 			panic(err)
-<<<<<<< HEAD
->>>>>>> 8c8d7c5e1e5b82c2aa530a4c45954a9e50af6e11
-=======
->>>>>>> e160523c
 		}
 		branchIDs.Add(branchID)
 	})
@@ -384,36 +345,10 @@
 		return ledgerstate.MasterBranchID, nil
 	}
 
-<<<<<<< HEAD
-	transaction := payload.(*ledgerstate.Transaction)
-
-<<<<<<< HEAD
-	if !b.tangle.LedgerState.UTXODAG.CachedTransactionMetadata(transaction.ID()).Consume(func(transactionMetadata *ledgerstate.TransactionMetadata) {
-		branchID = transactionMetadata.BranchID()
-	}) {
-		return ledgerstate.UndefinedBranchID, errors.Errorf("failed to load TransactionMetadata of %s: %w", transaction.ID(), cerrors.ErrFatal)
-=======
-	if transactionErr := b.tangle.LedgerState.TransactionValid(transaction, message.ID()); transactionErr != nil {
-		return ledgerstate.UndefinedBranchID, errors.Errorf("invalid transaction in message with %s: %w", message.ID(), transactionErr)
-	}
-
-	if branchID, err = b.tangle.LedgerState.BookTransaction(transaction, message.ID()); err != nil {
-		return ledgerstate.UndefinedBranchID, errors.Errorf("failed to book Transaction of Message with %s: %w", message.ID(), err)
-	}
-
-	for _, output := range transaction.Essence().Outputs() {
-		b.tangle.LedgerState.UTXODAG.ManageStoreAddressOutputMapping(output)
-	}
-
-	if attachment, stored := b.tangle.Storage.StoreAttachment(transaction.ID(), message.ID()); stored {
-		attachment.Release()
->>>>>>> 8c8d7c5e1e5b82c2aa530a4c45954a9e50af6e11
-=======
 	if transactionID := payload.(*ledgerstate.Transaction).ID(); !b.tangle.LedgerState.UTXODAG.CachedTransactionMetadata(transactionID).Consume(func(transactionMetadata *ledgerstate.TransactionMetadata) {
 		branchID = transactionMetadata.BranchID()
 	}) {
 		return ledgerstate.UndefinedBranchID, errors.Errorf("failed to load TransactionMetadata of %s: %w", transactionID, cerrors.ErrFatal)
->>>>>>> e160523c
 	}
 
 	return
@@ -434,10 +369,8 @@
 		return ledgerstate.UndefinedBranchID, false, nil
 	}
 
-	// If the combined branches are conflicting when propagating them, it means that there was a like switch set in the future cone.
-	// We can safely ignore the branch propagation in that part of the tangle.
-	if newBranchID == ledgerstate.InvalidBranchID {
-		return ledgerstate.UndefinedBranchID, false, nil
+	if newBranchID == branchID {
+		return branchID, false, nil
 	}
 
 	return newBranchID, newBranchID != branchID, nil
@@ -837,30 +770,8 @@
 	defer m.mappingMutex.Unlock()
 
 	m.mapping.Set(index, branchID)
-<<<<<<< HEAD
-
-<<<<<<< HEAD
-	if m.mapping.Size() != m.realSize() {
-		panic("SIZE WAS WRONG AFTER SETTING")
-	}
-}
-
-func (m *MarkerIndexBranchIDMapping) realSize() int {
-	realSize := 0
-
-	m.mapping.ForEach(func(node *thresholdmap.Element) bool {
-		realSize++
-
-		return true
-	})
-
-	return realSize
-=======
+
 	m.SetModified()
->>>>>>> 8c8d7c5e1e5b82c2aa530a4c45954a9e50af6e11
-=======
-	m.SetModified()
->>>>>>> e160523c
 }
 
 // DeleteBranchID deletes a mapping between the given marker Index and the stored BranchID.
@@ -869,18 +780,7 @@
 	defer m.mappingMutex.Unlock()
 
 	m.mapping.Delete(index)
-<<<<<<< HEAD
-<<<<<<< HEAD
-
-	if m.mapping.Size() != m.realSize() {
-		panic("SIZE WAS WRONG AFTER DELETING")
-	}
-=======
 	m.SetModified()
->>>>>>> 8c8d7c5e1e5b82c2aa530a4c45954a9e50af6e11
-=======
-	m.SetModified()
->>>>>>> e160523c
 }
 
 // Floor returns the largest Index that is <= the given Index which has a mapped BranchID (and a boolean value
@@ -971,14 +871,26 @@
 	m.mappingMutex.RLock()
 	defer m.mappingMutex.RUnlock()
 
+	if m.mapping.Size() != m.realSize() {
+		fmt.Println("SIZE WAS WRONG before marshaling")
+	}
+
+	size := uint64(m.mapping.Size())
+
 	marshalUtil := marshalutil.New()
-	marshalUtil.WriteUint64(uint64(m.mapping.Size()))
+	marshalUtil.WriteUint64(size)
 	m.mapping.ForEach(func(node *thresholdmap.Element) bool {
+		size--
 		marshalUtil.Write(node.Key().(markers.Index))
 		marshalUtil.Write(node.Value().(ledgerstate.BranchID))
 
 		return true
 	})
+
+	if size != 0 {
+		fmt.Println(size)
+		panic("SIZE WAS NOT CORRECT")
+	}
 
 	return marshalUtil.Bytes()
 }
