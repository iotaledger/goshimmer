package tangle

import (
	"fmt"
	"sort"
	"strconv"
	"sync"

	"github.com/iotaledger/hive.go/byteutils"
	"github.com/iotaledger/hive.go/cerrors"
	"github.com/iotaledger/hive.go/datastructure/thresholdmap"
	"github.com/iotaledger/hive.go/datastructure/walker"
	"github.com/iotaledger/hive.go/events"
	"github.com/iotaledger/hive.go/marshalutil"
	"github.com/iotaledger/hive.go/objectstorage"
	"github.com/iotaledger/hive.go/stringify"
	"github.com/iotaledger/hive.go/types"
	"golang.org/x/xerrors"

	"github.com/iotaledger/goshimmer/packages/ledgerstate"
	"github.com/iotaledger/goshimmer/packages/markers"
)

// region Booker ///////////////////////////////////////////////////////////////////////////////////////////////////////

// Booker is a Tangle component that takes care of booking Messages and Transactions by assigning them to the
// corresponding Branch of the ledger state.
type Booker struct {
	// Events is a dictionary for the Booker related Events.
	Events *BookerEvents

	tangle         *Tangle
	MarkersManager *MarkersManager
}

// NewBooker is the constructor of a Booker.
func NewBooker(tangle *Tangle) (messageBooker *Booker) {
	messageBooker = &Booker{
		Events: &BookerEvents{
			MessageBooked: events.NewEvent(MessageIDCaller),
			Error:         events.NewEvent(events.ErrorCaller),
		},
		tangle:         tangle,
		MarkersManager: NewMarkersManager(tangle),
	}

	return
}

// Setup sets up the behavior of the component by making it attach to the relevant events of other components.
func (b *Booker) Setup() {
	b.tangle.Scheduler.Events.MessageScheduled.Attach(events.NewClosure(func(messageID MessageID) {
		if err := b.BookMessage(messageID); err != nil {
			b.Events.Error.Trigger(xerrors.Errorf("failed to book message with %s: %w", messageID, err))
		}
	}))

	b.tangle.LedgerState.utxoDAG.Events.TransactionBranchIDUpdated.Attach(events.NewClosure(func(transactionID ledgerstate.TransactionID) {
		if err := b.BookConflictingTransaction(transactionID); err != nil {
			b.Events.Error.Trigger(xerrors.Errorf("failed to propagate ConflictBranch of %s to tangle: %w", transactionID, err))
		}
	}))
}

// BookMessage tries to book the given Message (and potentially its contained Transaction) into the LedgerState and the Tangle.
// It fires a MessageBooked event if it succeeds.
func (b *Booker) BookMessage(messageID MessageID) (err error) {
	b.tangle.Storage.Message(messageID).Consume(func(message *Message) {
		b.tangle.Storage.MessageMetadata(messageID).Consume(func(messageMetadata *MessageMetadata) {
<<<<<<< HEAD
			combinedBranches := b.branchIDsOfParents(message)
			if payload := message.Payload(); payload != nil && payload.Type() == ledgerstate.TransactionType {
				transaction := payload.(*ledgerstate.Transaction)
				if valid, er := b.tangle.LedgerState.TransactionValid(transaction, messageID); !valid {
					err = er
					return
				}

				if !b.tangle.Utils.AllTransactionsApprovedByMessages(transaction.ReferencedTransactionIDs(), messageID) {
					b.tangle.Events.MessageInvalid.Trigger(messageID)
					refIds := transaction.ReferencedTransactionIDs()
					var refIdsStrings strings.Builder
					for key := range refIds {
						refIdsStrings.WriteString(key.Base58())
						refIdsStrings.WriteString(", ")
					}
					err = fmt.Errorf("message %s does not reference all the transaction's dependencies: %s", messageID.String(), refIdsStrings.String())
					return
				}

				targetBranch, bookingErr := b.tangle.LedgerState.BookTransaction(transaction, messageID)
				if bookingErr != nil {
					err = xerrors.Errorf("failed to book Transaction of Message with %s: %w", messageID, err)
					return
				}
				combinedBranches = combinedBranches.Add(targetBranch)

				for _, output := range transaction.Essence().Outputs() {
					if output.Type() == ledgerstate.ExtendedLockedOutputType {
						castedOutput := output.(*ledgerstate.ExtendedLockedOutput)
						b.tangle.LedgerState.utxoDAG.StoreAddressOutputMapping(castedOutput.FallbackAddress(), output.ID())
					}
					b.tangle.LedgerState.utxoDAG.StoreAddressOutputMapping(output.Address(), output.ID())
				}

				attachment, stored := b.tangle.Storage.StoreAttachment(transaction.ID(), messageID)
				if stored {
					attachment.Release()
				}
=======
			branchIDOfPayload, bookingErr := b.bookPayload(message)
			if bookingErr != nil {
				err = xerrors.Errorf("failed to book payload of %s: %w", messageID, bookingErr)
				return
>>>>>>> 7b315cd1
			}

			inheritedBranch, inheritErr := b.tangle.LedgerState.InheritBranch(b.parentsBranchIDs(message).Add(branchIDOfPayload))
			if inheritErr != nil {
				err = xerrors.Errorf("failed to inherit Branch when booking Message with %s: %w", message.ID(), inheritErr)
				return
			}

			inheritedStructureDetails := b.MarkersManager.InheritStructureDetails(message, markers.NewSequenceAlias(inheritedBranch.Bytes()))
			messageMetadata.SetStructureDetails(inheritedStructureDetails)

			if !b.MarkersManager.BranchMappedByPastMarkers(inheritedBranch, inheritedStructureDetails.PastMarkers) {
				if !inheritedStructureDetails.IsPastMarker {
					messageMetadata.SetBranchID(inheritedBranch)
					b.tangle.Storage.StoreIndividuallyMappedMessage(NewIndividuallyMappedMessage(inheritedBranch, message.ID(), inheritedStructureDetails.PastMarkers))
				} else {
					b.MarkersManager.SetBranchID(inheritedStructureDetails.PastMarkers.HighestSequenceMarker(), inheritedBranch)
				}
			}

			messageMetadata.SetBooked(true)

			b.Events.MessageBooked.Trigger(message.ID())
		})
	})

	return
}

// BookConflictingTransaction propagates new conflicts.
func (b *Booker) BookConflictingTransaction(transactionID ledgerstate.TransactionID) (err error) {
	conflictBranchID := b.tangle.LedgerState.BranchID(transactionID)

	b.tangle.Utils.WalkMessageMetadata(func(messageMetadata *MessageMetadata, walker *walker.Walker) {
		if !messageMetadata.IsBooked() {
			return
		}

		if structureDetails := messageMetadata.StructureDetails(); structureDetails.IsPastMarker {
			if err = b.updateMarkerFutureCone(structureDetails.PastMarkers.HighestSequenceMarker(), conflictBranchID); err != nil {
				err = xerrors.Errorf("failed to propagate conflict%s to future cone of %s: %w", conflictBranchID, structureDetails.PastMarkers.HighestSequenceMarker(), err)
				walker.StopWalk()
			}

			return
		}

		if err = b.updateMetadataFutureCone(messageMetadata, conflictBranchID, walker); err != nil {
			err = xerrors.Errorf("failed to propagate conflict%s to MessageMetadata future cone of %s: %w", conflictBranchID, messageMetadata.ID(), err)
			walker.StopWalk()
			return
		}
	}, b.tangle.Storage.AttachmentMessageIDs(transactionID))

	return
}

// MessageBranchID returns the BranchID of the given Message.
func (b *Booker) MessageBranchID(messageID MessageID) (branchID ledgerstate.BranchID, err error) {
	if messageID == EmptyMessageID {
		return ledgerstate.MasterBranchID, nil
	}

	if !b.tangle.Storage.MessageMetadata(messageID).Consume(func(messageMetadata *MessageMetadata) {
		if branchID = messageMetadata.BranchID(); branchID != ledgerstate.UndefinedBranchID {
			return
		}

		structureDetails := messageMetadata.StructureDetails()
		if structureDetails == nil {
			err = xerrors.Errorf("failed to retrieve StructureDetails of %s: %w", messageID, cerrors.ErrFatal)
			return
		}

		branchID = b.MarkersManager.BranchID(structureDetails.PastMarkers.HighestSequenceMarker())
	}) {
		err = xerrors.Errorf("failed to load MessageMetadata of %s: %w", messageID, cerrors.ErrFatal)
		return
	}

	return
}

// Shutdown shuts down the Booker and persists its state.
func (b *Booker) Shutdown() {
	b.MarkersManager.Shutdown()
}

// parentsBranchIDs returns the BranchIDs of a Message's parents.
func (b *Booker) parentsBranchIDs(message *Message) (branchIDs ledgerstate.BranchIDs) {
	branchIDs = make(ledgerstate.BranchIDs)

	message.ForEachStrongParent(func(messageID MessageID) {
		if messageID == EmptyMessageID {
			branchIDs[ledgerstate.MasterBranchID] = types.Void
			return
		}

		if !b.tangle.Storage.MessageMetadata(messageID).Consume(func(messageMetadata *MessageMetadata) {
			if branchID := messageMetadata.BranchID(); branchID != ledgerstate.UndefinedBranchID {
				branchIDs[branchID] = types.Void
				return
			}

			structureDetailsOfMessage := messageMetadata.StructureDetails()
			if structureDetailsOfMessage == nil {
				panic(fmt.Errorf("tried to retrieve BranchID from unbooked Message with %s: %v", messageID, cerrors.ErrFatal))
			}
			if structureDetailsOfMessage.PastMarkers.Size() > 1 {
				panic(fmt.Errorf("tried to retrieve BranchID from Message with multiple past markers - %s: %v", messageID, cerrors.ErrFatal))
			}

			branchIDs[b.MarkersManager.BranchID(structureDetailsOfMessage.PastMarkers.HighestSequenceMarker())] = types.Void
		}) {
			panic(fmt.Errorf("failed to load MessageMetadata with %s", messageID))
		}
	})

	message.ForEachWeakParent(func(parentMessageID MessageID) {
		if parentMessageID == EmptyMessageID {
			return
		}

		if !b.tangle.Storage.Message(parentMessageID).Consume(func(message *Message) {
			if payload := message.Payload(); payload != nil && payload.Type() == ledgerstate.TransactionType {
				transactionID := payload.(*ledgerstate.Transaction).ID()

				if !b.tangle.LedgerState.utxoDAG.TransactionMetadata(transactionID).Consume(func(transactionMetadata *ledgerstate.TransactionMetadata) {
					branchIDs[transactionMetadata.BranchID()] = types.Void
				}) {
					panic(fmt.Errorf("failed to load TransactionMetadata with %s", transactionID))
				}
			}
		}) {
			panic(fmt.Errorf("failed to load MessageMetadata with %s", parentMessageID))
		}
	})

	return branchIDs
}

// bookPayload books the Payload of a Message and returns its assigned BranchID.
func (b *Booker) bookPayload(message *Message) (branchID ledgerstate.BranchID, err error) {
	payload := message.Payload()
	if payload == nil || payload.Type() != ledgerstate.TransactionType {
		return ledgerstate.MasterBranchID, nil
	}

	transaction := payload.(*ledgerstate.Transaction)

	if transactionErr := b.tangle.LedgerState.TransactionValid(transaction, message.ID()); transactionErr != nil {
		return ledgerstate.UndefinedBranchID, xerrors.Errorf("invalid transaction in message with %s: %w", message.ID(), transactionErr)
	}

	if !b.tangle.Utils.AllTransactionsApprovedByMessages(transaction.ReferencedTransactionIDs(), message.ID()) {
		b.tangle.Events.MessageInvalid.Trigger(message.ID())

		return ledgerstate.UndefinedBranchID, xerrors.Errorf("message with %s does not approve its referenced %s: %w", message.ID(), transaction.ReferencedTransactionIDs(), cerrors.ErrFatal)
	}

	if branchID, err = b.tangle.LedgerState.BookTransaction(transaction, message.ID()); err != nil {
		return ledgerstate.UndefinedBranchID, xerrors.Errorf("failed to book Transaction of Message with %s: %w", message.ID(), err)
	}

	for _, output := range transaction.Essence().Outputs() {
		b.tangle.LedgerState.utxoDAG.StoreAddressOutputMapping(output.Address(), output.ID())
	}

	if attachment, stored := b.tangle.Storage.StoreAttachment(transaction.ID(), message.ID()); stored {
		attachment.Release()
	}

	return branchID, nil
}

// updatedBranchID returns the BranchID that is the result of aggregating the passed in BranchIDs.
func (b *Booker) updatedBranchID(branchID, conflictBranchID ledgerstate.BranchID) (newBranchID ledgerstate.BranchID, branchIDUpdated bool, err error) {
	if branchID == conflictBranchID {
		return branchID, false, nil
	}

	if newBranchID, err = b.tangle.LedgerState.InheritBranch(ledgerstate.NewBranchIDs(branchID, conflictBranchID)); err != nil {
		return ledgerstate.UndefinedBranchID, false, xerrors.Errorf("failed to combine %s and %s into a new BranchID: %w", branchID, conflictBranchID, cerrors.ErrFatal)
	}

	if newBranchID == branchID {
		return branchID, false, nil
	}

	return newBranchID, true, nil
}

// updateMarkerFutureCone updates the future cone of a Marker to belong to the given conflict BranchID.
func (b *Booker) updateMarkerFutureCone(marker *markers.Marker, newConflictBranchID ledgerstate.BranchID) (err error) {
	walk := walker.New()
	walk.Push(marker)

	for walk.HasNext() {
		currentMarker := walk.Next().(*markers.Marker)

		if err = b.updateMarker(currentMarker, newConflictBranchID, walk); err != nil {
			err = xerrors.Errorf("failed to propagate Conflict%s to Messages approving %s: %w", newConflictBranchID, currentMarker, err)
			return
		}
	}

	return
}

// updateMarker updates a single Marker and queues the next Elements that need to be updated.
func (b *Booker) updateMarker(currentMarker *markers.Marker, conflictBranchID ledgerstate.BranchID, walk *walker.Walker) (err error) {
	newBranchID, branchIDUpdated, err := b.updatedBranchID(b.MarkersManager.BranchID(currentMarker), conflictBranchID)
	if err != nil {
		err = xerrors.Errorf("failed to add Conflict%s to BranchID %s: %w", b.MarkersManager.BranchID(currentMarker), conflictBranchID, err)
		return
	}
	if !branchIDUpdated || !b.MarkersManager.SetBranchID(currentMarker, newBranchID) {
		return
	}

	b.MarkersManager.Sequence(currentMarker.SequenceID()).Consume(func(sequence *markers.Sequence) {
		sequence.ReferencingMarkers(currentMarker.Index()).ForEachSorted(func(referencingSequenceID markers.SequenceID, referencingIndex markers.Index) bool {
			walk.Push(markers.NewMarker(referencingSequenceID, referencingIndex))

			b.updateIndividuallyMappedMessages(b.MarkersManager.BranchID(markers.NewMarker(referencingSequenceID, referencingIndex)), currentMarker, conflictBranchID)

			return true
		})
	})

	return
}

// updateIndividuallyMappedMessages updates the Messages that have their BranchID set in the MessageMetadata.
func (b *Booker) updateIndividuallyMappedMessages(oldChildBranch ledgerstate.BranchID, currentMarker *markers.Marker, newConflictBranchID ledgerstate.BranchID) {
	newBranchID, branchIDUpdated, err := b.updatedBranchID(oldChildBranch, newConflictBranchID)
	if err != nil {
		return
	} else if !branchIDUpdated {
		return
	}

	b.tangle.Storage.IndividuallyMappedMessages(oldChildBranch).Consume(func(individuallyMappedMessage *IndividuallyMappedMessage) {
		if index, sequenceExists := individuallyMappedMessage.PastMarkers().Get(currentMarker.SequenceID()); !sequenceExists || index < currentMarker.Index() {
			return
		}

		individuallyMappedMessage.Delete()

		b.tangle.Storage.MessageMetadata(individuallyMappedMessage.MessageID()).Consume(func(messageMetadata *MessageMetadata) {
			messageMetadata.SetBranchID(newBranchID)
			b.tangle.Storage.StoreIndividuallyMappedMessage(NewIndividuallyMappedMessage(newBranchID, individuallyMappedMessage.MessageID(), individuallyMappedMessage.PastMarkers()))
		})
	})
}

// updateMetadataFutureCone updates the future cone of a Message to belong to the given conflict BranchID.
func (b *Booker) updateMetadataFutureCone(messageMetadata *MessageMetadata, newConflictBranchID ledgerstate.BranchID, walk *walker.Walker) (err error) {
	oldBranchID, err := b.MessageBranchID(messageMetadata.ID())
	if err != nil {
		err = xerrors.Errorf("failed to propagate conflict%s to MessageMetadata of %s: %w", newConflictBranchID, messageMetadata.ID(), err)
		return
	}

	newBranchID, branchIDUpdated, err := b.updatedBranchID(oldBranchID, newConflictBranchID)
	if err != nil {
		err = xerrors.Errorf("failed to propagate conflict%s to MessageMetadata of %s: %w", newConflictBranchID, messageMetadata.ID(), err)
		return
	} else if !branchIDUpdated || !messageMetadata.SetBranchID(newBranchID) {
		return
	}

	b.tangle.Storage.DeleteIndividuallyMappedMessage(oldBranchID, messageMetadata.ID())
	b.tangle.Storage.StoreIndividuallyMappedMessage(NewIndividuallyMappedMessage(newBranchID, messageMetadata.ID(), messageMetadata.StructureDetails().PastMarkers))

	for _, approvingMessageID := range b.tangle.Utils.ApprovingMessageIDs(messageMetadata.ID(), StrongApprover) {
		walk.Push(approvingMessageID)
	}

	return
}

// endregion ///////////////////////////////////////////////////////////////////////////////////////////////////////////

// region BookerEvents /////////////////////////////////////////////////////////////////////////////////////////////////

// BookerEvents represents events happening in the Booker.
type BookerEvents struct {
	// MessageBooked is triggered when a Message was booked (it's Branch and it's Payload's Branch where determined).
	MessageBooked *events.Event

	// Error gets triggered when the Booker faces an unexpected error.
	Error *events.Event
}

// endregion ///////////////////////////////////////////////////////////////////////////////////////////////////////////

// region MarkersManager ///////////////////////////////////////////////////////////////////////////////////////////////

// MarkersManager is a Tangle component that takes care of managing the Markers which are used to infer structural
// information about the Tangle in an efficient way.
type MarkersManager struct {
	tangle *Tangle

	*markers.Manager
}

// NewMarkersManager is the constructor of the MarkersManager.
func NewMarkersManager(tangle *Tangle) *MarkersManager {
	return &MarkersManager{
		tangle:  tangle,
		Manager: markers.NewManager(tangle.Options.Store),
	}
}

// InheritStructureDetails returns the structure Details of a Message that are derived from the StructureDetails of its
// strong parents.
func (m *MarkersManager) InheritStructureDetails(message *Message, sequenceAlias markers.SequenceAlias) (structureDetails *markers.StructureDetails) {
	structureDetails, _ = m.Manager.InheritStructureDetails(m.structureDetailsOfStrongParents(message), m.tangle.Options.IncreaseMarkersIndexCallback, sequenceAlias)
	if structureDetails.IsPastMarker {
		m.tangle.Utils.WalkMessageMetadata(m.propagatePastMarkerToFutureMarkers(structureDetails.PastMarkers.HighestSequenceMarker()), message.StrongParents())
	}

	return
}

// BranchID returns the BranchID that is associated with the given Marker.
func (m *MarkersManager) BranchID(marker *markers.Marker) (branchID ledgerstate.BranchID) {
	if marker.SequenceID() == 0 {
		return ledgerstate.MasterBranchID
	}

	m.tangle.Storage.MarkerIndexBranchIDMapping(marker.SequenceID()).Consume(func(markerIndexBranchIDMapping *MarkerIndexBranchIDMapping) {
		branchID = markerIndexBranchIDMapping.BranchID(marker.Index())
	})

	return
}

// SetBranchID associates a BranchID with the given Marker.
func (m *MarkersManager) SetBranchID(marker *markers.Marker, branchID ledgerstate.BranchID) (updated bool) {
	if floorMarker, floorBranchID, exists := m.Floor(marker); exists {
		if floorBranchID == branchID {
			return false
		}

		if floorMarker == marker.Index() {
			m.UnregisterSequenceAlias(markers.NewSequenceAlias(floorBranchID.Bytes()))
		}
		m.RegisterSequenceAlias(markers.NewSequenceAlias(branchID.Bytes()), marker.SequenceID())
	}

	m.tangle.Storage.MarkerIndexBranchIDMapping(marker.SequenceID(), NewMarkerIndexBranchIDMapping).Consume(func(markerIndexBranchIDMapping *MarkerIndexBranchIDMapping) {
		markerIndexBranchIDMapping.SetBranchID(marker.Index(), branchID)
	})

	return true
}

// BranchMappedByPastMarkers returns true if the given BranchID is associated to at least one of the given past Markers.
func (m *MarkersManager) BranchMappedByPastMarkers(branch ledgerstate.BranchID, pastMarkers *markers.Markers) (branchMappedByPastMarkers bool) {
	pastMarkers.ForEach(func(sequenceID markers.SequenceID, index markers.Index) bool {
		branchMappedByPastMarkers = m.BranchID(markers.NewMarker(sequenceID, index)) == branch

		return !branchMappedByPastMarkers
	})

	return
}

// Floor returns the largest Index that is <= the given Marker, it's BranchID and a boolean value indicating if it
// exists.
func (m *MarkersManager) Floor(referenceMarker *markers.Marker) (marker markers.Index, branchID ledgerstate.BranchID, exists bool) {
	m.tangle.Storage.MarkerIndexBranchIDMapping(referenceMarker.SequenceID(), NewMarkerIndexBranchIDMapping).Consume(func(markerIndexBranchIDMapping *MarkerIndexBranchIDMapping) {
		marker, branchID, exists = markerIndexBranchIDMapping.Floor(referenceMarker.Index())
	})

	return
}

// Ceiling returns the smallest Index that is >= the given Marker, it's BranchID and a boolean value indicating if it
// exists.
func (m *MarkersManager) Ceiling(referenceMarker *markers.Marker) (marker markers.Index, branchID ledgerstate.BranchID, exists bool) {
	m.tangle.Storage.MarkerIndexBranchIDMapping(referenceMarker.SequenceID(), NewMarkerIndexBranchIDMapping).Consume(func(markerIndexBranchIDMapping *MarkerIndexBranchIDMapping) {
		marker, branchID, exists = markerIndexBranchIDMapping.Ceiling(referenceMarker.Index())
	})

	return
}

// propagatePastMarkerToFutureMarkers updates the FutureMarkers of the strong parents of a given message when a new
// PastMaster was assigned.
func (m *MarkersManager) propagatePastMarkerToFutureMarkers(pastMarkerToInherit *markers.Marker) func(messageMetadata *MessageMetadata, walker *walker.Walker) {
	return func(messageMetadata *MessageMetadata, walker *walker.Walker) {
		updated, inheritFurther := m.UpdateStructureDetails(messageMetadata.StructureDetails(), pastMarkerToInherit)
		if updated {
			messageMetadata.SetModified(true)
		}
		if inheritFurther {
			m.tangle.Storage.Message(messageMetadata.ID()).Consume(func(message *Message) {
				for _, strongParentMessageID := range message.StrongParents() {
					walker.Push(strongParentMessageID)
				}
			})
		}
	}
}

// structureDetailsOfStrongParents is an internal utility function that returns a list of StructureDetails of all the
// strong parents.
func (m *MarkersManager) structureDetailsOfStrongParents(message *Message) (structureDetails []*markers.StructureDetails) {
	structureDetails = make([]*markers.StructureDetails, 0)
	message.ForEachStrongParent(func(parentMessageID MessageID) {
		if !m.tangle.Storage.MessageMetadata(parentMessageID).Consume(func(messageMetadata *MessageMetadata) {
			structureDetails = append(structureDetails, messageMetadata.StructureDetails())
		}) {
			panic(fmt.Errorf("failed to load MessageMetadata of Message with %s", parentMessageID))
		}
	})

	return
}

// increaseMarkersIndexCallbackStrategy implements the default strategy for increasing marker Indexes in the Tangle.
func increaseMarkersIndexCallbackStrategy(markers.SequenceID, markers.Index) bool {
	return true
}

// endregion ///////////////////////////////////////////////////////////////////////////////////////////////////////////

// region MarkerIndexBranchIDMapping ///////////////////////////////////////////////////////////////////////////////////

// MarkerIndexBranchIDMapping is a data structure that allows to map marker Indexes to a BranchID.
type MarkerIndexBranchIDMapping struct {
	sequenceID   markers.SequenceID
	mapping      *thresholdmap.ThresholdMap
	mappingMutex sync.RWMutex

	objectstorage.StorableObjectFlags
}

// NewMarkerIndexBranchIDMapping creates a new MarkerIndexBranchIDMapping for the given SequenceID.
func NewMarkerIndexBranchIDMapping(sequenceID markers.SequenceID) (markerBranchMapping *MarkerIndexBranchIDMapping) {
	markerBranchMapping = &MarkerIndexBranchIDMapping{
		sequenceID: sequenceID,
		mapping:    thresholdmap.New(thresholdmap.LowerThresholdMode, markerIndexComparator),
	}

	markerBranchMapping.Persist()
	markerBranchMapping.SetModified()

	return
}

// MarkerIndexBranchIDMappingFromBytes unmarshals a MarkerIndexBranchIDMapping from a sequence of bytes.
func MarkerIndexBranchIDMappingFromBytes(bytes []byte) (markerIndexBranchIDMapping *MarkerIndexBranchIDMapping, consumedBytes int, err error) {
	marshalUtil := marshalutil.New(bytes)
	if markerIndexBranchIDMapping, err = MarkerIndexBranchIDMappingFromMarshalUtil(marshalUtil); err != nil {
		err = xerrors.Errorf("failed to parse MarkerIndexBranchIDMapping from MarshalUtil: %w", err)
		return
	}
	consumedBytes = marshalUtil.ReadOffset()

	return
}

// MarkerIndexBranchIDMappingFromMarshalUtil unmarshals a MarkerIndexBranchIDMapping using a MarshalUtil (for easier
// unmarshaling).
func MarkerIndexBranchIDMappingFromMarshalUtil(marshalUtil *marshalutil.MarshalUtil) (markerIndexBranchIDMapping *MarkerIndexBranchIDMapping, err error) {
	markerIndexBranchIDMapping = &MarkerIndexBranchIDMapping{}
	if markerIndexBranchIDMapping.sequenceID, err = markers.SequenceIDFromMarshalUtil(marshalUtil); err != nil {
		err = xerrors.Errorf("failed to parse SequenceID from MarshalUtil: %w", err)
		return
	}
	mappingCount, mappingCountErr := marshalUtil.ReadUint64()
	if mappingCountErr != nil {
		err = xerrors.Errorf("failed to parse reference count (%v): %w", mappingCountErr, cerrors.ErrParseBytesFailed)
		return
	}
	markerIndexBranchIDMapping.mapping = thresholdmap.New(thresholdmap.LowerThresholdMode, markerIndexComparator)
	for j := uint64(0); j < mappingCount; j++ {
		index, indexErr := marshalUtil.ReadUint64()
		if indexErr != nil {
			err = xerrors.Errorf("failed to parse Index (%v): %w", indexErr, cerrors.ErrParseBytesFailed)
			return
		}

		branchID, branchIDErr := ledgerstate.BranchIDFromMarshalUtil(marshalUtil)
		if branchIDErr != nil {
			err = xerrors.Errorf("failed to parse BranchID: %w", branchIDErr)
			return
		}

		markerIndexBranchIDMapping.mapping.Set(markers.Index(index), branchID)
	}

	return
}

// MarkerIndexBranchIDMappingFromObjectStorage restores a MarkerIndexBranchIDMapping that was stored in the object
// storage.
func MarkerIndexBranchIDMappingFromObjectStorage(key []byte, data []byte) (markerIndexBranchIDMapping objectstorage.StorableObject, err error) {
	if markerIndexBranchIDMapping, _, err = MarkerIndexBranchIDMappingFromBytes(byteutils.ConcatBytes(key, data)); err != nil {
		err = xerrors.Errorf("failed to parse MarkerIndexBranchIDMapping from bytes: %w", err)
		return
	}

	return
}

// SequenceID returns the SequenceID that this MarkerIndexBranchIDMapping represents.
func (m *MarkerIndexBranchIDMapping) SequenceID() markers.SequenceID {
	return m.sequenceID
}

// BranchID returns the BranchID that is associated to the given marker Index.
func (m *MarkerIndexBranchIDMapping) BranchID(markerIndex markers.Index) (branchID ledgerstate.BranchID) {
	m.mappingMutex.RLock()
	defer m.mappingMutex.RUnlock()

	value, exists := m.mapping.Get(markerIndex)
	if !exists {
		panic(fmt.Sprintf("tried to retrieve the BranchID of unknown marker.%s", markerIndex))
	}

	return value.(ledgerstate.BranchID)
}

// SetBranchID creates a mapping between the given marker Index and the given BranchID.
func (m *MarkerIndexBranchIDMapping) SetBranchID(index markers.Index, branchID ledgerstate.BranchID) {
	m.mappingMutex.Lock()
	defer m.mappingMutex.Unlock()

	m.SetModified()

	m.mapping.Set(index, branchID)
}

// Floor returns the largest Index that is <= the given Index which has a mapped BranchID (and a boolean value
// indicating if it exists).
func (m *MarkerIndexBranchIDMapping) Floor(index markers.Index) (marker markers.Index, branchID ledgerstate.BranchID, exists bool) {
	if untypedIndex, untypedBranchID, exists := m.mapping.Floor(index); exists {
		return untypedIndex.(markers.Index), untypedBranchID.(ledgerstate.BranchID), true
	}

	return 0, ledgerstate.UndefinedBranchID, false
}

// Ceiling returns the smallest Index that is >= the given Index which has a mapped BranchID (and a boolean value
// indicating if it exists).
func (m *MarkerIndexBranchIDMapping) Ceiling(index markers.Index) (marker markers.Index, branchID ledgerstate.BranchID, exists bool) {
	if untypedIndex, untypedBranchID, exists := m.mapping.Ceiling(index); exists {
		return untypedIndex.(markers.Index), untypedBranchID.(ledgerstate.BranchID), true
	}

	return 0, ledgerstate.UndefinedBranchID, false
}

// Bytes returns a marshaled version of the MarkerIndexBranchIDMapping.
func (m *MarkerIndexBranchIDMapping) Bytes() []byte {
	return byteutils.ConcatBytes(m.ObjectStorageKey(), m.ObjectStorageValue())
}

// String returns a human readable version of the MarkerIndexBranchIDMapping.
func (m *MarkerIndexBranchIDMapping) String() string {
	m.mappingMutex.RLock()
	defer m.mappingMutex.RUnlock()

	indexes := make([]markers.Index, 0)
	branchIDs := make(map[markers.Index]ledgerstate.BranchID)
	m.mapping.ForEach(func(node *thresholdmap.Element) bool {
		index := node.Key().(markers.Index)
		indexes = append(indexes, index)
		branchIDs[index] = node.Value().(ledgerstate.BranchID)

		return true
	})

	sort.Slice(indexes, func(i, j int) bool {
		return indexes[i] < indexes[j]
	})

	mapping := stringify.StructBuilder("Mapping")
	for i, referencingIndex := range indexes {
		thresholdStart := strconv.FormatUint(uint64(referencingIndex), 10)
		thresholdEnd := "INF"
		if len(indexes) > i+1 {
			thresholdEnd = strconv.FormatUint(uint64(indexes[i+1])-1, 10)
		}

		if thresholdStart == thresholdEnd {
			mapping.AddField(stringify.StructField("Index("+thresholdStart+")", branchIDs[referencingIndex]))
		} else {
			mapping.AddField(stringify.StructField("Index("+thresholdStart+" ... "+thresholdEnd+")", branchIDs[referencingIndex]))
		}
	}

	return stringify.Struct("MarkerIndexBranchIDMapping",
		stringify.StructField("sequenceID", m.sequenceID),
		stringify.StructField("mapping", mapping),
	)
}

// Update is disabled and panics if it ever gets called - it is required to match the StorableObject interface.
func (m *MarkerIndexBranchIDMapping) Update(objectstorage.StorableObject) {
	panic("updates disabled")
}

// ObjectStorageKey returns the key that is used to store the object in the database. It is required to match the
// StorableObject interface.
func (m *MarkerIndexBranchIDMapping) ObjectStorageKey() []byte {
	return m.sequenceID.Bytes()
}

// ObjectStorageValue marshals the ConflictBranch into a sequence of bytes that are used as the value part in the
// object storage.
func (m *MarkerIndexBranchIDMapping) ObjectStorageValue() []byte {
	m.mappingMutex.RLock()
	defer m.mappingMutex.RUnlock()

	marshalUtil := marshalutil.New()
	marshalUtil.WriteUint64(uint64(m.mapping.Size()))
	m.mapping.ForEach(func(node *thresholdmap.Element) bool {
		marshalUtil.Write(node.Key().(markers.Index))
		marshalUtil.Write(node.Value().(ledgerstate.BranchID))

		return true
	})

	return marshalUtil.Bytes()
}

// markerIndexComparator is a comparator for marker Indexes.
func markerIndexComparator(a, b interface{}) int {
	aCasted := a.(markers.Index)
	bCasted := b.(markers.Index)

	switch {
	case aCasted < bCasted:
		return -1
	case aCasted > bCasted:
		return 1
	default:
		return 0
	}
}

// code contract (make sure the type implements all required methods)
var _ objectstorage.StorableObject = &MarkerIndexBranchIDMapping{}

// endregion ///////////////////////////////////////////////////////////////////////////////////////////////////////////

// region CachedMarkerIndexBranchIDMapping /////////////////////////////////////////////////////////////////////////////

// CachedMarkerIndexBranchIDMapping is a wrapper for the generic CachedObject returned by the object storage that
// overrides the accessor methods with a type-casted one.
type CachedMarkerIndexBranchIDMapping struct {
	objectstorage.CachedObject
}

// Retain marks the CachedObject to still be in use by the program.
func (c *CachedMarkerIndexBranchIDMapping) Retain() *CachedMarkerIndexBranchIDMapping {
	return &CachedMarkerIndexBranchIDMapping{c.CachedObject.Retain()}
}

// Unwrap is the type-casted equivalent of Get. It returns nil if the object does not exist.
func (c *CachedMarkerIndexBranchIDMapping) Unwrap() *MarkerIndexBranchIDMapping {
	untypedObject := c.Get()
	if untypedObject == nil {
		return nil
	}

	typedObject := untypedObject.(*MarkerIndexBranchIDMapping)
	if typedObject == nil || typedObject.IsDeleted() {
		return nil
	}

	return typedObject
}

// Consume unwraps the CachedObject and passes a type-casted version to the consumer (if the object is not empty - it
// exists). It automatically releases the object when the consumer finishes.
func (c *CachedMarkerIndexBranchIDMapping) Consume(consumer func(markerIndexBranchIDMapping *MarkerIndexBranchIDMapping), forceRelease ...bool) (consumed bool) {
	return c.CachedObject.Consume(func(object objectstorage.StorableObject) {
		consumer(object.(*MarkerIndexBranchIDMapping))
	}, forceRelease...)
}

// String returns a human readable version of the CachedMarkerIndexBranchIDMapping.
func (c *CachedMarkerIndexBranchIDMapping) String() string {
	return stringify.Struct("CachedMarkerIndexBranchIDMapping",
		stringify.StructField("CachedObject", c.Unwrap()),
	)
}

// endregion ///////////////////////////////////////////////////////////////////////////////////////////////////////////

// region IndividuallyMappedMessage ////////////////////////////////////////////////////////////////////////////////////

// IndividuallyMappedMessagePartitionKeys defines the "layout" of the key. This enables prefix iterations in the object
// storage.
var IndividuallyMappedMessagePartitionKeys = objectstorage.PartitionKey([]int{ledgerstate.BranchIDLength, MessageIDLength}...)

// IndividuallyMappedMessage is a data structure that denotes if a Message has its BranchID set individually in its own
// MessageMetadata.
type IndividuallyMappedMessage struct {
	branchID    ledgerstate.BranchID
	messageID   MessageID
	pastMarkers *markers.Markers

	objectstorage.StorableObjectFlags
}

// NewIndividuallyMappedMessage is the constructor for the IndividuallyMappedMessage.
func NewIndividuallyMappedMessage(branchID ledgerstate.BranchID, messageID MessageID, pastMarkers *markers.Markers) *IndividuallyMappedMessage {
	return &IndividuallyMappedMessage{
		branchID:    branchID,
		messageID:   messageID,
		pastMarkers: pastMarkers,
	}
}

// IndividuallyMappedMessageFromBytes unmarshals an IndividuallyMappedMessage from a sequence of bytes.
func IndividuallyMappedMessageFromBytes(bytes []byte) (individuallyMappedMessage *IndividuallyMappedMessage, consumedBytes int, err error) {
	marshalUtil := marshalutil.New(bytes)
	if individuallyMappedMessage, err = IndividuallyMappedMessageFromMarshalUtil(marshalUtil); err != nil {
		err = xerrors.Errorf("failed to parse IndividuallyMappedMessage from MarshalUtil: %w", err)
		return
	}
	consumedBytes = marshalUtil.ReadOffset()

	return
}

// IndividuallyMappedMessageFromMarshalUtil unmarshals an IndividuallyMappedMessage using a MarshalUtil (for easier unmarshaling).
func IndividuallyMappedMessageFromMarshalUtil(marshalUtil *marshalutil.MarshalUtil) (individuallyMappedMessage *IndividuallyMappedMessage, err error) {
	individuallyMappedMessage = &IndividuallyMappedMessage{}
	if individuallyMappedMessage.branchID, err = ledgerstate.BranchIDFromMarshalUtil(marshalUtil); err != nil {
		err = xerrors.Errorf("failed to parse BranchID from MarshalUtil: %w", err)
		return
	}
	if individuallyMappedMessage.messageID, err = MessageIDFromMarshalUtil(marshalUtil); err != nil {
		err = xerrors.Errorf("failed to parse MessageID from MarshalUtil: %w", err)
		return
	}
	if individuallyMappedMessage.pastMarkers, err = markers.FromMarshalUtil(marshalUtil); err != nil {
		err = xerrors.Errorf("failed to parse Markers from MarshalUtil: %w", err)
		return
	}

	return
}

// IndividuallyMappedMessageFromObjectStorage is a factory method that creates a new IndividuallyMappedMessage instance
// from a storage key of the object storage. It is used by the object storage, to create new instances of this entity.
func IndividuallyMappedMessageFromObjectStorage(key, value []byte) (result objectstorage.StorableObject, err error) {
	if result, _, err = IndividuallyMappedMessageFromBytes(byteutils.ConcatBytes(key, value)); err != nil {
		err = xerrors.Errorf("failed to parse IndividuallyMappedMessage from bytes: %w", err)
		return
	}

	return
}

// BranchID returns the BranchID that the Message that has its Branch mapped in its MessageMetadata is currently booked
// into.
func (i *IndividuallyMappedMessage) BranchID() ledgerstate.BranchID {
	return i.branchID
}

// MessageID returns the MessageID of the Message that has its Branch mapped in its MessageMetadata.
func (i *IndividuallyMappedMessage) MessageID() MessageID {
	return i.messageID
}

// PastMarkers returns the PastMarkers of the Message that has its Branch mapped in its MessageMetadata.
func (i *IndividuallyMappedMessage) PastMarkers() *markers.Markers {
	return i.pastMarkers
}

// Bytes returns a marshaled version of the IndividuallyMappedMessage.
func (i *IndividuallyMappedMessage) Bytes() []byte {
	return byteutils.ConcatBytes(i.ObjectStorageKey(), i.ObjectStorageValue())
}

func (i *IndividuallyMappedMessage) String() string {
	return stringify.Struct("IndividuallyMappedMessage",
		stringify.StructField("branchID", i.branchID),
		stringify.StructField("messageID", i.messageID),
		stringify.StructField("pastMarkers", i.pastMarkers),
	)
}

// Update is disabled and panics if it ever gets called - it is required to match the StorableObject interface.
func (i *IndividuallyMappedMessage) Update(objectstorage.StorableObject) {
	panic("updates disabled")
}

// ObjectStorageKey returns the key that is used to store the object in the database. It is required to match the
// StorableObject interface.
func (i *IndividuallyMappedMessage) ObjectStorageKey() []byte {
	return byteutils.ConcatBytes(i.branchID.Bytes(), i.messageID.Bytes())
}

// ObjectStorageValue marshals the IndividuallyMappedMessage into a sequence of bytes that are used as the value part in
// the object storage.
func (i *IndividuallyMappedMessage) ObjectStorageValue() []byte {
	return i.pastMarkers.Bytes()
}

// code contract (make sure the type implements all required methods)
var _ objectstorage.StorableObject = &IndividuallyMappedMessage{}

// endregion ///////////////////////////////////////////////////////////////////////////////////////////////////////////

// region CachedIndividuallyMappedMessage //////////////////////////////////////////////////////////////////////////////

// CachedIndividuallyMappedMessage is a wrapper for the generic CachedObject returned by the object storage that
// overrides the accessor methods with a type-casted one.
type CachedIndividuallyMappedMessage struct {
	objectstorage.CachedObject
}

// Retain marks the CachedObject to still be in use by the program.
func (c *CachedIndividuallyMappedMessage) Retain() *CachedIndividuallyMappedMessage {
	return &CachedIndividuallyMappedMessage{c.CachedObject.Retain()}
}

// Unwrap is the type-casted equivalent of Get. It returns nil if the object does not exist.
func (c *CachedIndividuallyMappedMessage) Unwrap() *IndividuallyMappedMessage {
	untypedObject := c.Get()
	if untypedObject == nil {
		return nil
	}

	typedObject := untypedObject.(*IndividuallyMappedMessage)
	if typedObject == nil || typedObject.IsDeleted() {
		return nil
	}

	return typedObject
}

// Consume unwraps the CachedObject and passes a type-casted version to the consumer (if the object is not empty - it
// exists). It automatically releases the object when the consumer finishes.
func (c *CachedIndividuallyMappedMessage) Consume(consumer func(individuallyMappedMessage *IndividuallyMappedMessage), forceRelease ...bool) (consumed bool) {
	return c.CachedObject.Consume(func(object objectstorage.StorableObject) {
		consumer(object.(*IndividuallyMappedMessage))
	}, forceRelease...)
}

// String returns a human readable version of the CachedIndividuallyMappedMessage.
func (c *CachedIndividuallyMappedMessage) String() string {
	return stringify.Struct("CachedIndividuallyMappedMessage",
		stringify.StructField("CachedObject", c.Unwrap()),
	)
}

// endregion ///////////////////////////////////////////////////////////////////////////////////////////////////////////

// region CachedIndividuallyMappedMessages /////////////////////////////////////////////////////////////////////////////

// CachedIndividuallyMappedMessages defines a slice of *CachedIndividuallyMappedMessage.
type CachedIndividuallyMappedMessages []*CachedIndividuallyMappedMessage

// Unwrap is the type-casted equivalent of Get. It returns a slice of unwrapped objects with the object being nil if it
// does not exist.
func (c CachedIndividuallyMappedMessages) Unwrap() (unwrappedIndividuallyMappedMessages []*IndividuallyMappedMessage) {
	unwrappedIndividuallyMappedMessages = make([]*IndividuallyMappedMessage, len(c))
	for i, cachedIndividuallyMappedMessage := range c {
		untypedObject := cachedIndividuallyMappedMessage.Get()
		if untypedObject == nil {
			continue
		}

		typedObject := untypedObject.(*IndividuallyMappedMessage)
		if typedObject == nil || typedObject.IsDeleted() {
			continue
		}

		unwrappedIndividuallyMappedMessages[i] = typedObject
	}

	return
}

// Consume iterates over the CachedObjects, unwraps them and passes a type-casted version to the consumer (if the object
// is not empty - it exists). It automatically releases the object when the consumer finishes. It returns true, if at
// least one object was consumed.
func (c CachedIndividuallyMappedMessages) Consume(consumer func(individuallyMappedMessage *IndividuallyMappedMessage), forceRelease ...bool) (consumed bool) {
	for _, cachedIndividuallyMappedMessage := range c {
		consumed = cachedIndividuallyMappedMessage.Consume(consumer, forceRelease...) || consumed
	}

	return
}

// Release is a utility function that allows us to release all CachedObjects in the collection.
func (c CachedIndividuallyMappedMessages) Release(force ...bool) {
	for _, cachedIndividuallyMappedMessage := range c {
		cachedIndividuallyMappedMessage.Release(force...)
	}
}

// String returns a human readable version of the CachedIndividuallyMappedMessages.
func (c CachedIndividuallyMappedMessages) String() string {
	structBuilder := stringify.StructBuilder("CachedIndividuallyMappedMessages")
	for i, cachedIndividuallyMappedMessage := range c {
		structBuilder.AddField(stringify.StructField(strconv.Itoa(i), cachedIndividuallyMappedMessage))
	}

	return structBuilder.String()
}

// endregion ///////////////////////////////////////////////////////////////////////////////////////////////////////////<|MERGE_RESOLUTION|>--- conflicted
+++ resolved
@@ -67,52 +67,10 @@
 func (b *Booker) BookMessage(messageID MessageID) (err error) {
 	b.tangle.Storage.Message(messageID).Consume(func(message *Message) {
 		b.tangle.Storage.MessageMetadata(messageID).Consume(func(messageMetadata *MessageMetadata) {
-<<<<<<< HEAD
-			combinedBranches := b.branchIDsOfParents(message)
-			if payload := message.Payload(); payload != nil && payload.Type() == ledgerstate.TransactionType {
-				transaction := payload.(*ledgerstate.Transaction)
-				if valid, er := b.tangle.LedgerState.TransactionValid(transaction, messageID); !valid {
-					err = er
-					return
-				}
-
-				if !b.tangle.Utils.AllTransactionsApprovedByMessages(transaction.ReferencedTransactionIDs(), messageID) {
-					b.tangle.Events.MessageInvalid.Trigger(messageID)
-					refIds := transaction.ReferencedTransactionIDs()
-					var refIdsStrings strings.Builder
-					for key := range refIds {
-						refIdsStrings.WriteString(key.Base58())
-						refIdsStrings.WriteString(", ")
-					}
-					err = fmt.Errorf("message %s does not reference all the transaction's dependencies: %s", messageID.String(), refIdsStrings.String())
-					return
-				}
-
-				targetBranch, bookingErr := b.tangle.LedgerState.BookTransaction(transaction, messageID)
-				if bookingErr != nil {
-					err = xerrors.Errorf("failed to book Transaction of Message with %s: %w", messageID, err)
-					return
-				}
-				combinedBranches = combinedBranches.Add(targetBranch)
-
-				for _, output := range transaction.Essence().Outputs() {
-					if output.Type() == ledgerstate.ExtendedLockedOutputType {
-						castedOutput := output.(*ledgerstate.ExtendedLockedOutput)
-						b.tangle.LedgerState.utxoDAG.StoreAddressOutputMapping(castedOutput.FallbackAddress(), output.ID())
-					}
-					b.tangle.LedgerState.utxoDAG.StoreAddressOutputMapping(output.Address(), output.ID())
-				}
-
-				attachment, stored := b.tangle.Storage.StoreAttachment(transaction.ID(), messageID)
-				if stored {
-					attachment.Release()
-				}
-=======
 			branchIDOfPayload, bookingErr := b.bookPayload(message)
 			if bookingErr != nil {
 				err = xerrors.Errorf("failed to book payload of %s: %w", messageID, bookingErr)
 				return
->>>>>>> 7b315cd1
 			}
 
 			inheritedBranch, inheritErr := b.tangle.LedgerState.InheritBranch(b.parentsBranchIDs(message).Add(branchIDOfPayload))
