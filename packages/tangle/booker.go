--- conflicted
+++ resolved
@@ -51,24 +51,13 @@
 
 // Setup sets up the behavior of the component by making it attach to the relevant events of other components.
 func (b *Booker) Setup() {
-<<<<<<< HEAD
 	f := events.NewClosure(func(messageID MessageID) {
-		err := b.Book(messageID)
-		if err != nil {
-			b.tangle.Events.Error.Trigger(err)
+		if err := b.BookMessage(messageID); err != nil {
+			b.Events.Error.Trigger(xerrors.Errorf("failed to book message with %s: %w", messageID, err))
 		}
 	})
 	b.tangle.Scheduler.Events.MessageScheduled.Attach(f)
 	b.tangle.DummyScheduler.Events.MessageScheduled.Attach(f)
-	b.tangle.LedgerState.utxoDAG.Events.TransactionBranchIDUpdated.Attach(events.NewClosure(b.UpdateMessagesBranch))
-}
-=======
-	b.tangle.Scheduler.Events.MessageScheduled.Attach(events.NewClosure(func(messageID MessageID) {
-		if err := b.BookMessage(messageID); err != nil {
-			b.Events.Error.Trigger(xerrors.Errorf("failed to book message with %s: %w", messageID, err))
-		}
-	}))
->>>>>>> c7050b1d
 
 	b.tangle.LedgerState.utxoDAG.Events.TransactionBranchIDUpdated.Attach(events.NewClosure(func(transactionID ledgerstate.TransactionID) {
 		if err := b.BookConflictingTransaction(transactionID); err != nil {
