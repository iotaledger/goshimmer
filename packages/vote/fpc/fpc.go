package fpc

import (
	"container/list"
	"context"
	"errors"
	"fmt"
	"math"
	"math/rand"
	"sync"
	"time"

	"github.com/iotaledger/goshimmer/packages/clock"
	"github.com/iotaledger/goshimmer/packages/vote"
	"github.com/iotaledger/goshimmer/packages/vote/opinion"
	"github.com/iotaledger/hive.go/events"
)

var (
	// ErrVoteAlreadyOngoing is returned if a vote is already going on for the given ID.
	ErrVoteAlreadyOngoing = errors.New("a vote is already ongoing for the given ID")
	// ErrNoOpinionGiversAvailable is returned if a round cannot be performed as no opinion gives are available.
	ErrNoOpinionGiversAvailable = errors.New("can't perform round as no opinion givers are available")
)

// New creates a new FPC instance.
func New(opinionGiverFunc opinion.OpinionGiverFunc, paras ...*Parameters) *FPC {
	f := &FPC{
		opinionGiverFunc: opinionGiverFunc,
		paras:            DefaultParameters(),
		opinionGiverRng:  rand.New(rand.NewSource(clock.SyncedTime().UnixNano())),
		ctxs:             make(map[string]*vote.Context),
		queue:            list.New(),
		queueSet:         make(map[string]struct{}),
		events: vote.Events{
			Finalized:     events.NewEvent(vote.OpinionCaller),
			Failed:        events.NewEvent(vote.OpinionCaller),
			RoundExecuted: events.NewEvent(vote.RoundStatsCaller),
			Error:         events.NewEvent(events.ErrorCaller),
		},
	}
	if len(paras) > 0 {
		f.paras = paras[0]
	}
	return f
}

// FPC is a DRNGRoundBasedVoter which uses the Opinion of other entities
// in order to finalize an Opinion.
type FPC struct {
	events           vote.Events
	opinionGiverFunc opinion.OpinionGiverFunc
	// the lifo queue of newly enqueued items to vote on.
	queue *list.List
	// contains a set of currently queued items.
	queueSet map[string]struct{}
	queueMu  sync.Mutex
	// contains the set of current vote contexts.
	ctxs   map[string]*vote.Context
	ctxsMu sync.RWMutex
	// parameters to use within FPC.
	paras *Parameters
	// indicates whether the last round was performed successfully.
	lastRoundCompletedSuccessfully bool
	// used to randomly select opinion givers.
	opinionGiverRng *rand.Rand
}

// Vote sets an initial opinion on the vote context and enqueues the vote context.
func (f *FPC) Vote(id string, objectType vote.ObjectType, initOpn opinion.Opinion) error {
	f.queueMu.Lock()
	defer f.queueMu.Unlock()
	f.ctxsMu.RLock()
	defer f.ctxsMu.RUnlock()
	if _, alreadyQueued := f.queueSet[id]; alreadyQueued {
		return fmt.Errorf("%w: %s", ErrVoteAlreadyOngoing, id)
	}
	if _, alreadyOngoing := f.ctxs[id]; alreadyOngoing {
		return fmt.Errorf("%w: %s", ErrVoteAlreadyOngoing, id)
	}
	f.queue.PushBack(vote.NewContext(id, objectType, initOpn))
	f.queueSet[id] = struct{}{}
	return nil
}

// IntermediateOpinion returns the last formed opinion.
// If the vote is not found for the specified ID, it returns with error ErrVotingNotFound.
func (f *FPC) IntermediateOpinion(id string) (opinion.Opinion, error) {
	f.ctxsMu.RLock()
	defer f.ctxsMu.RUnlock()
	voteCtx, has := f.ctxs[id]
	if !has {
		return opinion.Unknown, fmt.Errorf("%w: %s", vote.ErrVotingNotFound, id)
	}
	return voteCtx.LastOpinion(), nil
}

// Events returns the events which happen on a vote.
func (f *FPC) Events() vote.Events {
	return f.events
}

// Round enqueues new items, sets opinions on active vote contexts, finalizes them and then
// queries for opinions.
func (f *FPC) Round(rand float64) error {
	start := time.Now()
	// enqueue new voting contexts
	f.enqueue()
	// we can only form opinions when the last round was actually executed successfully
	if f.lastRoundCompletedSuccessfully {
		// form opinions by using the random number supplied for this new round
		f.formOpinions(rand)
		// clean opinions on vote contexts where an opinion was reached in FinalizationThreshold
		// number of rounds and clear those who failed to be finalized in MaxRoundsPerVoteContext.
		f.finalizeOpinions()
	}
	// query for opinions on the current vote contexts
	queriedOpinions, err := f.queryOpinions()
	if err == nil {
		f.lastRoundCompletedSuccessfully = true
		// execute a round executed event
		roundStats := &vote.RoundStats{
			Duration:           time.Since(start),
			RandUsed:           rand,
			ActiveVoteContexts: f.ctxs,
			QueriedOpinions:    queriedOpinions,
		}
		// TODO: add possibility to check whether an event handler is registered
		// in order to prevent the collection of the round stats data if not needed
		f.events.RoundExecuted.Trigger(roundStats)
	}
	return err
}

// enqueues items for voting
func (f *FPC) enqueue() {
	f.queueMu.Lock()
	defer f.queueMu.Unlock()
	f.ctxsMu.Lock()
	defer f.ctxsMu.Unlock()
	for ele := f.queue.Front(); ele != nil; ele = f.queue.Front() {
		voteCtx := ele.Value.(*vote.Context)
		f.ctxs[voteCtx.ID] = voteCtx
		f.queue.Remove(ele)
		delete(f.queueSet, voteCtx.ID)
	}
}

// formOpinions updates the opinion for ongoing vote contexts by comparing their liked percentage
// against the threshold appropriate for their given rounds.
func (f *FPC) formOpinions(rand float64) {
	f.ctxsMu.RLock()
	defer f.ctxsMu.RUnlock()
	for _, voteCtx := range f.ctxs {
		// when the vote context is new there's no opinion to form
		if voteCtx.IsNew() {
			continue
		}
		// TODO add mana to context after merging with Piotr's changes
		lowerThreshold, upperThreshold := f.setThreshold(voteCtx)

		eta := f.biasTowardsOwnOpinion(voteCtx)
		if eta >= RandUniformThreshold(rand, lowerThreshold, upperThreshold) {
			voteCtx.AddOpinion(opinion.Like)
			continue
		}
		voteCtx.AddOpinion(opinion.Dislike)
	}
}

// emits a Voted event for every finalized vote context (or Failed event if failed) and then removes it from FPC.
func (f *FPC) finalizeOpinions() {
	f.ctxsMu.Lock()
	defer f.ctxsMu.Unlock()
	for id, voteCtx := range f.ctxs {
		if voteCtx.IsFinalized(f.paras.CoolingOffPeriod, f.paras.FinalizationThreshold) {
			f.events.Finalized.Trigger(&vote.OpinionEvent{ID: id, Opinion: voteCtx.LastOpinion(), Ctx: *voteCtx})
			delete(f.ctxs, id)
			continue
		}
		if voteCtx.Rounds >= f.paras.MaxRoundsPerVoteContext {
			f.events.Failed.Trigger(&vote.OpinionEvent{ID: id, Opinion: voteCtx.LastOpinion(), Ctx: *voteCtx})
			delete(f.ctxs, id)
		}
	}
}

// queries the opinions of QuerySampleSize amount of OpinionGivers.
func (f *FPC) queryOpinions() ([]opinion.QueriedOpinions, error) {
	conflictIDs, timestampIDs := f.voteContextIDs()

	// nothing to vote on
	if len(conflictIDs) == 0 && len(timestampIDs) == 0 {
		return nil, nil
	}

	opinionGivers, err := f.opinionGiverFunc()
	if err != nil {
		return nil, err
	}

	// nobody to query
	if len(opinionGivers) == 0 {
		return nil, ErrNoOpinionGiversAvailable
	}

	// select a random subset of opinion givers to query.
	// if the same opinion giver is selected multiple times, we query it only once
	// but use its opinion N selected times.

	opinionGiversToQuery := ManaBasedSampling(opinionGivers, f.paras.MaxQuerySampleSize, f.paras.QuerySampleSize, f.opinionGiverRng)

	// votes per id
	var voteMapMu sync.Mutex
	voteMap := map[string]opinion.Opinions{}

	// holds queried opinions
	allQueriedOpinions := []opinion.QueriedOpinions{}

	// send queries
	var wg sync.WaitGroup
	for opinionGiverToQuery, selectedCount := range opinionGiversToQuery {
		wg.Add(1)
		go func(opinionGiverToQuery opinion.OpinionGiver, selectedCount int) {
			defer wg.Done()

			queryCtx, cancel := context.WithTimeout(context.Background(), f.paras.QueryTimeout)
			defer cancel()

			// query
			opinions, err := opinionGiverToQuery.Query(queryCtx, conflictIDs, timestampIDs)
			if err != nil || len(opinions) != len(conflictIDs)+len(timestampIDs) {
				// ignore opinions
				return
			}

			queriedOpinions := opinion.QueriedOpinions{
				OpinionGiverID: opinionGiverToQuery.ID().String(),
				Opinions:       make(map[string]opinion.Opinion),
				TimesCounted:   selectedCount,
			}

			// add opinions to vote map
			voteMapMu.Lock()
			defer voteMapMu.Unlock()
			for i, id := range conflictIDs {
				votes, has := voteMap[id]
				if !has {
					votes = opinion.Opinions{}
				}
				// reuse the opinion N times selected.
				// note this is always at least 1.
				for j := 0; j < selectedCount; j++ {
					votes = append(votes, opinions[i])
				}
				queriedOpinions.Opinions[id] = opinions[i]
				voteMap[id] = votes
			}
			for i, id := range timestampIDs {
				votes, has := voteMap[id]
				if !has {
					votes = opinion.Opinions{}
				}
				// reuse the opinion N times selected.
				// note this is always at least 1.
				for j := 0; j < selectedCount; j++ {
					votes = append(votes, opinions[i])
				}
				queriedOpinions.Opinions[id] = opinions[i]
				voteMap[id] = votes
			}
			allQueriedOpinions = append(allQueriedOpinions, queriedOpinions)
		}(opinionGiverToQuery, selectedCount)
	}
	wg.Wait()

	f.ctxsMu.RLock()
	defer f.ctxsMu.RUnlock()
	// compute liked percentage
	for id, votes := range voteMap {
		var likedSum float64
		votedCount := float64(len(votes))
		for _, o := range votes {
			switch o {
			case opinion.Unknown:
				votedCount--
			case opinion.Like:
				likedSum++
			}
		}

		// mark a round being done, even though there's no opinion,
		// so this voting context will be cleared eventually
		f.ctxs[id].Rounds++
		if votedCount == 0 {
			continue
		}
		f.ctxs[id].Liked = likedSum / votedCount
	}
	return allQueriedOpinions, nil
}

func (f *FPC) voteContextIDs() (conflictIDs []string, timestampIDs []string) {
	f.ctxsMu.RLock()
	defer f.ctxsMu.RUnlock()
	for id, ctx := range f.ctxs {
		switch ctx.Type {
		case vote.ConflictType:
			conflictIDs = append(conflictIDs, id)
		case vote.TimestampType:
			timestampIDs = append(timestampIDs, id)
		}
	}
	return conflictIDs, timestampIDs
}

<<<<<<< HEAD
// get round boundaries based on the voting stage
func (f *FPC) setThreshold(voteCtx *vote.Context) (float64, float64) {
	lowerThreshold := f.paras.SubsequentRoundsLowerBoundThreshold
	upperThreshold := f.paras.SubsequentRoundsUpperBoundThreshold

	if voteCtx.HadFirstRound() {
		lowerThreshold = f.paras.FirstRoundLowerBoundThreshold
		upperThreshold = f.paras.FirstRoundUpperBoundThreshold
	}

	if voteCtx.HadFixedRound(f.paras.CoolingOffPeriod, f.paras.FinalizationThreshold, f.paras.FixedEndingThreshold) {
		lowerThreshold = f.paras.EndingRoundsFixedThreshold
		upperThreshold = f.paras.EndingRoundsFixedThreshold
	}

	return lowerThreshold, upperThreshold
}

// Node biases the received Liked opinion to its current own opinion using base mana proportions
func (f *FPC) biasTowardsOwnOpinion(voteCtx *vote.Context) float64 {
	if voteCtx.OwnMana == 0 || voteCtx.TotalMana == 0 {
		return voteCtx.Liked
	}
	ownOpinion := opinion.ConvertOpinionToFloat64(voteCtx.LastOpinion())
	eta := voteCtx.OwnMana/voteCtx.TotalMana * ownOpinion + (1 - voteCtx.OwnMana/voteCtx.TotalMana) * voteCtx.Liked
	return eta

=======
func (f *FPC) SetOpinionGiverRng(rng *rand.Rand) {
	f.opinionGiverRng = rng
}

// ManaBasedSampling returns list of OpinionGivers to query, weighted by consensus mana. If mana not available, fallback to uniform sampling
// weighted random sampling based on https://eli.thegreenplace.net/2010/01/22/weighted-random-generation-in-python/
func ManaBasedSampling(opinionGivers []opinion.OpinionGiver, maxQuerySampleSize, querySampleSize int, rng *rand.Rand) map[opinion.OpinionGiver]int {
	// TODO: remove yourself in random weighted sampling

	totalConsensusMana := 0.0
	totals := make([]float64, 0, len(opinionGivers))

	for i := 0; i < len(opinionGivers); i++ {
		totalConsensusMana += opinionGivers[i].Mana()
		totals = append(totals, totalConsensusMana)
	}

	// check almost equal
	if math.Abs(totalConsensusMana-0.0) <= 1e-9 {
		// fallback to uniform sampling
		return UniformSampling(opinionGivers, maxQuerySampleSize, querySampleSize, rng)
	}

	opinionGiversToQuery := map[opinion.OpinionGiver]int{}
	for i := 0; i < maxQuerySampleSize && len(opinionGiversToQuery) < querySampleSize; i++ {
		rnd := rng.Float64() * totalConsensusMana
		for idx, v := range totals {
			if rnd < v {
				selected := opinionGivers[idx]
				opinionGiversToQuery[selected]++
				break
			}
		}

	}
	return opinionGiversToQuery
}

// UniformSampling returns list of OpinionGivers to query, sampled uniformly
func UniformSampling(opinionGivers []opinion.OpinionGiver, maxQuerySampleSize, querySampleSize int, rng *rand.Rand) map[opinion.OpinionGiver]int {
	opinionGiversToQuery := map[opinion.OpinionGiver]int{}
	for i := 0; i < querySampleSize; i++ {
		selected := opinionGivers[rng.Intn(len(opinionGivers))]
		opinionGiversToQuery[selected]++
	}
	return opinionGiversToQuery
>>>>>>> 21a0146f
}<|MERGE_RESOLUTION|>--- conflicted
+++ resolved
@@ -314,7 +314,6 @@
 	return conflictIDs, timestampIDs
 }
 
-<<<<<<< HEAD
 // get round boundaries based on the voting stage
 func (f *FPC) setThreshold(voteCtx *vote.Context) (float64, float64) {
 	lowerThreshold := f.paras.SubsequentRoundsLowerBoundThreshold
@@ -339,10 +338,10 @@
 		return voteCtx.Liked
 	}
 	ownOpinion := opinion.ConvertOpinionToFloat64(voteCtx.LastOpinion())
-	eta := voteCtx.OwnMana/voteCtx.TotalMana * ownOpinion + (1 - voteCtx.OwnMana/voteCtx.TotalMana) * voteCtx.Liked
+	eta := voteCtx.OwnMana/voteCtx.TotalMana*ownOpinion + (1-voteCtx.OwnMana/voteCtx.TotalMana)*voteCtx.Liked
 	return eta
-
-=======
+}
+
 func (f *FPC) SetOpinionGiverRng(rng *rand.Rand) {
 	f.opinionGiverRng = rng
 }
@@ -389,5 +388,4 @@
 		opinionGiversToQuery[selected]++
 	}
 	return opinionGiversToQuery
->>>>>>> 21a0146f
 }