--- conflicted
+++ resolved
@@ -42,14 +42,9 @@
 		EndingRoundsFixedThreshold:          0.50,
 		QuerySampleSize:                     21,
 		MaxQuerySampleSize:                  100,
-<<<<<<< HEAD
-		FinalizationThreshold:               10,
-		CoolingOffPeriod:                    0,
-=======
 		TotalRoundsFinalization:             10,
 		TotalRoundsFixedThreshold:           3,
 		TotalRoundsCoolingOffPeriod:         0,
->>>>>>> b9d83f6a
 		MaxRoundsPerVoteContext:             100,
 		QueryTimeout:                        1500 * time.Millisecond,
 	}
