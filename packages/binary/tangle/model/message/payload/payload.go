package payload

import (
<<<<<<< HEAD
	"encoding"

	"github.com/iotaledger/hive.go/marshalutil"
=======
	"github.com/iotaledger/goshimmer/packages/binary/marshalutil"
>>>>>>> feb06868
)

type Payload interface {
	Type() Type
	Bytes() []byte
	Unmarshal(bytes []byte) error
	String() string
}

// FromBytes unmarshals a public identity from a sequence of bytes.
func FromBytes(bytes []byte) (result Payload, err error, consumedBytes int) {
	// initialize helper
	marshalUtil := marshalutil.New(bytes)

	// calculate result
	payloadType, err := marshalUtil.ReadUint32()
	if err != nil {
		return
	}
	payloadSize, err := marshalUtil.ReadUint32()
	if err != nil {
		return
	}
	marshalUtil.ReadSeek(marshalUtil.ReadOffset() - marshalutil.UINT32_SIZE*2)
	payloadBytes, err := marshalUtil.ReadBytes(int(payloadSize) + 8)
	if err != nil {
		return
	}
	result, err = GetUnmarshaler(payloadType)(payloadBytes)
	if err != nil {
		return
	}

	// return the number of bytes we processed
	consumedBytes = marshalUtil.ReadOffset()

	return
}

// Parse is a wrapper for simplified unmarshaling in a byte stream using the marshalUtil package.
func Parse(marshalUtil *marshalutil.MarshalUtil) (Payload, error) {
	if payload, err := marshalUtil.Parse(func(data []byte) (interface{}, error, int) { return FromBytes(data) }); err != nil {
		return nil, err
	} else {
		return payload.(Payload), nil
	}
}<|MERGE_RESOLUTION|>--- conflicted
+++ resolved
@@ -1,13 +1,7 @@
 package payload
 
 import (
-<<<<<<< HEAD
-	"encoding"
-
 	"github.com/iotaledger/hive.go/marshalutil"
-=======
-	"github.com/iotaledger/goshimmer/packages/binary/marshalutil"
->>>>>>> feb06868
 )
 
 type Payload interface {
