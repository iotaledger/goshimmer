--- conflicted
+++ resolved
@@ -7,15 +7,14 @@
 	"github.com/iotaledger/hive.go/marshalutil"
 )
 
-<<<<<<< HEAD
 var (
 	// ErrMaximumPayloadSizeExceeded is returned if the payload exceeds the maximum size.
 	ErrMaximumPayloadSizeExceeded = errors.New("maximum payload size exceeded")
-=======
+)
+
 const (
 	// ObjectName defines the name of the data object.
 	ObjectName = "data"
->>>>>>> cd341c70
 )
 
 func init() {
