--- conflicted
+++ resolved
@@ -7,17 +7,10 @@
 	"github.com/iotaledger/hive.go/identity"
 	"github.com/iotaledger/hive.go/types"
 
-<<<<<<< HEAD
-	"github.com/iotaledger/goshimmer/packages/binary/tangle/model/message"
-	"github.com/iotaledger/goshimmer/packages/binary/tangle/model/message/payload/data"
-	"github.com/iotaledger/goshimmer/packages/binary/tangle/tipselector"
-	"github.com/iotaledger/goshimmer/packages/binary/tangle/transactionparser"
-=======
 	"github.com/iotaledger/goshimmer/packages/binary/messagelayer/message"
 	"github.com/iotaledger/goshimmer/packages/binary/messagelayer/payload"
 	"github.com/iotaledger/goshimmer/packages/binary/messagelayer/tipselector"
 	"github.com/iotaledger/goshimmer/packages/binary/messagelayer/transactionparser"
->>>>>>> 73d1ca62
 )
 
 type Spammer struct {
@@ -61,21 +54,14 @@
 
 		// TODO: use transaction factory
 		trunkTransactionId, branchTransactionId := spammer.tipSelector.GetTips()
-<<<<<<< HEAD
-=======
 
->>>>>>> 73d1ca62
 		msg := message.New(
 			trunkTransactionId,
 			branchTransactionId,
 			spammingIdentity.PublicKey(),
 			time.Now(),
 			0,
-<<<<<<< HEAD
-			data.New([]byte("SPAM")),
-=======
 			payload.NewData([]byte("SPAM")),
->>>>>>> 73d1ca62
 			spammingIdentity,
 		)
 		spammer.transactionParser.Parse(msg.Bytes(), nil)
@@ -114,16 +100,10 @@
 			spammingIdentity.PublicKey(),
 			time.Now(),
 			0,
-<<<<<<< HEAD
-			data.New([]byte("SPAM")),
-			spammingIdentity,
-		)
-=======
 			payload.NewData([]byte("SPAM")),
 			spammingIdentity,
 		)
 
->>>>>>> 73d1ca62
 		previousTransactionId = spamTransaction.GetId()
 		burstBuffer[i] = spamTransaction.Bytes()
 	}
