package spammer

import (
	"sync/atomic"
	"time"

	"github.com/iotaledger/hive.go/identity"
	"github.com/iotaledger/hive.go/types"

<<<<<<< HEAD
	"github.com/iotaledger/goshimmer/packages/binary/tangle/model/transaction"
	"github.com/iotaledger/goshimmer/packages/binary/tangle/model/transaction/payload/data"
=======
	"github.com/iotaledger/goshimmer/packages/binary/signature/ed25119"
	"github.com/iotaledger/goshimmer/packages/binary/tangle/model/message"
	"github.com/iotaledger/goshimmer/packages/binary/tangle/model/message/payload/data"
>>>>>>> f73e1e9c
	"github.com/iotaledger/goshimmer/packages/binary/tangle/tipselector"
	"github.com/iotaledger/goshimmer/packages/binary/tangle/transactionparser"
)

type Spammer struct {
	transactionParser *transactionparser.TransactionParser
	tipSelector       *tipselector.TipSelector

	processId      int64
	shutdownSignal chan types.Empty
}

func New(transactionParser *transactionparser.TransactionParser, tipSelector *tipselector.TipSelector) *Spammer {
	return &Spammer{
		shutdownSignal:    make(chan types.Empty),
		transactionParser: transactionParser,
		tipSelector:       tipSelector,
	}
}

func (spammer *Spammer) Start(tps int) {
	go spammer.run(tps, atomic.AddInt64(&spammer.processId, 1))
}

func (spammer *Spammer) Burst(transactions int) {
	go spammer.sendBurst(transactions, atomic.AddInt64(&spammer.processId, 1))
}

func (spammer *Spammer) Shutdown() {
	atomic.AddInt64(&spammer.processId, 1)
}

func (spammer *Spammer) run(tps int, processId int64) {
	// TODO: this should be the local peer's identity
	spammingIdentity := identity.GenerateLocalIdentity()
	currentSentCounter := 0
	start := time.Now()

	for {
		if atomic.LoadInt64(&spammer.processId) != processId {
			return
		}

		// TODO: use transaction factory
		trunkTransactionId, branchTransactionId := spammer.tipSelector.GetTips()
<<<<<<< HEAD
		tx := transaction.New(
			trunkTransactionId,
			branchTransactionId,
			spammingIdentity.PublicKey(),
			time.Now(),
			0,
			data.New([]byte("SPAM")),
			spammingIdentity,
=======
		spammer.transactionParser.Parse(
			message.New(trunkTransactionId, branchTransactionId, spammingIdentity, time.Now(), 0, data.New([]byte("SPAM"))).Bytes(),
			nil,
>>>>>>> f73e1e9c
		)
		spammer.transactionParser.Parse(tx.Bytes(), nil)

		currentSentCounter++

		// rate limit to the specified TPS
		if currentSentCounter >= tps {
			duration := time.Since(start)
			if duration < time.Second {
				time.Sleep(time.Second - duration)
			}

			start = time.Now()
			currentSentCounter = 0
		}
	}
}

func (spammer *Spammer) sendBurst(transactions int, processId int64) {
	// TODO: this should be the local peer's identity
	spammingIdentity := identity.GenerateLocalIdentity()

	previousTransactionId := message.EmptyId

	burstBuffer := make([][]byte, transactions)
	for i := 0; i < transactions; i++ {
		if atomic.LoadInt64(&spammer.processId) != processId {
			return
		}

<<<<<<< HEAD
		// TODO: use transaction factory
		spamTransaction := transaction.New(
			previousTransactionId,
			previousTransactionId,
			spammingIdentity.PublicKey(),
			time.Now(),
			0,
			data.New([]byte("SPAM")),
			spammingIdentity,
		)
=======
		spamTransaction := message.New(previousTransactionId, previousTransactionId, spammingIdentity, time.Now(), 0, data.New([]byte("SPAM")))
>>>>>>> f73e1e9c
		previousTransactionId = spamTransaction.GetId()
		burstBuffer[i] = spamTransaction.Bytes()
	}

	for i := 0; i < transactions; i++ {
		if atomic.LoadInt64(&spammer.processId) != processId {
			return
		}

		spammer.transactionParser.Parse(burstBuffer[i], nil)
	}
}<|MERGE_RESOLUTION|>--- conflicted
+++ resolved
@@ -7,14 +7,8 @@
 	"github.com/iotaledger/hive.go/identity"
 	"github.com/iotaledger/hive.go/types"
 
-<<<<<<< HEAD
-	"github.com/iotaledger/goshimmer/packages/binary/tangle/model/transaction"
-	"github.com/iotaledger/goshimmer/packages/binary/tangle/model/transaction/payload/data"
-=======
-	"github.com/iotaledger/goshimmer/packages/binary/signature/ed25119"
 	"github.com/iotaledger/goshimmer/packages/binary/tangle/model/message"
 	"github.com/iotaledger/goshimmer/packages/binary/tangle/model/message/payload/data"
->>>>>>> f73e1e9c
 	"github.com/iotaledger/goshimmer/packages/binary/tangle/tipselector"
 	"github.com/iotaledger/goshimmer/packages/binary/tangle/transactionparser"
 )
@@ -60,8 +54,7 @@
 
 		// TODO: use transaction factory
 		trunkTransactionId, branchTransactionId := spammer.tipSelector.GetTips()
-<<<<<<< HEAD
-		tx := transaction.New(
+		msg := message.New(
 			trunkTransactionId,
 			branchTransactionId,
 			spammingIdentity.PublicKey(),
@@ -69,13 +62,8 @@
 			0,
 			data.New([]byte("SPAM")),
 			spammingIdentity,
-=======
-		spammer.transactionParser.Parse(
-			message.New(trunkTransactionId, branchTransactionId, spammingIdentity, time.Now(), 0, data.New([]byte("SPAM"))).Bytes(),
-			nil,
->>>>>>> f73e1e9c
 		)
-		spammer.transactionParser.Parse(tx.Bytes(), nil)
+		spammer.transactionParser.Parse(msg.Bytes(), nil)
 
 		currentSentCounter++
 
@@ -104,9 +92,8 @@
 			return
 		}
 
-<<<<<<< HEAD
 		// TODO: use transaction factory
-		spamTransaction := transaction.New(
+		spamTransaction := message.New(
 			previousTransactionId,
 			previousTransactionId,
 			spammingIdentity.PublicKey(),
@@ -115,9 +102,6 @@
 			data.New([]byte("SPAM")),
 			spammingIdentity,
 		)
-=======
-		spamTransaction := message.New(previousTransactionId, previousTransactionId, spammingIdentity, time.Now(), 0, data.New([]byte("SPAM")))
->>>>>>> f73e1e9c
 		previousTransactionId = spamTransaction.GetId()
 		burstBuffer[i] = spamTransaction.Bytes()
 	}
