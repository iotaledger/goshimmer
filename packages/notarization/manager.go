package notarization

import (
	"sync"
	"time"

	"github.com/cockroachdb/errors"

	"github.com/iotaledger/hive.go/generics/event"
	"github.com/iotaledger/hive.go/logger"

	"github.com/iotaledger/goshimmer/packages/conflictdag"
	"github.com/iotaledger/goshimmer/packages/epoch"
	"github.com/iotaledger/goshimmer/packages/ledger"
	"github.com/iotaledger/goshimmer/packages/ledger/utxo"
	"github.com/iotaledger/goshimmer/packages/ledger/vm/devnetvm"
	"github.com/iotaledger/goshimmer/packages/tangle"
)

const (
	defaultMinEpochCommittableAge = 1 * time.Minute
)

// Manager is the notarization manager.
type Manager struct {
	tangle                      *tangle.Tangle
	epochManager                *EpochManager
	epochCommitmentFactory      *EpochCommitmentFactory
	epochCommitmentFactoryMutex sync.RWMutex
	lastCommittedEpoch          *epoch.ECRecord
	options                     *ManagerOptions
	pendingConflictsCounters    map[epoch.Index]uint64
	log                         *logger.Logger
	Events                      *Events
}

// NewManager creates and returns a new notarization manager.
func NewManager(epochManager *EpochManager, epochCommitmentFactory *EpochCommitmentFactory, t *tangle.Tangle, opts ...ManagerOption) (new *Manager) {
	options := &ManagerOptions{
		MinCommittableEpochAge: defaultMinEpochCommittableAge,
		Log:                    nil,
	}

	for _, option := range opts {
		option(options)
	}

	new = &Manager{
		tangle:                   t,
		epochManager:             epochManager,
		epochCommitmentFactory:   epochCommitmentFactory,
		pendingConflictsCounters: make(map[epoch.Index]uint64),
		log:                      options.Log,
		options:                  options,
		Events: &Events{
			EpochCommitted: event.New[*EpochCommittedEvent](),
		},
	}

	new.tangle.ConfirmationOracle.Events().MessageConfirmed.Attach(event.NewClosure(func(event *tangle.MessageConfirmedEvent) {
		new.OnMessageConfirmed(event.Message)
	}))

	new.tangle.ConfirmationOracle.Events().MessageOrphaned.Attach(event.NewClosure(func(event *tangle.MessageConfirmedEvent) {
		new.OnMessageOrphaned(event.Message)
	}))

	new.tangle.Ledger.Events.TransactionConfirmed.Attach(event.NewClosure(func(event *ledger.TransactionConfirmedEvent) {
		new.OnTransactionConfirmed(event)
	}))

	new.tangle.Ledger.Events.TransactionInclusionUpdated.Attach(event.NewClosure(func(event *ledger.TransactionInclusionUpdatedEvent) {
		new.OnTransactionInclusionUpdated(event)
	}))

	new.tangle.Ledger.ConflictDAG.Events.BranchConfirmed.Attach(event.NewClosure(func(event *conflictdag.BranchConfirmedEvent[utxo.TransactionID]) {
		new.OnBranchConfirmed(event.ID)
	}))

	new.tangle.Ledger.ConflictDAG.Events.ConflictCreated.Attach(event.NewClosure(func(event *conflictdag.ConflictCreatedEvent[utxo.TransactionID, utxo.OutputID]) {
		new.OnBranchCreated(event.ID)
	}))

	new.tangle.Ledger.ConflictDAG.Events.BranchRejected.Attach(event.NewClosure(func(event *conflictdag.BranchRejectedEvent[utxo.TransactionID]) {
		new.OnBranchRejected(event.ID)
	}))

	return new
}

// EpochManager return EpochManager instance.
func (m *Manager) EpochManager() *EpochManager {
	return m.epochManager
}

// LoadSnapshot initiates the state and mana trees from a given snapshot.
func (m *Manager) LoadSnapshot(snapshot *ledger.Snapshot) {
	m.epochCommitmentFactoryMutex.Lock()
	defer m.epochCommitmentFactoryMutex.Unlock()

	for _, outputWithMetadata := range snapshot.OutputsWithMetadata {
		m.epochCommitmentFactory.storage.ledgerstateStorage.Store(outputWithMetadata).Release()
		err := m.epochCommitmentFactory.insertStateLeaf(outputWithMetadata.ID())
		if err != nil {
			m.log.Error(err)
		}
		err = m.epochCommitmentFactory.updateManaLeaf(outputWithMetadata, true)
		if err != nil {
			m.log.Error(err)
		}
	}
	for ei := snapshot.FullEpochIndex + 1; ei <= snapshot.DiffEpochIndex; ei++ {
		epochDiff := snapshot.EpochDiffs[ei]
		for _, spentOutputWithMetadata := range epochDiff.Spent() {
			spentOutputIDBytes := spentOutputWithMetadata.ID().Bytes()
			m.epochCommitmentFactory.storage.ledgerstateStorage.Delete(spentOutputIDBytes)
			if has, _ := m.epochCommitmentFactory.stateRootTree.Has(spentOutputIDBytes); !has {
				panic("epoch diff spends an output not contained in the ledger state")
			}
			_, err := m.epochCommitmentFactory.stateRootTree.Delete(spentOutputIDBytes)
			if err != nil {
				m.log.Error(err)
			}
		}

		for _, createdOutputWithMetadata := range epochDiff.Created() {
			createdOutputIDBytes := createdOutputWithMetadata.ID().Bytes()
			m.epochCommitmentFactory.storage.ledgerstateStorage.Store(createdOutputWithMetadata).Release()
			_, err := m.epochCommitmentFactory.stateRootTree.Update(createdOutputIDBytes, createdOutputIDBytes)
			if err != nil {
				m.log.Error(err)
			}
		}
	}

	// Our ledgerstate is aligned with the last committed epoch, which is the same as the last epoch in the snapshot.
	if err := m.epochCommitmentFactory.storage.SetFullEpochIndex(snapshot.DiffEpochIndex); err != nil {
		m.log.Error(err)
	}

	if err := m.epochCommitmentFactory.storage.SetDiffEpochIndex(snapshot.DiffEpochIndex); err != nil {
		m.log.Error(err)
	}

	// The last committed epoch index corresponds to the last epoch diff stored in the snapshot.
	if err := m.epochCommitmentFactory.storage.SetLastCommittedEpochIndex(snapshot.DiffEpochIndex); err != nil {
		m.log.Error(err)
	}

	// We assume as our earliest forking point the last epoch diff stored in the snapshot.
	if err := m.epochCommitmentFactory.storage.SetLastConfirmedEpochIndex(snapshot.DiffEpochIndex); err != nil {
		m.log.Error(err)
	}

	m.epochCommitmentFactory.storage.ecRecordStorage.Store(snapshot.LatestECRecord).Release()
}

<<<<<<< HEAD
// PendingConflictsCount returns the current value of pendingConflictsCount.
func (m *Manager) PendingConflictsCount(ei epoch.Index) uint64 {
	m.pccMutex.RLock()
	defer m.pccMutex.RUnlock()
	return m.pendingConflictsCount[ei]
}

// PendingConflictsCountAll returns the current value of pendingConflictsCount per epoch.
func (m *Manager) PendingConflictsCountAll() map[epoch.Index]uint64 {
	m.pccMutex.RLock()
	defer m.pccMutex.RUnlock()
	duplicate := make(map[epoch.Index]uint64, len(m.pendingConflictsCount))
	for k, v := range m.pendingConflictsCount {
		duplicate[k] = v
	}
	return duplicate
}

// IsCommittable returns if the epoch is committable, if all conflicts are resolved and the epoch is old enough.
func (m *Manager) IsCommittable(ei epoch.Index) bool {
	t := m.epochManager.EIToEndTime(ei)
	diff := time.Since(t)
	return m.PendingConflictsCount(ei) == 0 && diff >= m.options.MinCommittableEpochAge
}

=======
>>>>>>> 523d209f
// GetLatestEC returns the latest commitment that a new message should commit to.
func (m *Manager) GetLatestEC() (ecRecord *epoch.ECRecord, err error) {
	m.epochCommitmentFactoryMutex.Lock()
	defer m.epochCommitmentFactoryMutex.Unlock()

	lastCommittedEpoch, latestCommittableEpoch, lastCommittableEpochErr := m.latestCommittableEpoch()
	if lastCommittableEpochErr != nil {
		return nil, errors.Wrap(lastCommittableEpochErr, "could not get last committable epoch")
	}

	if updateErr := m.updateCommitmentsUpToLatestCommittableEpoch(lastCommittedEpoch, latestCommittableEpoch); updateErr != nil {
		err = errors.Wrap(updateErr, "could not update commitments up to latest committable epoch")
		return nil, err
	}

	if ecRecord, err = m.epochCommitmentFactory.ecRecord(latestCommittableEpoch); err != nil {
		return nil, errors.Wrap(err, "could not get latest epoch commitment")
	}

	if err := m.epochCommitmentFactory.storage.SetLastCommittedEpochIndex(latestCommittableEpoch); err != nil {
		return nil, errors.Wrap(err, "could not set last committed epoch")
	}
	m.Events.EpochCommitted.Trigger(&EpochCommittedEvent{CommittedEpoch: ecRecord})
	return
}

func (m *Manager) LastCommittedEpoch() (*epoch.ECRecord, error) {
	m.epochCommitmentFactoryMutex.RLock()
	defer m.epochCommitmentFactoryMutex.RUnlock()
	ei, err := m.epochCommitmentFactory.storage.LastCommittedEpochIndex()
	if err != nil {
		return nil, errors.WithStack(err)
	}
	ecr, err := m.epochCommitmentFactory.ecRecord(ei)
	if err != nil {
		return nil, errors.WithStack(err)
	}
	return ecr, nil
}

func (m *Manager) LatestConfirmedEpochIndex() (epoch.Index, error) {
	m.epochCommitmentFactoryMutex.RLock()
	defer m.epochCommitmentFactoryMutex.RUnlock()

	return m.epochCommitmentFactory.storage.LastConfirmedEpochIndex()
}

// OnMessageConfirmed is the handler for message confirmed event.
func (m *Manager) OnMessageConfirmed(message *tangle.Message) {
	m.epochCommitmentFactoryMutex.Lock()
	defer m.epochCommitmentFactoryMutex.Unlock()

	ei := m.epochManager.TimeToEI(message.IssuingTime())
	if m.isEpochAlreadyComitted(ei) {
		m.log.Errorf("message confirmed in already committed epoch %d", ei)
	}
	err := m.epochCommitmentFactory.insertTangleLeaf(ei, message.ID())
	if err != nil && m.log != nil {
		m.log.Error(err)
	}
}

// OnMessageOrphaned is the handler for message orphaned event.
func (m *Manager) OnMessageOrphaned(message *tangle.Message) {
	m.epochCommitmentFactoryMutex.Lock()
	defer m.epochCommitmentFactoryMutex.Unlock()

	ei := m.epochManager.TimeToEI(message.IssuingTime())
	if m.isEpochAlreadyComitted(ei) {
		m.log.Errorf("message orphaned in already committed epoch %d", ei)
	}
	err := m.epochCommitmentFactory.removeTangleLeaf(ei, message.ID())
	if err != nil && m.log != nil {
		m.log.Error(err)
	}
	transaction, isTransaction := message.Payload().(utxo.Transaction)
	if isTransaction {
		spent, created := m.resolveOutputs(transaction)
		m.epochCommitmentFactory.deleteDiffUTXOs(ei, created, spent)
	}
}

func (m *Manager) OnTransactionConfirmed(event *ledger.TransactionConfirmedEvent) {
	m.epochCommitmentFactoryMutex.Lock()
	defer m.epochCommitmentFactoryMutex.Unlock()

	var spent, created []*ledger.OutputWithMetadata
	m.tangle.Ledger.Storage.CachedTransaction(event.TransactionID).Consume(func(tx utxo.Transaction) {
		spent, created = m.resolveOutputs(tx)
	})

	txID := event.TransactionID

	var txEpoch epoch.Index
	m.tangle.Ledger.Storage.CachedTransactionMetadata(txID).Consume(func(txMeta *ledger.TransactionMetadata) {
		txEpoch = m.epochManager.TimeToEI(txMeta.InclusionTime())
	})

	if err := m.includeTransactionInEpoch(txID, txEpoch, spent, created); err != nil {
		m.log.Error(err)
	}
}

// OnTransactionInclusionUpdated is the handler for transaction inclusion updated event.
func (m *Manager) OnTransactionInclusionUpdated(event *ledger.TransactionInclusionUpdatedEvent) {
	m.epochCommitmentFactoryMutex.Lock()
	defer m.epochCommitmentFactoryMutex.Unlock()

	oldEpoch := m.epochManager.TimeToEI(event.PreviousInclusionTime)
	newEpoch := m.epochManager.TimeToEI(event.InclusionTime)

	if oldEpoch == 0 || oldEpoch == newEpoch {
		return
	}

	if m.isEpochAlreadyComitted(oldEpoch) || m.isEpochAlreadyComitted(newEpoch) {
		m.log.Errorf("inclusion time of transaction changed for already committed epoch: previous EI %d, new EI %d", oldEpoch, newEpoch)
		return
	}

	txID := event.TransactionID

	var spent, created []*ledger.OutputWithMetadata
	m.tangle.Ledger.Storage.CachedTransaction(txID).Consume(func(tx utxo.Transaction) {
		spent, created = m.resolveOutputs(tx)
	})

	if err := m.removeTransactionFromEpoch(txID, oldEpoch, spent, created); err != nil {
		m.log.Error(err)
	}

	if err := m.includeTransactionInEpoch(txID, newEpoch, spent, created); err != nil {
		m.log.Error(err)
	}
}

func (m *Manager) GetEpochMessages(ei epoch.Index) ([]tangle.MessageID, error) {
	return m.epochCommitmentFactory.getAllTangleLeafs(ei)
}

func (m *Manager) GetEpochTransactions(ei epoch.Index) ([]utxo.TransactionID, error) {
	return m.epochCommitmentFactory.getAllStateMutationLeafs(ei)
}

func (m *Manager) GetEpochUTXOs(ei epoch.Index) (spent, created []utxo.OutputID) {
	so, co := m.epochCommitmentFactory.loadDiffUTXOs(ei)
	spent = make([]utxo.OutputID, len(so))
	created = make([]utxo.OutputID, len(co))
	for i, o := range so {
		spent[i] = o.ID()
	}
	for i, o := range co {
		created[i] = o.ID()
	}
	return spent, created
}

// OnBranchConfirmed is the handler for branch confirmed event.
func (m *Manager) OnBranchConfirmed(branchID utxo.TransactionID) {
	m.epochCommitmentFactoryMutex.Lock()
	defer m.epochCommitmentFactoryMutex.Unlock()

	ei := m.getBranchEI(branchID, true)
	m.pendingConflictsCounters[ei]--
}

// OnBranchCreated is the handler for branch created event.
func (m *Manager) OnBranchCreated(branchID utxo.TransactionID) {
	m.epochCommitmentFactoryMutex.Lock()
	defer m.epochCommitmentFactoryMutex.Unlock()

	ei := m.getBranchEI(branchID, false)
	m.pendingConflictsCounters[ei]++
}

// OnBranchRejected is the handler for branch created event.
func (m *Manager) OnBranchRejected(branchID utxo.TransactionID) {
	m.epochCommitmentFactoryMutex.Lock()
	defer m.epochCommitmentFactoryMutex.Unlock()

	ei := m.getBranchEI(branchID, true)
	m.pendingConflictsCounters[ei]--
}

func (m *Manager) Shutdown() {
	m.epochCommitmentFactoryMutex.Lock()
	defer m.epochCommitmentFactoryMutex.Unlock()

	m.epochCommitmentFactory.storage.Shutdown()
}

func (m *Manager) includeTransactionInEpoch(txID utxo.TransactionID, ei epoch.Index, spent, created []*ledger.OutputWithMetadata) (err error) {
	if err := m.epochCommitmentFactory.insertStateMutationLeaf(ei, txID); err != nil {
		return err
	}

	m.epochCommitmentFactory.storeDiffUTXOs(ei, spent, created)

	return nil
}

func (m *Manager) removeTransactionFromEpoch(txID utxo.TransactionID, ei epoch.Index, spent, created []*ledger.OutputWithMetadata) (err error) {
	if err := m.epochCommitmentFactory.removeStateMutationLeaf(ei, txID); err != nil {
		return err
	}

	m.epochCommitmentFactory.deleteDiffUTXOs(ei, spent, created)

	return nil
}

func (m *Manager) latestCommittableEpoch() (lastCommittedEpoch, latestCommittableEpoch epoch.Index, err error) {
	currentEpoch := m.epochManager.TimeToEI(time.Now())

	lastCommittedEpoch, lastCommittedEpochErr := m.epochCommitmentFactory.storage.LastCommittedEpochIndex()
	if lastCommittedEpochErr != nil {
		err = errors.Wrap(lastCommittedEpochErr, "could not obtain last committed epoch index")
		return
	}

	for ei := lastCommittedEpoch; ei < currentEpoch; ei++ {
		if m.isCommittable(ei) {
			latestCommittableEpoch = ei
			continue
		}
		break
	}

	if latestCommittableEpoch == currentEpoch {
		err = errors.Errorf("latestCommittableEpoch cannot be current epoch")
		return
	}

	return lastCommittedEpoch, latestCommittableEpoch, nil
}

// isCommittable returns if the epoch is committable, if all conflicts are resolved and the epoch is old enough.
func (m *Manager) isCommittable(ei epoch.Index) bool {
	t := m.epochManager.EIToEndTime(ei)
	diff := time.Since(t)
	return m.pendingConflictsCounters[ei] == 0 && diff >= m.options.MinCommittableEpochAge
}

func (m *Manager) getBranchEI(branchID utxo.TransactionID, earliestAttachmentMustBeBooked bool) (ei epoch.Index) {
	earliestAttachment := m.tangle.MessageFactory.EarliestAttachment(utxo.NewTransactionIDs(branchID), earliestAttachmentMustBeBooked)
	ei = m.epochManager.TimeToEI(earliestAttachment.IssuingTime())
	return
}

// updateCommitmentsUpToLatestCommittableEpoch updates the commitments to align with the latest committable epoch.
func (m *Manager) updateCommitmentsUpToLatestCommittableEpoch(lastCommitted, latestCommittable epoch.Index) (err error) {
	var ei epoch.Index
	for ei = lastCommitted + 1; ei < latestCommittable; ei++ {
		// read the roots and store the ec
		// roll the state trees
		if _, ecRecordErr := m.epochCommitmentFactory.ecRecord(ei); ecRecordErr != nil {
			err = errors.Wrapf(ecRecordErr, "could not update commitments for epoch %d", ei)
			return
		}

		// update last committed index
		if setLastCommittedEpochIndexErr := m.epochCommitmentFactory.storage.SetLastCommittedEpochIndex(ei); setLastCommittedEpochIndexErr != nil {
			err = errors.Wrap(setLastCommittedEpochIndexErr, "could not set last committed epoch")
			return
		}
	}

	return
}

func (m *Manager) isEpochAlreadyComitted(ei epoch.Index) bool {
	lastCommitted, _, err := m.latestCommittableEpoch()
	if err != nil {
		m.log.Errorf("could not determine latest committed epoch: %v", err)
	}
	return ei <= lastCommitted
}

func (m *Manager) resolveOutputs(tx utxo.Transaction) (spentOutputsWithMetadata, createdOutputsWithMetadata []*ledger.OutputWithMetadata) {
	spentOutputsWithMetadata = make([]*ledger.OutputWithMetadata, 0)
	createdOutputsWithMetadata = make([]*ledger.OutputWithMetadata, 0)
	var spentOutputIDs utxo.OutputIDs
	var createdOutputs []utxo.Output

	spentOutputIDs = m.tangle.Ledger.Utils.ResolveInputs(tx.Inputs())
	createdOutputs = tx.(*devnetvm.Transaction).Essence().Outputs().UTXOOutputs()

	for it := spentOutputIDs.Iterator(); it.HasNext(); {
		spentOutputID := it.Next()
		m.tangle.Ledger.Storage.CachedOutput(spentOutputID).Consume(func(spentOutput utxo.Output) {
			m.tangle.Ledger.Storage.CachedOutputMetadata(spentOutputID).Consume(func(spentOutputMetadata *ledger.OutputMetadata) {
				spentOutputsWithMetadata = append(spentOutputsWithMetadata, ledger.NewOutputWithMetadata(spentOutputID, spentOutput, spentOutputMetadata))
			})
		})
	}

	for _, createdOutput := range createdOutputs {
		createdOutputID := createdOutput.ID()
		m.tangle.Ledger.Storage.CachedOutputMetadata(createdOutputID).Consume(func(createdOutputMetadata *ledger.OutputMetadata) {
			createdOutputsWithMetadata = append(createdOutputsWithMetadata, ledger.NewOutputWithMetadata(createdOutputID, createdOutput, createdOutputMetadata))
		})
	}

	return
}

func (m *Manager) outputIDsToOutputs(outputIDs utxo.OutputIDs) (outputsVm devnetvm.Outputs) {
	for it := outputIDs.Iterator(); it.HasNext(); {
		outputID := it.Next()
		m.tangle.Ledger.Storage.CachedOutput(outputID).Consume(func(out utxo.Output) {
			outputsVm = append(outputsVm, out.(devnetvm.Output))
		})
	}
	return
}

func (m *Manager) outputsToOutputIDs(outputs devnetvm.Outputs) (createdIDs utxo.OutputIDs) {
	for _, o := range outputs {
		createdIDs.Add(o.ID())
	}
	return
}

// ManagerOption represents the return type of the optional config parameters of the notarization manager.
type ManagerOption func(options *ManagerOptions)

// ManagerOptions is a container of all the config parameters of the notarization manager.
type ManagerOptions struct {
	MinCommittableEpochAge time.Duration
	Log                    *logger.Logger
}

// MinCommittableEpochAge specifies how old an epoch has to be for it to be committable.
func MinCommittableEpochAge(d time.Duration) ManagerOption {
	return func(options *ManagerOptions) {
		options.MinCommittableEpochAge = d
	}
}

// Log provides the logger.
func Log(log *logger.Logger) ManagerOption {
	return func(options *ManagerOptions) {
		options.Log = log
	}
}

// Events is a container that acts as a dictionary for the existing events of a notarization manager.
type Events struct {
	// EpochCommitted is an event that gets triggered whenever an epoch commitment is committable.
	EpochCommitted *event.Event[*EpochCommittedEvent]
}

// EpochCommittedEvent is a container that acts as a dictionary for the EpochCommitted event related parameters.
type EpochCommittedEvent struct {
	// CommittedEpoch is the committed epoch.
	CommittedEpoch *epoch.ECRecord
}<|MERGE_RESOLUTION|>--- conflicted
+++ resolved
@@ -155,7 +155,6 @@
 	m.epochCommitmentFactory.storage.ecRecordStorage.Store(snapshot.LatestECRecord).Release()
 }
 
-<<<<<<< HEAD
 // PendingConflictsCount returns the current value of pendingConflictsCount.
 func (m *Manager) PendingConflictsCount(ei epoch.Index) uint64 {
 	m.pccMutex.RLock()
@@ -181,8 +180,6 @@
 	return m.PendingConflictsCount(ei) == 0 && diff >= m.options.MinCommittableEpochAge
 }
 
-=======
->>>>>>> 523d209f
 // GetLatestEC returns the latest commitment that a new message should commit to.
 func (m *Manager) GetLatestEC() (ecRecord *epoch.ECRecord, err error) {
 	m.epochCommitmentFactoryMutex.Lock()
