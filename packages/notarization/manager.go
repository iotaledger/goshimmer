--- conflicted
+++ resolved
@@ -27,12 +27,9 @@
 	pendingConflictsCount  map[epoch.EI]uint64
 	pccMutex               sync.RWMutex
 	log                    *logger.Logger
-<<<<<<< HEAD
-=======
 
 	// lastCommittedEpoch is the last epoch that was committed, and the state tree is built upon this epoch.
 	lastCommittedEpoch epoch.EI
->>>>>>> 79c4ad80
 }
 
 // NewManager creates and returns a new notarization manager.
