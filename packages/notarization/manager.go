--- conflicted
+++ resolved
@@ -150,240 +150,216 @@
 	m.epochCommitmentFactory.storage.ecRecordStorage.Store(snapshot.LatestECRecord).Release()
 }
 
-<<<<<<< HEAD
-// PendingConflictsCount returns the current value of pendingConflictsCount.
-func (m *Manager) PendingConflictsCount(ei epoch.Index) uint64 {
-	m.pccMutex.RLock()
-	defer m.pccMutex.RUnlock()
-	return m.pendingConflictsCount[ei]
+// GetLatestEC returns the latest commitment that a new message should commit to.
+func (m *Manager) GetLatestEC() (ecRecord *epoch.ECRecord, err error) {
+	m.epochCommitmentFactoryMutex.Lock()
+	defer m.epochCommitmentFactoryMutex.Unlock()
+
+	lastCommittedEpoch, latestCommittableEpoch, lastCommittableEpochErr := m.latestCommittableEpoch()
+	if lastCommittableEpochErr != nil {
+		return nil, errors.Wrap(lastCommittableEpochErr, "could not get last committable epoch")
+	}
+
+	if updateErr := m.updateCommitmentsUpToLatestCommittableEpoch(lastCommittedEpoch, latestCommittableEpoch); updateErr != nil {
+		err = errors.Wrap(updateErr, "could not update commitments up to latest committable epoch")
+		return nil, err
+	}
+
+	if ecRecord, err = m.epochCommitmentFactory.ecRecord(latestCommittableEpoch); err != nil {
+		return nil, errors.Wrap(err, "could not get latest epoch commitment")
+	}
+
+	if err := m.epochCommitmentFactory.storage.SetLastCommittedEpochIndex(latestCommittableEpoch); err != nil {
+		return nil, errors.Wrap(err, "could not set last committed epoch")
+	}
+
+	m.Events.EpochCommitted.Trigger(&EpochEvent{EI: latestCommittableEpoch})
+
+	return
+}
+
+func (m *Manager) LatestConfirmedEpochIndex() (epoch.Index, error) {
+	m.epochCommitmentFactoryMutex.RLock()
+	defer m.epochCommitmentFactoryMutex.RUnlock()
+
+	return m.epochCommitmentFactory.storage.LastConfirmedEpochIndex()
+}
+
+// OnMessageConfirmed is the handler for message confirmed event.
+func (m *Manager) OnMessageConfirmed(message *tangle.Message) {
+	m.epochCommitmentFactoryMutex.Lock()
+	defer m.epochCommitmentFactoryMutex.Unlock()
+
+	m.CheckIfEpochChanged(message.IssuingTime())
+	ei := m.epochManager.TimeToEI(message.IssuingTime())
+	if m.isEpochAlreadyCommitted(ei) {
+		m.log.Errorf("message confirmed in already committed epoch %d", ei)
+	}
+	err := m.epochCommitmentFactory.insertTangleLeaf(ei, message.ID())
+	if err != nil && m.log != nil {
+		m.log.Error(err)
+	}
+}
+
+// OnMessageOrphaned is the handler for message orphaned event.
+func (m *Manager) OnMessageOrphaned(message *tangle.Message) {
+	m.epochCommitmentFactoryMutex.Lock()
+	defer m.epochCommitmentFactoryMutex.Unlock()
+
+	ei := m.epochManager.TimeToEI(message.IssuingTime())
+	if m.isEpochAlreadyCommitted(ei) {
+		m.log.Errorf("message orphaned in already committed epoch %d", ei)
+	}
+	err := m.epochCommitmentFactory.removeTangleLeaf(ei, message.ID())
+	if err != nil && m.log != nil {
+		m.log.Error(err)
+	}
+	transaction, isTransaction := message.Payload().(utxo.Transaction)
+	if isTransaction {
+		spent, created := m.resolveOutputs(transaction)
+		m.epochCommitmentFactory.deleteDiffUTXOs(ei, created, spent)
+	}
+}
+
+func (m *Manager) OnTransactionConfirmed(event *ledger.TransactionConfirmedEvent) {
+	m.epochCommitmentFactoryMutex.Lock()
+	defer m.epochCommitmentFactoryMutex.Unlock()
+
+	var spent, created []*ledger.OutputWithMetadata
+	m.tangle.Ledger.Storage.CachedTransaction(event.TransactionID).Consume(func(tx utxo.Transaction) {
+		spent, created = m.resolveOutputs(tx)
+	})
+
+	txID := event.TransactionID
+
+	var txEpoch epoch.Index
+	m.tangle.Ledger.Storage.CachedTransactionMetadata(txID).Consume(func(txMeta *ledger.TransactionMetadata) {
+		txEpoch = m.epochManager.TimeToEI(txMeta.InclusionTime())
+	})
+
+	if err := m.includeTransactionInEpoch(txID, txEpoch, spent, created); err != nil {
+		m.log.Error(err)
+	}
+}
+
+// OnTransactionInclusionUpdated is the handler for transaction inclusion updated event.
+func (m *Manager) OnTransactionInclusionUpdated(event *ledger.TransactionInclusionUpdatedEvent) {
+	m.epochCommitmentFactoryMutex.Lock()
+	defer m.epochCommitmentFactoryMutex.Unlock()
+
+	oldEpoch := m.epochManager.TimeToEI(event.PreviousInclusionTime)
+	newEpoch := m.epochManager.TimeToEI(event.InclusionTime)
+
+	if oldEpoch == 0 || oldEpoch == newEpoch {
+		return
+	}
+
+	if m.isEpochAlreadyComitted(oldEpoch) || m.isEpochAlreadyComitted(newEpoch) {
+		m.log.Errorf("inclusion time of transaction changed for already committed epoch: previous EI %d, new EI %d", oldEpoch, newEpoch)
+		return
+	}
+
+	txID := event.TransactionID
+
+	var spent, created []*ledger.OutputWithMetadata
+	m.tangle.Ledger.Storage.CachedTransaction(txID).Consume(func(tx utxo.Transaction) {
+		spent, created = m.resolveOutputs(tx)
+	})
+
+	if err := m.removeTransactionFromEpoch(txID, oldEpoch, spent, created); err != nil {
+		m.log.Error(err)
+	}
+
+	if err := m.includeTransactionInEpoch(txID, newEpoch, spent, created); err != nil {
+		m.log.Error(err)
+	}
+}
+
+// OnBranchConfirmed is the handler for branch confirmed event.
+func (m *Manager) OnBranchConfirmed(branchID utxo.TransactionID) {
+	m.epochCommitmentFactoryMutex.Lock()
+	defer m.epochCommitmentFactoryMutex.Unlock()
+
+	ei := m.getBranchEI(branchID, true)
+	m.pendingConflictsCounters[ei]--
+}
+
+// OnBranchCreated is the handler for branch created event.
+func (m *Manager) OnBranchCreated(branchID utxo.TransactionID) {
+	m.epochCommitmentFactoryMutex.Lock()
+	defer m.epochCommitmentFactoryMutex.Unlock()
+
+	ei := m.getBranchEI(branchID, false)
+	m.pendingConflictsCounters[ei]++
+}
+
+// OnBranchRejected is the handler for branch created event.
+func (m *Manager) OnBranchRejected(branchID utxo.TransactionID) {
+	m.epochCommitmentFactoryMutex.Lock()
+	defer m.epochCommitmentFactoryMutex.Unlock()
+
+	ei := m.getBranchEI(branchID, true)
+	m.pendingConflictsCounters[ei]--
+}
+
+func (m *Manager) Shutdown() {
+	m.epochCommitmentFactoryMutex.Lock()
+	defer m.epochCommitmentFactoryMutex.Unlock()
+
+	m.epochCommitmentFactory.storage.Shutdown()
+}
+
+func (m *Manager) includeTransactionInEpoch(txID utxo.TransactionID, ei epoch.Index, spent, created []*ledger.OutputWithMetadata) (err error) {
+	if err := m.epochCommitmentFactory.insertStateMutationLeaf(ei, txID); err != nil {
+		return err
+	}
+
+	m.epochCommitmentFactory.storeDiffUTXOs(ei, spent, created)
+
+	return nil
+}
+
+func (m *Manager) removeTransactionFromEpoch(txID utxo.TransactionID, ei epoch.Index, spent, created []*ledger.OutputWithMetadata) (err error) {
+	if err := m.epochCommitmentFactory.removeStateMutationLeaf(ei, txID); err != nil {
+		return err
+	}
+
+	m.epochCommitmentFactory.deleteDiffUTXOs(ei, spent, created)
+
+	return nil
+}
+
+func (m *Manager) latestCommittableEpoch() (lastCommittedEpoch, latestCommittableEpoch epoch.Index, err error) {
+	currentEpoch := m.epochManager.TimeToEI(time.Now())
+
+	lastCommittedEpoch, lastCommittedEpochErr := m.epochCommitmentFactory.storage.LastCommittedEpochIndex()
+	if lastCommittedEpochErr != nil {
+		err = errors.Wrap(lastCommittedEpochErr, "could not obtain last committed epoch index")
+		return
+	}
+
+	for ei := lastCommittedEpoch; ei < currentEpoch; ei++ {
+		if m.isCommittable(ei) {
+			latestCommittableEpoch = ei
+			continue
+		}
+		break
+	}
+
+	if latestCommittableEpoch == currentEpoch {
+		err = errors.Errorf("latestCommittableEpoch cannot be current epoch")
+		return
+	}
+
+	return lastCommittedEpoch, latestCommittableEpoch, nil
 }
 
 // IsCommittable returns if the epoch is committable, if all conflicts are resolved and the epoch is old enough.
-func (m *Manager) IsCommittable(ei epoch.Index) bool {
+func (m *Manager) isCommittable(ei epoch.Index) bool {
 	t := m.epochManager.EIToEndTime(ei)
 	// TODO update to ATT after merging TSC PR
 	currentATT := m.tangle.TimeManager.Time()
 	diff := currentATT.Sub(t)
-	return m.PendingConflictsCount(ei) == 0 && diff >= m.options.MinCommittableEpochAge
-}
-
-=======
->>>>>>> 523d209f
-// GetLatestEC returns the latest commitment that a new message should commit to.
-func (m *Manager) GetLatestEC() (ecRecord *epoch.ECRecord, err error) {
-	m.epochCommitmentFactoryMutex.Lock()
-	defer m.epochCommitmentFactoryMutex.Unlock()
-
-	lastCommittedEpoch, latestCommittableEpoch, lastCommittableEpochErr := m.latestCommittableEpoch()
-	if lastCommittableEpochErr != nil {
-		return nil, errors.Wrap(lastCommittableEpochErr, "could not get last committable epoch")
-	}
-
-	if updateErr := m.updateCommitmentsUpToLatestCommittableEpoch(lastCommittedEpoch, latestCommittableEpoch); updateErr != nil {
-		err = errors.Wrap(updateErr, "could not update commitments up to latest committable epoch")
-		return nil, err
-	}
-
-	if ecRecord, err = m.epochCommitmentFactory.ecRecord(latestCommittableEpoch); err != nil {
-		return nil, errors.Wrap(err, "could not get latest epoch commitment")
-	}
-
-	if err := m.epochCommitmentFactory.storage.SetLastCommittedEpochIndex(latestCommittableEpoch); err != nil {
-		return nil, errors.Wrap(err, "could not set last committed epoch")
-	}
-
-	m.Events.EpochCommitted.Trigger(&EpochEvent{EI: latestCommittableEpoch})
-
-	return
-}
-
-func (m *Manager) LatestConfirmedEpochIndex() (epoch.Index, error) {
-	m.epochCommitmentFactoryMutex.RLock()
-	defer m.epochCommitmentFactoryMutex.RUnlock()
-
-	return m.epochCommitmentFactory.storage.LastConfirmedEpochIndex()
-}
-
-// OnMessageConfirmed is the handler for message confirmed event.
-func (m *Manager) OnMessageConfirmed(message *tangle.Message) {
-<<<<<<< HEAD
-	m.CheckIfEpochChanged(message.IssuingTime())
-=======
-	m.epochCommitmentFactoryMutex.Lock()
-	defer m.epochCommitmentFactoryMutex.Unlock()
-
->>>>>>> 523d209f
-	ei := m.epochManager.TimeToEI(message.IssuingTime())
-	if m.isEpochAlreadyCommitted(ei) {
-		m.log.Errorf("message confirmed in already committed epoch %d", ei)
-	}
-	err := m.epochCommitmentFactory.insertTangleLeaf(ei, message.ID())
-	if err != nil && m.log != nil {
-		m.log.Error(err)
-	}
-}
-
-// OnMessageOrphaned is the handler for message orphaned event.
-func (m *Manager) OnMessageOrphaned(message *tangle.Message) {
-	m.epochCommitmentFactoryMutex.Lock()
-	defer m.epochCommitmentFactoryMutex.Unlock()
-
-	ei := m.epochManager.TimeToEI(message.IssuingTime())
-	if m.isEpochAlreadyCommitted(ei) {
-		m.log.Errorf("message orphaned in already committed epoch %d", ei)
-	}
-	err := m.epochCommitmentFactory.removeTangleLeaf(ei, message.ID())
-	if err != nil && m.log != nil {
-		m.log.Error(err)
-	}
-	transaction, isTransaction := message.Payload().(utxo.Transaction)
-	if isTransaction {
-		spent, created := m.resolveOutputs(transaction)
-		m.epochCommitmentFactory.deleteDiffUTXOs(ei, created, spent)
-	}
-}
-
-func (m *Manager) OnTransactionConfirmed(event *ledger.TransactionConfirmedEvent) {
-	m.epochCommitmentFactoryMutex.Lock()
-	defer m.epochCommitmentFactoryMutex.Unlock()
-
-	var spent, created []*ledger.OutputWithMetadata
-	m.tangle.Ledger.Storage.CachedTransaction(event.TransactionID).Consume(func(tx utxo.Transaction) {
-		spent, created = m.resolveOutputs(tx)
-	})
-
-	txID := event.TransactionID
-
-	var txEpoch epoch.Index
-	m.tangle.Ledger.Storage.CachedTransactionMetadata(txID).Consume(func(txMeta *ledger.TransactionMetadata) {
-		txEpoch = m.epochManager.TimeToEI(txMeta.InclusionTime())
-	})
-
-	if err := m.includeTransactionInEpoch(txID, txEpoch, spent, created); err != nil {
-		m.log.Error(err)
-	}
-}
-
-// OnTransactionInclusionUpdated is the handler for transaction inclusion updated event.
-func (m *Manager) OnTransactionInclusionUpdated(event *ledger.TransactionInclusionUpdatedEvent) {
-	m.epochCommitmentFactoryMutex.Lock()
-	defer m.epochCommitmentFactoryMutex.Unlock()
-
-	oldEpoch := m.epochManager.TimeToEI(event.PreviousInclusionTime)
-	newEpoch := m.epochManager.TimeToEI(event.InclusionTime)
-
-	if oldEpoch == 0 || oldEpoch == newEpoch {
-		return
-	}
-
-<<<<<<< HEAD
-	if (oldEpoch != 0 && m.isEpochAlreadyCommitted(oldEpoch)) || m.isEpochAlreadyCommitted(newEpoch) {
-=======
-	if m.isEpochAlreadyComitted(oldEpoch) || m.isEpochAlreadyComitted(newEpoch) {
->>>>>>> 523d209f
-		m.log.Errorf("inclusion time of transaction changed for already committed epoch: previous EI %d, new EI %d", oldEpoch, newEpoch)
-		return
-	}
-
-	txID := event.TransactionID
-
-	var spent, created []*ledger.OutputWithMetadata
-	m.tangle.Ledger.Storage.CachedTransaction(txID).Consume(func(tx utxo.Transaction) {
-		spent, created = m.resolveOutputs(tx)
-	})
-
-	if err := m.removeTransactionFromEpoch(txID, oldEpoch, spent, created); err != nil {
-		m.log.Error(err)
-	}
-
-	if err := m.includeTransactionInEpoch(txID, newEpoch, spent, created); err != nil {
-		m.log.Error(err)
-	}
-}
-
-// OnBranchConfirmed is the handler for branch confirmed event.
-func (m *Manager) OnBranchConfirmed(branchID utxo.TransactionID) {
-	m.epochCommitmentFactoryMutex.Lock()
-	defer m.epochCommitmentFactoryMutex.Unlock()
-
-	ei := m.getBranchEI(branchID, true)
-	m.pendingConflictsCounters[ei]--
-}
-
-// OnBranchCreated is the handler for branch created event.
-func (m *Manager) OnBranchCreated(branchID utxo.TransactionID) {
-	m.epochCommitmentFactoryMutex.Lock()
-	defer m.epochCommitmentFactoryMutex.Unlock()
-
-	ei := m.getBranchEI(branchID, false)
-	m.pendingConflictsCounters[ei]++
-}
-
-// OnBranchRejected is the handler for branch created event.
-func (m *Manager) OnBranchRejected(branchID utxo.TransactionID) {
-	m.epochCommitmentFactoryMutex.Lock()
-	defer m.epochCommitmentFactoryMutex.Unlock()
-
-	ei := m.getBranchEI(branchID, true)
-	m.pendingConflictsCounters[ei]--
-}
-
-func (m *Manager) Shutdown() {
-	m.epochCommitmentFactoryMutex.Lock()
-	defer m.epochCommitmentFactoryMutex.Unlock()
-
-	m.epochCommitmentFactory.storage.Shutdown()
-}
-
-func (m *Manager) includeTransactionInEpoch(txID utxo.TransactionID, ei epoch.Index, spent, created []*ledger.OutputWithMetadata) (err error) {
-	if err := m.epochCommitmentFactory.insertStateMutationLeaf(ei, txID); err != nil {
-		return err
-	}
-
-	m.epochCommitmentFactory.storeDiffUTXOs(ei, spent, created)
-
-	return nil
-}
-
-func (m *Manager) removeTransactionFromEpoch(txID utxo.TransactionID, ei epoch.Index, spent, created []*ledger.OutputWithMetadata) (err error) {
-	if err := m.epochCommitmentFactory.removeStateMutationLeaf(ei, txID); err != nil {
-		return err
-	}
-
-	m.epochCommitmentFactory.deleteDiffUTXOs(ei, spent, created)
-
-	return nil
-}
-
-func (m *Manager) latestCommittableEpoch() (lastCommittedEpoch, latestCommittableEpoch epoch.Index, err error) {
-	currentEpoch := m.epochManager.TimeToEI(time.Now())
-
-	lastCommittedEpoch, lastCommittedEpochErr := m.epochCommitmentFactory.storage.LastCommittedEpochIndex()
-	if lastCommittedEpochErr != nil {
-		err = errors.Wrap(lastCommittedEpochErr, "could not obtain last committed epoch index")
-		return
-	}
-
-	for ei := lastCommittedEpoch; ei < currentEpoch; ei++ {
-		if m.isCommittable(ei) {
-			latestCommittableEpoch = ei
-			continue
-		}
-		break
-	}
-
-	if latestCommittableEpoch == currentEpoch {
-		err = errors.Errorf("latestCommittableEpoch cannot be current epoch")
-		return
-	}
-
-	return lastCommittedEpoch, latestCommittableEpoch, nil
-}
-
-// isCommittable returns if the epoch is committable, if all conflicts are resolved and the epoch is old enough.
-func (m *Manager) isCommittable(ei epoch.Index) bool {
-	t := m.epochManager.EIToEndTime(ei)
-	diff := time.Since(t)
 	return m.pendingConflictsCounters[ei] == 0 && diff >= m.options.MinCommittableEpochAge
 }
 
