--- conflicted
+++ resolved
@@ -64,15 +64,6 @@
 		}
 		return nil
 	})
-<<<<<<< HEAD
-	m.epochCommitmentFactory.FullEpochIndex = snapshot.FullEpochIndex
-	m.epochCommitmentFactory.DiffEpochIndex = snapshot.DiffEpochIndex
-	m.epochCommitmentFactory.LastCommittedEpoch = snapshot.DiffEpochIndex
-
-	snapshot.EpochDiffs.ForEach(func(_ epoch.EI, epochdiff *EpochDiff) bool {
-		m.epochCommitmentFactory.storage.diffsStore.Store(epochdiff).Release()
-		epochdiff.M.Spent.ForEach(func(spent utxo.Output) error {
-=======
 
 	// TODO: mana root
 
@@ -91,11 +82,10 @@
 
 	// TODO: store EC coming from the snapshot corresponding to DiffEpochIndex
 
-	snapshot.EpochDiffs.ForEach(func(_ epoch.EI, epochDiff *epoch.EpochDiff) bool {
+	snapshot.EpochDiffs.ForEach(func(_ epoch.EI, epochDiff *EpochDiff) bool {
 		m.epochCommitmentFactory.storage.epochDiffStorage.Store(epochDiff).Release()
 
 		_ = epochDiff.Spent().ForEach(func(spent utxo.Output) error {
->>>>>>> a5e12de1
 			if has, _ := m.epochCommitmentFactory.stateRootTree.Has(spent.ID().Bytes()); !has {
 				panic("epoch diff spends an output not contained in the ledger state")
 			}
@@ -139,9 +129,6 @@
 		return nil, errors.Wrap(lastCommittedEpochErr, "could not get last committed epoch")
 	}
 
-<<<<<<< HEAD
-	if commitment, err = m.epochCommitmentFactory.getEpochCommitment(m.epochCommitmentFactory.LastCommittedEpoch); err != nil {
-=======
 	if m.IsCommittable(lastCommittedEpoch + 1) {
 		lastCommittedEpoch++
 		if err := m.epochCommitmentFactory.SetLastCommittedEpochIndex(lastCommittedEpoch); err != nil {
@@ -150,7 +137,6 @@
 	}
 
 	if commitment, err = m.epochCommitmentFactory.getEpochCommitment(lastCommittedEpoch); err != nil {
->>>>>>> a5e12de1
 		return nil, errors.Wrap(err, "could not get latest epoch commitment")
 	}
 	m.Events.EpochCommitted.Trigger(&EpochCommittedEvent{EI: lastCommittedEpoch})
