package notarization

import (
	"fmt"
	"sync"
	"time"

	"github.com/cockroachdb/errors"

	"github.com/iotaledger/hive.go/generics/event"
	"github.com/iotaledger/hive.go/logger"

	"github.com/iotaledger/goshimmer/packages/epoch"
	"github.com/iotaledger/goshimmer/packages/ledger"
	"github.com/iotaledger/goshimmer/packages/ledger/utxo"
	"github.com/iotaledger/goshimmer/packages/ledger/vm/devnetvm"
	"github.com/iotaledger/goshimmer/packages/tangle"
)

const (
	defaultMinEpochCommittableAge = 1 * time.Minute
)

// Manager is the notarization manager.
type Manager struct {
	tangle                      *tangle.Tangle
	epochManager                *EpochManager
	epochCommitmentFactory      *EpochCommitmentFactory
	epochCommitmentFactoryMutex sync.RWMutex
	options                     *ManagerOptions
	pendingConflictsCount       map[epoch.Index]uint64
	pccMutex                    sync.RWMutex
	log                         *logger.Logger
	Events                      *Events
}

// NewManager creates and returns a new notarization manager.
func NewManager(epochManager *EpochManager, epochCommitmentFactory *EpochCommitmentFactory, tangle *tangle.Tangle, opts ...ManagerOption) *Manager {
	options := &ManagerOptions{
		MinCommittableEpochAge: defaultMinEpochCommittableAge,
		Log:                    nil,
	}
	for _, option := range opts {
		option(options)
	}
	return &Manager{
		tangle:                 tangle,
		epochManager:           epochManager,
		epochCommitmentFactory: epochCommitmentFactory,
		pendingConflictsCount:  make(map[epoch.Index]uint64),
		log:                    options.Log,
		options:                options,
		Events: &Events{
			EpochCommitted: event.New[*EpochCommittedEvent](),
		},
	}
}

// LoadSnapshot initiates the state and mana trees from a given snapshot.
func (m *Manager) LoadSnapshot(snapshot *ledger.Snapshot) {
<<<<<<< HEAD
	for _, outputWithMetadata := range snapshot.OutputsWithMetadata {
		m.epochCommitmentFactory.storage.ledgerstateStorage.Store(outputWithMetadata).Release()
		outputIDBytes := outputWithMetadata.ID().Bytes()
		_, err := m.epochCommitmentFactory.stateRootTree.Update(outputIDBytes, outputIDBytes)
=======
	_ = snapshot.Outputs.ForEach(func(output utxo.Output) error {
		m.epochCommitmentFactory.storage.ledgerstateStorage.Store(output).Release()
		err := m.epochCommitmentFactory.InsertStateLeaf(output.ID())
		if err != nil {
			m.log.Error(err)
		}
		err = m.epochCommitmentFactory.UpdateManaLeaf(output.ID(), true)
>>>>>>> fff3aa51
		if err != nil {
			m.log.Error(err)
		}
	}

	for ei := snapshot.FullEpochIndex + 1; ei <= snapshot.DiffEpochIndex; ei++ {
		epochDiff := snapshot.EpochDiffs[ei]
		for _, spentOutputWithMetadata := range epochDiff.Spent() {
			spentOutputIDBytes := spentOutputWithMetadata.ID().Bytes()
			m.epochCommitmentFactory.storage.ledgerstateStorage.Delete(spentOutputIDBytes)
			if has, _ := m.epochCommitmentFactory.stateRootTree.Has(spentOutputIDBytes); !has {
				panic("epoch diff spends an output not contained in the ledger state")
			}
			_, err := m.epochCommitmentFactory.stateRootTree.Delete(spentOutputIDBytes)
			if err != nil {
				m.log.Error(err)
			}
		}

		for _, createdOutputWithMetadata := range epochDiff.Created() {
			createdOutputIDBytes := createdOutputWithMetadata.ID().Bytes()
			m.epochCommitmentFactory.storage.ledgerstateStorage.Store(createdOutputWithMetadata)
			_, err := m.epochCommitmentFactory.stateRootTree.Update(createdOutputIDBytes, createdOutputIDBytes)
			if err != nil {
				m.log.Error(err)
			}
		}
	}

<<<<<<< HEAD
	// TODO: mana root

	// Our ledgerstate is aligned with the last committed epoch, which is the same as the last epoch in the snapshot.
	if err := m.epochCommitmentFactory.storage.SetFullEpochIndex(snapshot.DiffEpochIndex); err != nil {
=======
	if err := m.epochCommitmentFactory.SetFullEpochIndex(snapshot.FullEpochIndex); err != nil {
>>>>>>> fff3aa51
		m.log.Error(err)
	}

	if err := m.epochCommitmentFactory.storage.SetDiffEpochIndex(snapshot.DiffEpochIndex); err != nil {
		m.log.Error(err)
	}

	// The last committed epoch index corresponds to the last epoch diff stored in the snapshot.
	if err := m.epochCommitmentFactory.storage.SetLastCommittedEpochIndex(snapshot.DiffEpochIndex); err != nil {
		m.log.Error(err)
	}

	// We assume as our earliest forking point the last epoch diff stored in the snapshot.
	if err := m.epochCommitmentFactory.storage.SetLastConfirmedEpochIndex(snapshot.DiffEpochIndex); err != nil {
		m.log.Error(err)
	}

	m.epochCommitmentFactory.storage.ecRecordStorage.Store(snapshot.LatestECRecord).Release()
}

// PendingConflictsCount returns the current value of pendingConflictsCount.
func (m *Manager) PendingConflictsCount(ei epoch.Index) uint64 {
	m.pccMutex.RLock()
	defer m.pccMutex.RUnlock()
	return m.pendingConflictsCount[ei]
}

// IsCommittable returns if the epoch is committable, if all conflicts are resolved and the epoch is old enough.
func (m *Manager) IsCommittable(ei epoch.Index) bool {
	t := m.epochManager.EIToEndTime(ei)
	diff := time.Since(t)
	return m.PendingConflictsCount(ei) == 0 && diff >= m.options.MinCommittableEpochAge
}

// GetLatestEC returns the latest commitment that a new message should commit to.
func (m *Manager) GetLatestEC() (ecRecord *epoch.ECRecord, err error) {
	m.epochCommitmentFactoryMutex.Lock()
	defer m.epochCommitmentFactoryMutex.Unlock()

	lastCommittedEpoch, latestCommittableEpoch, lastCommittableEpochErr := m.latestCommittableEpoch()
	if lastCommittableEpochErr != nil {
		return nil, errors.Wrap(lastCommittableEpochErr, "could not get last committable epoch")
	}

	if updateErr := m.updateCommitmentsUpToLatestCommittableEpoch(lastCommittedEpoch, latestCommittableEpoch); updateErr != nil {
		err = errors.Wrap(updateErr, "could not update commitments up to latest committable epoch")
		return nil, err
	}

	if ecRecord, err = m.epochCommitmentFactory.ecRecord(latestCommittableEpoch); err != nil {
		return nil, errors.Wrap(err, "could not get latest epoch commitment")
	}

	if err := m.epochCommitmentFactory.storage.SetLastCommittedEpochIndex(latestCommittableEpoch); err != nil {
		return nil, errors.Wrap(err, "could not set last committed epoch")
	}

	m.Events.EpochCommitted.Trigger(&EpochCommittedEvent{EI: latestCommittableEpoch})

	return
}

func (m *Manager) LatestConfirmedEpochIndex() (epoch.Index, error) {
	return m.epochCommitmentFactory.storage.LastConfirmedEpochIndex()
}

// OnMessageConfirmed is the handler for message confirmed event.
func (m *Manager) OnMessageConfirmed(message *tangle.Message) {
	ei := m.epochManager.TimeToEI(message.IssuingTime())
	err := m.epochCommitmentFactory.InsertTangleLeaf(ei, message.ID())
	if err != nil && m.log != nil {
		m.log.Error(err)
	}

	if m.isCommittedEpochBeingUpdated(ei) {
		m.log.Errorf("message confirmed in already committed epoch %d, ECC is now incorrect", ei)
	}
}

// OnMessageOrphaned is the handler for message orphaned event.
func (m *Manager) OnMessageOrphaned(message *tangle.Message) {
	ei := m.epochManager.TimeToEI(message.IssuingTime())
	err := m.epochCommitmentFactory.RemoveTangleLeaf(ei, message.ID())
	if err != nil && m.log != nil {
		m.log.Error(err)
	}
	m.updateDiffOnMessageOrphaned(message, ei)

	if m.isCommittedEpochBeingUpdated(ei) {
		m.log.Errorf("message orphaned in already committed epoch %d, ECC is now incorrect", ei)
	}
}

// updateDiffOnMessageOrphaned removes transaction from diff storage if it was contained in an orphaned message.
func (m *Manager) updateDiffOnMessageOrphaned(message *tangle.Message, ei epoch.Index) {
	transaction, isTransaction := message.Payload().(utxo.Transaction)
	if isTransaction {
		outputsSpent := m.outputIDsToOutputs(m.tangle.Ledger.Utils.ResolveInputs(transaction.Inputs()))
		outputsCreated := m.outputsToOutputIDs(transaction.(*devnetvm.Transaction).Essence().Outputs())
		m.epochCommitmentFactory.storeDiffUTXOs(ei, outputsCreated, outputsSpent)
	}
}

<<<<<<< HEAD
=======
// OnTransactionConfirmed is the handler for transaction confirmed event.
func (m *Manager) OnTransactionConfirmed(tx *devnetvm.Transaction) {
	earliestAttachment := m.tangle.MessageFactory.EarliestAttachment(utxo.NewTransactionIDs(tx.ID()))
	ei := m.epochManager.TimeToEI(earliestAttachment.IssuingTime())
	err := m.epochCommitmentFactory.InsertStateMutationLeaf(ei, tx.ID())
	if err != nil && m.log != nil {
		m.log.Error(err)
	}
	m.storeTXDiff(ei, tx)

	if m.isCommittedEpochBeingUpdated(ei) {
		m.log.Errorf("transaction confirmed in already committed epoch %d, ECC is now incorrect", ei)
	}
}

>>>>>>> fff3aa51
// OnTransactionInclusionUpdated is the handler for transaction inclusion updated event.
func (m *Manager) OnTransactionInclusionUpdated(event *ledger.TransactionInclusionUpdatedEvent) {
	oldEpoch := m.epochManager.TimeToEI(event.PreviousInclusionTime)
	newEpoch := m.epochManager.TimeToEI(event.InclusionTime)

	if oldEpoch == newEpoch {
		return
	}
<<<<<<< HEAD

	if err := m.epochCommitmentFactory.RemoveStateMutationLeaf(oldEpoch, event.TransactionID); err != nil {
=======
	err := m.epochCommitmentFactory.RemoveStateMutationLeaf(prevEpoch, event.TransactionID)
	if err != nil {
>>>>>>> fff3aa51
		m.log.Error(err)
	}

	if err := m.epochCommitmentFactory.InsertStateMutationLeaf(newEpoch, event.TransactionID); err != nil {
		m.log.Error(err)
	}
<<<<<<< HEAD

	fmt.Println(">> OnTransactionInclusionUpdated:", event.TransactionID, oldEpoch, newEpoch)

	m.storeTXDiff(newEpoch, event.TransactionID)

	// TODO: propagate updates to future epochs
	// TODO: update state tree
=======
	m.updateDiffStorageOnInclusion(event.TransactionID, prevEpoch, newEpoch)

	if m.isCommittedEpochBeingUpdated(prevEpoch) || m.isCommittedEpochBeingUpdated(newEpoch) {
		m.log.Errorf("inclustion time of transaction changed for already committed epoch: previous EI %d,"+
			" new EI %d, ECC is now incorrect", prevEpoch, newEpoch)
	}
}

func (m *Manager) updateDiffStorageOnInclusion(txID utxo.TransactionID, prevEpoch, newEpoch epoch.Index) {
	outputsSpent, outputsCreated := m.resolveTransaction(txID)
	m.epochCommitmentFactory.storeDiffUTXOs(prevEpoch, outputsSpent, outputsCreated)
	createdIDs := m.outputsToOutputIDs(outputsCreated)
	outputsVm := m.outputIDsToOutputs(outputsSpent)
	m.epochCommitmentFactory.storeDiffUTXOs(newEpoch, createdIDs, outputsVm)
>>>>>>> fff3aa51
}

// OnBranchConfirmed is the handler for branch confirmed event.
func (m *Manager) OnBranchConfirmed(branchID utxo.TransactionID) {
	m.pccMutex.Lock()
	defer m.pccMutex.Unlock()

	ei := m.getBranchEI(branchID)
	m.pendingConflictsCount[ei]--
}

// OnBranchCreated is the handler for branch created event.
func (m *Manager) OnBranchCreated(branchID utxo.TransactionID) {
	m.pccMutex.Lock()
	defer m.pccMutex.Unlock()

	ei := m.getBranchEI(branchID)
	m.pendingConflictsCount[ei]++
}

// OnBranchRejected is the handler for branch created event.
func (m *Manager) OnBranchRejected(branchID utxo.TransactionID) {
	m.pccMutex.Lock()
	defer m.pccMutex.Unlock()

	ei := m.getBranchEI(branchID)
	m.pendingConflictsCount[ei]--
}

func (m *Manager) latestCommittableEpoch() (lastCommittedEpoch, latestCommittableEpoch epoch.Index, err error) {
	currentEpoch := m.epochManager.TimeToEI(time.Now())

	lastCommittedEpoch, lastCommittedEpochErr := m.epochCommitmentFactory.storage.LastCommittedEpochIndex()
	if lastCommittedEpochErr != nil {
		err = errors.Wrap(lastCommittedEpochErr, "could not obtain last committed epoch index")
		return
	}

	for ei := lastCommittedEpoch; ei < currentEpoch; ei++ {
		if m.IsCommittable(ei) {
			latestCommittableEpoch = ei
			continue
		}
		break
	}

	if latestCommittableEpoch == currentEpoch {
		err = errors.Errorf("latestCommittableEpoch cannot be current epoch")
		return
	}

	return lastCommittedEpoch, latestCommittableEpoch, nil
}

func (m *Manager) storeTXDiff(ei epoch.Index, txID utxo.TransactionID) {
	var outputsSpent utxo.OutputIDs
	var outputsCreated devnetvm.Outputs
	m.tangle.Ledger.Storage.CachedTransaction(txID).Consume(func(tx utxo.Transaction) {
		devnetTx := tx.(*devnetvm.Transaction)
		outputsSpent = m.tangle.Ledger.Utils.ResolveInputs(devnetTx.Inputs())
		outputsCreated = devnetTx.Essence().Outputs()
	})

	// store outputs in the commitment diff storage
	m.epochCommitmentFactory.storeDiffUTXOs(ei, outputsSpent, outputsCreated)
}

func (m *Manager) getBranchEI(branchID utxo.TransactionID) (ei epoch.Index) {
	m.tangle.Ledger.Storage.CachedTransaction(branchID).Consume(func(tx utxo.Transaction) {
		earliestAttachment := m.tangle.MessageFactory.EarliestAttachment(utxo.NewTransactionIDs(tx.ID()))
		ei = m.epochManager.TimeToEI(earliestAttachment.IssuingTime())
	})
	return
}

// GetBlockInclusionProof gets the proof of the inclusion (acceptance) of a block.
func (m *Manager) GetBlockInclusionProof(blockID tangle.MessageID) (*CommitmentProof, error) {
	var ei epoch.Index
	m.tangle.Storage.Message(blockID).Consume(func(block *tangle.Message) {
		t := block.IssuingTime()
		ei = m.epochManager.TimeToEI(t)
	})
	proof, err := m.epochCommitmentFactory.ProofTangleRoot(ei, blockID)
	if err != nil {
		return nil, err
	}
	return proof, nil
}

// GetTransactionInclusionProof gets the proof of the inclusion (acceptance) of a transaction.
func (m *Manager) GetTransactionInclusionProof(transactionID utxo.TransactionID) (*CommitmentProof, error) {
	var ei epoch.Index
	m.tangle.Ledger.Storage.CachedTransaction(transactionID).Consume(func(tx utxo.Transaction) {
		t := tx.(*devnetvm.Transaction).Essence().Timestamp()
		ei = m.epochManager.TimeToEI(t)
	})
	proof, err := m.epochCommitmentFactory.ProofStateMutationRoot(ei, transactionID)
	if err != nil {
		return nil, err
	}
	return proof, nil
}

// updateCommitmentsUpToLatestCommittableEpoch updates the commitments to align with the latest committable epoch.
func (m *Manager) updateCommitmentsUpToLatestCommittableEpoch(lastCommitted, latestCommittable epoch.Index) (err error) {
	fmt.Println("\t>> updateCommitmentsUpToLatestCommittableEpoch", lastCommitted, latestCommittable)

	var ei epoch.Index
	for ei = lastCommitted + 1; ei < latestCommittable; ei++ {
		// read the roots and store the ec
		// roll the state trees
		if _, ecRecordErr := m.epochCommitmentFactory.ecRecord(ei); ecRecordErr != nil {
			err = errors.Wrapf(ecRecordErr, "could not update commitments for epoch %d", ei)
			return
		}

		// update last committed index
		if setLastCommittedEpochIndexErr := m.epochCommitmentFactory.storage.SetLastCommittedEpochIndex(ei); setLastCommittedEpochIndexErr != nil {
			err = errors.Wrap(setLastCommittedEpochIndexErr, "could not set last committed epoch")
			return
		}
	}

	return
}

func (m *Manager) isCommittedEpochBeingUpdated(ei epoch.Index) bool {
	lastCommitted, _ := m.epochCommitmentFactory.LastCommittedEpochIndex()
	return ei <= lastCommitted
}

func (m *Manager) resolveTransaction(txID utxo.TransactionID) (outputsSpent utxo.OutputIDs, outputsCreated devnetvm.Outputs) {
	m.tangle.Ledger.Storage.CachedTransaction(txID).Consume(func(tx utxo.Transaction) {
		outputsSpent = m.tangle.Ledger.Utils.ResolveInputs(tx.Inputs())
		outputsCreated = tx.(*devnetvm.Transaction).Essence().Outputs()
	})
	return
}

func (m *Manager) outputIDsToOutputs(outputIDs utxo.OutputIDs) (outputsVm devnetvm.Outputs) {
	for it := outputIDs.Iterator(); it.HasNext(); {
		outputID := it.Next()
		m.tangle.Ledger.Storage.CachedOutput(outputID).Consume(func(out utxo.Output) {
			outputsVm = append(outputsVm, out.(devnetvm.Output))
		})
	}
	return
}

func (m *Manager) outputsToOutputIDs(outputs devnetvm.Outputs) (createdIDs utxo.OutputIDs) {
	for _, o := range outputs {
		createdIDs.Add(o.ID())
	}
	return
}

// ManagerOption represents the return type of the optional config parameters of the notarization manager.
type ManagerOption func(options *ManagerOptions)

// ManagerOptions is a container of all the config parameters of the notarization manager.
type ManagerOptions struct {
	MinCommittableEpochAge time.Duration
	Log                    *logger.Logger
}

// MinCommittableEpochAge specifies how old an epoch has to be for it to be committable.
func MinCommittableEpochAge(d time.Duration) ManagerOption {
	return func(options *ManagerOptions) {
		options.MinCommittableEpochAge = d
	}
}

// Log provides the logger.
func Log(log *logger.Logger) ManagerOption {
	return func(options *ManagerOptions) {
		options.Log = log
	}
}

// Events is a container that acts as a dictionary for the existing events of a notarization manager.
type Events struct {
	// EpochCommitted is an event that gets triggered whenever an epoch commitment is committable.
	EpochCommitted *event.Event[*EpochCommittedEvent]
}

// EpochCommittedEvent is a container that acts as a dictionary for the EpochCommitted event related parameters.
type EpochCommittedEvent struct {
	// EI is the index of committable epoch.
	EI epoch.Index
}<|MERGE_RESOLUTION|>--- conflicted
+++ resolved
@@ -58,25 +58,17 @@
 
 // LoadSnapshot initiates the state and mana trees from a given snapshot.
 func (m *Manager) LoadSnapshot(snapshot *ledger.Snapshot) {
-<<<<<<< HEAD
 	for _, outputWithMetadata := range snapshot.OutputsWithMetadata {
 		m.epochCommitmentFactory.storage.ledgerstateStorage.Store(outputWithMetadata).Release()
-		outputIDBytes := outputWithMetadata.ID().Bytes()
-		_, err := m.epochCommitmentFactory.stateRootTree.Update(outputIDBytes, outputIDBytes)
-=======
-	_ = snapshot.Outputs.ForEach(func(output utxo.Output) error {
-		m.epochCommitmentFactory.storage.ledgerstateStorage.Store(output).Release()
 		err := m.epochCommitmentFactory.InsertStateLeaf(output.ID())
 		if err != nil {
 			m.log.Error(err)
 		}
 		err = m.epochCommitmentFactory.UpdateManaLeaf(output.ID(), true)
->>>>>>> fff3aa51
 		if err != nil {
 			m.log.Error(err)
 		}
 	}
-
 	for ei := snapshot.FullEpochIndex + 1; ei <= snapshot.DiffEpochIndex; ei++ {
 		epochDiff := snapshot.EpochDiffs[ei]
 		for _, spentOutputWithMetadata := range epochDiff.Spent() {
@@ -101,14 +93,10 @@
 		}
 	}
 
-<<<<<<< HEAD
 	// TODO: mana root
 
 	// Our ledgerstate is aligned with the last committed epoch, which is the same as the last epoch in the snapshot.
 	if err := m.epochCommitmentFactory.storage.SetFullEpochIndex(snapshot.DiffEpochIndex); err != nil {
-=======
-	if err := m.epochCommitmentFactory.SetFullEpochIndex(snapshot.FullEpochIndex); err != nil {
->>>>>>> fff3aa51
 		m.log.Error(err)
 	}
 
@@ -212,24 +200,10 @@
 	}
 }
 
-<<<<<<< HEAD
-=======
-// OnTransactionConfirmed is the handler for transaction confirmed event.
-func (m *Manager) OnTransactionConfirmed(tx *devnetvm.Transaction) {
-	earliestAttachment := m.tangle.MessageFactory.EarliestAttachment(utxo.NewTransactionIDs(tx.ID()))
-	ei := m.epochManager.TimeToEI(earliestAttachment.IssuingTime())
-	err := m.epochCommitmentFactory.InsertStateMutationLeaf(ei, tx.ID())
-	if err != nil && m.log != nil {
-		m.log.Error(err)
-	}
-	m.storeTXDiff(ei, tx)
 
 	if m.isCommittedEpochBeingUpdated(ei) {
 		m.log.Errorf("transaction confirmed in already committed epoch %d, ECC is now incorrect", ei)
 	}
-}
-
->>>>>>> fff3aa51
 // OnTransactionInclusionUpdated is the handler for transaction inclusion updated event.
 func (m *Manager) OnTransactionInclusionUpdated(event *ledger.TransactionInclusionUpdatedEvent) {
 	oldEpoch := m.epochManager.TimeToEI(event.PreviousInclusionTime)
@@ -238,28 +212,18 @@
 	if oldEpoch == newEpoch {
 		return
 	}
-<<<<<<< HEAD
-
 	if err := m.epochCommitmentFactory.RemoveStateMutationLeaf(oldEpoch, event.TransactionID); err != nil {
-=======
-	err := m.epochCommitmentFactory.RemoveStateMutationLeaf(prevEpoch, event.TransactionID)
-	if err != nil {
->>>>>>> fff3aa51
 		m.log.Error(err)
 	}
 
 	if err := m.epochCommitmentFactory.InsertStateMutationLeaf(newEpoch, event.TransactionID); err != nil {
 		m.log.Error(err)
 	}
-<<<<<<< HEAD
 
 	fmt.Println(">> OnTransactionInclusionUpdated:", event.TransactionID, oldEpoch, newEpoch)
 
 	m.storeTXDiff(newEpoch, event.TransactionID)
 
-	// TODO: propagate updates to future epochs
-	// TODO: update state tree
-=======
 	m.updateDiffStorageOnInclusion(event.TransactionID, prevEpoch, newEpoch)
 
 	if m.isCommittedEpochBeingUpdated(prevEpoch) || m.isCommittedEpochBeingUpdated(newEpoch) {
@@ -274,7 +238,6 @@
 	createdIDs := m.outputsToOutputIDs(outputsCreated)
 	outputsVm := m.outputIDsToOutputs(outputsSpent)
 	m.epochCommitmentFactory.storeDiffUTXOs(newEpoch, createdIDs, outputsVm)
->>>>>>> fff3aa51
 }
 
 // OnBranchConfirmed is the handler for branch confirmed event.
