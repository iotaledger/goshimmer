package notarization

import (
	"sync"
	"time"

	"github.com/cockroachdb/errors"

	"github.com/iotaledger/hive.go/generics/event"
	"github.com/iotaledger/hive.go/logger"

	"github.com/iotaledger/goshimmer/packages/conflictdag"
	"github.com/iotaledger/goshimmer/packages/epoch"
	"github.com/iotaledger/goshimmer/packages/ledger"
	"github.com/iotaledger/goshimmer/packages/ledger/utxo"
	"github.com/iotaledger/goshimmer/packages/ledger/vm/devnetvm"
	"github.com/iotaledger/goshimmer/packages/tangle"
)

const (
	defaultMinEpochCommittableAge = 1 * time.Minute
)

// region Manager //////////////////////////////////////////////////////////////////////////////////////////////////////

// Manager is the notarization manager.
type Manager struct {
	tangle                      *tangle.Tangle
	epochCommitmentFactory      *EpochCommitmentFactory
	epochCommitmentFactoryMutex sync.RWMutex
	options                     *ManagerOptions
	pendingConflictsCounters    map[epoch.Index]uint64
	log                         *logger.Logger
	Events                      *Events
}

// NewManager creates and returns a new notarization manager.
func NewManager(epochCommitmentFactory *EpochCommitmentFactory, t *tangle.Tangle, opts ...ManagerOption) (new *Manager) {
	options := &ManagerOptions{
		MinCommittableEpochAge: defaultMinEpochCommittableAge,
		Log:                    nil,
	}

	for _, option := range opts {
		option(options)
	}

	new = &Manager{
		tangle:                   t,
		epochCommitmentFactory:   epochCommitmentFactory,
		pendingConflictsCounters: make(map[epoch.Index]uint64),
		log:                      options.Log,
		options:                  options,
		Events: &Events{
			TangleTreeInserted:        event.New[*TangleTreeUpdatedEvent](),
			TangleTreeRemoved:         event.New[*TangleTreeUpdatedEvent](),
			StateMutationTreeInserted: event.New[*StateMutationTreeUpdatedEvent](),
			StateMutationTreeRemoved:  event.New[*StateMutationTreeUpdatedEvent](),
			UTXOTreeInserted:          event.New[*UTXOUpdatedEvent](),
			UTXOTreeRemoved:           event.New[*UTXOUpdatedEvent](),
			EpochCommittable:          event.New[*EpochCommittableEvent](),
			ManaVectorUpdate:          event.New[*ManaVectorUpdateEvent](),
		},
	}

	new.tangle.ConfirmationOracle.Events().BlockAccepted.Attach(onlyIfBootstrapped(t.TimeManager, func(event *tangle.BlockAcceptedEvent) {
		new.OnBlockConfirmed(event.Block)
	}))

	new.tangle.ConfirmationOracle.Events().BlockOrphaned.Attach(onlyIfBootstrapped(t.TimeManager, func(event *tangle.BlockAcceptedEvent) {
		new.OnBlockOrphaned(event.Block)
	}))

	new.tangle.Ledger.Events.TransactionAccepted.Attach(onlyIfBootstrapped(t.TimeManager, func(event *ledger.TransactionAcceptedEvent) {
		new.OnTransactionAccepted(event)
	}))

	new.tangle.Ledger.Events.TransactionInclusionUpdated.Attach(onlyIfBootstrapped(t.TimeManager, func(event *ledger.TransactionInclusionUpdatedEvent) {
		new.OnTransactionInclusionUpdated(event)
	}))

	new.tangle.Ledger.ConflictDAG.Events.ConflictAccepted.Attach(onlyIfBootstrapped(t.TimeManager, func(event *conflictdag.ConflictAcceptedEvent[utxo.TransactionID]) {
		new.OnConflictConfirmed(event.ID)
	}))

	new.tangle.Ledger.ConflictDAG.Events.ConflictCreated.Attach(onlyIfBootstrapped(t.TimeManager, func(event *conflictdag.ConflictCreatedEvent[utxo.TransactionID, utxo.OutputID]) {
		new.OnConflictCreated(event.ID)
	}))

	new.tangle.Ledger.ConflictDAG.Events.ConflictRejected.Attach(onlyIfBootstrapped(t.TimeManager, func(event *conflictdag.ConflictRejectedEvent[utxo.TransactionID]) {
		new.OnConflictRejected(event.ID)
	}))

	new.tangle.TimeManager.Events.AcceptanceTimeUpdated.Attach(onlyIfBootstrapped(t.TimeManager, func(event *tangle.TimeUpdate) {
		new.OnAcceptanceTimeUpdated(event.ATT)
	}))

	return new
}

func onlyIfBootstrapped[E any](timeManager *tangle.TimeManager, handler func(event E)) *event.Closure[E] {
	return event.NewClosure(func(event E) {
		if !timeManager.Bootstrapped() {
			return
		}
		handler(event)
	})
}

// LoadSnapshot initiates the state and mana trees from a given snapshot.
func (m *Manager) LoadSnapshot(snapshot *ledger.Snapshot) {
	m.epochCommitmentFactoryMutex.Lock()
	defer m.epochCommitmentFactoryMutex.Unlock()

	for _, outputWithMetadata := range snapshot.OutputsWithMetadata {
		m.epochCommitmentFactory.storage.ledgerstateStorage.Store(outputWithMetadata).Release()
		err := m.epochCommitmentFactory.insertStateLeaf(outputWithMetadata.ID())
		if err != nil {
			m.log.Error(err)
		}
		err = m.epochCommitmentFactory.updateManaLeaf(outputWithMetadata, true)
		if err != nil {
			m.log.Error(err)
		}
	}
	for ei := snapshot.FullEpochIndex + 1; ei <= snapshot.DiffEpochIndex; ei++ {
		epochDiff := snapshot.EpochDiffs[ei]
		for _, spentOutputWithMetadata := range epochDiff.Spent() {
			spentOutputIDBytes := spentOutputWithMetadata.ID().Bytes()
			m.epochCommitmentFactory.storage.ledgerstateStorage.Delete(spentOutputIDBytes)
			if has, _ := m.epochCommitmentFactory.stateRootTree.Has(spentOutputIDBytes); !has {
				panic("epoch diff spends an output not contained in the ledger state")
			}
			_, err := m.epochCommitmentFactory.stateRootTree.Delete(spentOutputIDBytes)
			if err != nil {
				panic("could not delete leaf from state root tree")
			}
		}

		for _, createdOutputWithMetadata := range epochDiff.Created() {
			createdOutputIDBytes := createdOutputWithMetadata.ID().Bytes()
			m.epochCommitmentFactory.storage.ledgerstateStorage.Store(createdOutputWithMetadata).Release()
			_, err := m.epochCommitmentFactory.stateRootTree.Update(createdOutputIDBytes, createdOutputIDBytes)
			if err != nil {
				panic("could not update leaf of state root tree")
			}
		}
	}

	// The last committed epoch index corresponds to the last epoch diff stored in the snapshot.
	if err := m.epochCommitmentFactory.storage.setLatestCommittableEpochIndex(snapshot.DiffEpochIndex); err != nil {
		panic("could not set last committed epoch index")
	}

	// We assume as our earliest forking point the last epoch diff stored in the snapshot.
	if err := m.epochCommitmentFactory.storage.setLastConfirmedEpochIndex(snapshot.DiffEpochIndex); err != nil {
		panic("could not set last confirmed epoch index")
	}

	// We set it to the next epoch after snapshotted one. It will be updated upon first confirmed block will arrive.
	if err := m.epochCommitmentFactory.storage.setAcceptanceEpochIndex(snapshot.DiffEpochIndex + 1); err != nil {
		panic("could not set current epoch index")
	}

	m.epochCommitmentFactory.storage.ecRecordStorage.Store(snapshot.LatestECRecord).Release()
}

// GetLatestEC returns the latest commitment that a new block should commit to.
func (m *Manager) GetLatestEC() (ecRecord *epoch.ECRecord, err error) {
	m.epochCommitmentFactoryMutex.RLock()
	defer m.epochCommitmentFactoryMutex.RUnlock()

	latestCommittableEpoch, err := m.epochCommitmentFactory.storage.latestCommittableEpochIndex()
	ecRecord = m.epochCommitmentFactory.loadECRecord(latestCommittableEpoch)
	if ecRecord == nil {
		err = errors.Errorf("could not get latest commitment")
	}
	return
}

// LatestConfirmedEpochIndex returns the latest epoch index that has been confirmed.
func (m *Manager) LatestConfirmedEpochIndex() (epoch.Index, error) {
	m.epochCommitmentFactoryMutex.RLock()
	defer m.epochCommitmentFactoryMutex.RUnlock()

	return m.epochCommitmentFactory.storage.lastConfirmedEpochIndex()
}

// OnBlockConfirmed is the handler for block confirmed event.
func (m *Manager) OnBlockConfirmed(block *tangle.Block) {
	m.epochCommitmentFactoryMutex.Lock()
	defer m.epochCommitmentFactoryMutex.Unlock()

	ei := epoch.IndexFromTime(block.IssuingTime())
	if m.isEpochAlreadyCommitted(ei) {
		m.log.Errorf("block %s confirmed with issuing time %s in already committed epoch %d", block.ID(), block.IssuingTime(), ei)
		return
	}
	err := m.epochCommitmentFactory.insertTangleLeaf(ei, block.ID())
	if err != nil && m.log != nil {
		m.log.Error(err)
		return
	}
	m.Events.TangleTreeInserted.Trigger(&TangleTreeUpdatedEvent{EI: ei, MessageID: message.ID()})
}

// OnBlockOrphaned is the handler for block orphaned event.
func (m *Manager) OnBlockOrphaned(block *tangle.Block) {
	m.epochCommitmentFactoryMutex.Lock()
	defer m.epochCommitmentFactoryMutex.Unlock()

	ei := epoch.IndexFromTime(block.IssuingTime())
	if m.isEpochAlreadyCommitted(ei) {
		m.log.Errorf("block %s orphaned with issuing time %s in already committed epoch %d", block.ID(), block.IssuingTime(), ei)
		return
	}
	err := m.epochCommitmentFactory.removeTangleLeaf(ei, block.ID())
	if err != nil && m.log != nil {
		m.log.Error(err)
	}
<<<<<<< HEAD
	transaction, isTransaction := block.Payload().(utxo.Transaction)
=======
	m.Events.TangleTreeRemoved.Trigger(&TangleTreeUpdatedEvent{EI: ei, MessageID: message.ID()})

	transaction, isTransaction := message.Payload().(utxo.Transaction)
>>>>>>> 6e4203a1
	if isTransaction {
		spent, created := m.resolveOutputs(transaction)
		m.epochCommitmentFactory.deleteDiffUTXOs(ei, created, spent)
		m.Events.UTXOTreeRemoved.Trigger(&UTXOUpdatedEvent{EI: ei, Spent: spent, Created: created})
	}
}

// OnTransactionAccepted is the handler for transaction accepted event.
func (m *Manager) OnTransactionAccepted(event *ledger.TransactionAcceptedEvent) {
	m.epochCommitmentFactoryMutex.Lock()
	defer m.epochCommitmentFactoryMutex.Unlock()

	txID := event.TransactionID

	var txInclusionTime time.Time
	m.tangle.Ledger.Storage.CachedTransactionMetadata(txID).Consume(func(txMeta *ledger.TransactionMetadata) {
		txInclusionTime = txMeta.InclusionTime()
	})
	txEpoch := epoch.IndexFromTime(txInclusionTime)

	if m.isEpochAlreadyCommitted(txEpoch) {
		m.log.Errorf("transaction %s confirmed with issuing time %s in already committed epoch %d", event.TransactionID, txInclusionTime, txEpoch)
		return
	}

	var spent, created []*ledger.OutputWithMetadata
	m.tangle.Ledger.Storage.CachedTransaction(txID).Consume(func(tx utxo.Transaction) {
		spent, created = m.resolveOutputs(tx)
	})
	if err := m.includeTransactionInEpoch(txID, txEpoch, spent, created); err != nil {
		m.log.Error(err)
	}
}

// OnTransactionInclusionUpdated is the handler for transaction inclusion updated event.
func (m *Manager) OnTransactionInclusionUpdated(event *ledger.TransactionInclusionUpdatedEvent) {
	m.epochCommitmentFactoryMutex.Lock()
	defer m.epochCommitmentFactoryMutex.Unlock()

	oldEpoch := epoch.IndexFromTime(event.PreviousInclusionTime)
	newEpoch := epoch.IndexFromTime(event.InclusionTime)

	if oldEpoch == 0 || oldEpoch == newEpoch {
		return
	}

	if m.isEpochAlreadyCommitted(oldEpoch) || m.isEpochAlreadyCommitted(newEpoch) {
		m.log.Errorf("inclusion time of transaction changed for already committed epoch: previous EI %d, new EI %d", oldEpoch, newEpoch)
		return
	}

	txID := event.TransactionID

	var spent, created []*ledger.OutputWithMetadata
	m.tangle.Ledger.Storage.CachedTransaction(txID).Consume(func(tx utxo.Transaction) {
		spent, created = m.resolveOutputs(tx)
	})

	if err := m.removeTransactionFromEpoch(txID, oldEpoch, spent, created); err != nil {
		m.log.Error(err)
	}

	if err := m.includeTransactionInEpoch(txID, newEpoch, spent, created); err != nil {
		m.log.Error(err)
	}
}

// OnConflictConfirmed is the handler for conflict confirmed event.
func (m *Manager) OnConflictConfirmed(conflictID utxo.TransactionID) {
	m.epochCommitmentFactoryMutex.Lock()
	defer m.epochCommitmentFactoryMutex.Unlock()
<<<<<<< HEAD

	ei := m.getConflictEI(conflictID, true)
=======
	ei := m.getBranchEI(branchID, true)
>>>>>>> 6e4203a1

	if m.isEpochAlreadyCommitted(ei) {
		m.log.Errorf("conflict confirmed in already committed epoch %d", ei)
		return
	}
	m.decreasePendingConflictCounter(ei)
}

// OnConflictCreated is the handler for conflict created event.
func (m *Manager) OnConflictCreated(conflictID utxo.TransactionID) {
	m.epochCommitmentFactoryMutex.Lock()
	defer m.epochCommitmentFactoryMutex.Unlock()

	ei := m.getConflictEI(conflictID, false)

	if m.isEpochAlreadyCommitted(ei) {
		m.log.Errorf("conflict created in already committed epoch %d", ei)
		return
	}
	m.increasePendingConflictCounter(ei)
}

// OnConflictRejected is the handler for conflict created event.
func (m *Manager) OnConflictRejected(conflictID utxo.TransactionID) {
	m.epochCommitmentFactoryMutex.Lock()
	defer m.epochCommitmentFactoryMutex.Unlock()

	ei := m.getConflictEI(conflictID, true)

	if m.isEpochAlreadyCommitted(ei) {
		m.log.Errorf("conflict rejected in already committed epoch %d", ei)
		return
	}
	m.decreasePendingConflictCounter(ei)
}

// OnAcceptanceTimeUpdated is the handler for time updated event.
func (m *Manager) OnAcceptanceTimeUpdated(newTime time.Time) {
	m.epochCommitmentFactoryMutex.Lock()
	defer m.epochCommitmentFactoryMutex.Unlock()

	ei := epoch.IndexFromTime(newTime)
	currentEpochIndex, err := m.epochCommitmentFactory.storage.acceptanceEpochIndex()
	if err != nil {
		m.log.Error(errors.Wrap(err, "could not get current epoch index"))
		return
	}
	if ei > currentEpochIndex {
		err = m.epochCommitmentFactory.storage.setAcceptanceEpochIndex(ei)
		if err != nil {
			m.log.Error(errors.Wrap(err, "could not set current epoch index"))
			return
		}
		m.moveLatestCommittableEpoch(ei)
	}
}

// PendingConflictsCount returns the current value of pendingConflictsCount.
func (m *Manager) PendingConflictsCount(ei epoch.Index) (pendingConflictsCount uint64) {
	return m.pendingConflictsCounters[ei]
}

// PendingConflictsCountAll returns the current value of pendingConflictsCount per epoch.
func (m *Manager) PendingConflictsCountAll() (pendingConflicts map[epoch.Index]uint64) {
	pendingConflicts = make(map[epoch.Index]uint64, len(m.pendingConflictsCounters))
	for k, v := range m.pendingConflictsCounters {
		pendingConflicts[k] = v
	}
	return pendingConflicts
}

// Shutdown shuts down the manager's permanent storagee.
func (m *Manager) Shutdown() {
	m.epochCommitmentFactoryMutex.Lock()
	defer m.epochCommitmentFactoryMutex.Unlock()

	m.epochCommitmentFactory.storage.shutdown()
}

func (m *Manager) decreasePendingConflictCounter(ei epoch.Index) {
	m.pendingConflictsCounters[ei]--
	if m.pendingConflictsCounters[ei] == 0 {
		m.moveLatestCommittableEpoch(ei)
	}
}

func (m *Manager) increasePendingConflictCounter(ei epoch.Index) {
	m.pendingConflictsCounters[ei]++
}

func (m *Manager) includeTransactionInEpoch(txID utxo.TransactionID, ei epoch.Index, spent, created []*ledger.OutputWithMetadata) (err error) {
	if err := m.epochCommitmentFactory.insertStateMutationLeaf(ei, txID); err != nil {
		return err
	}
	m.epochCommitmentFactory.storeDiffUTXOs(ei, spent, created)

	m.Events.StateMutationTreeInserted.Trigger(&StateMutationTreeUpdatedEvent{TransactionID: txID})
	m.Events.UTXOTreeInserted.Trigger(&UTXOUpdatedEvent{EI: ei, Spent: spent, Created: created})

	return nil
}

func (m *Manager) removeTransactionFromEpoch(txID utxo.TransactionID, ei epoch.Index, spent, created []*ledger.OutputWithMetadata) (err error) {
	if err := m.epochCommitmentFactory.removeStateMutationLeaf(ei, txID); err != nil {
		return err
	}
	m.epochCommitmentFactory.deleteDiffUTXOs(ei, spent, created)

	m.Events.StateMutationTreeRemoved.Trigger(&StateMutationTreeUpdatedEvent{TransactionID: txID})
	m.Events.UTXOTreeRemoved.Trigger(&UTXOUpdatedEvent{EI: ei, Spent: spent, Created: created})

	return nil
}

// isCommittable returns if the epoch is committable, if all conflicts are resolved and the epoch is old enough.
func (m *Manager) isCommittable(ei epoch.Index) bool {
	return m.isOldEnough(ei) && m.allPastConflictsAreResolved(ei)
}

func (m *Manager) allPastConflictsAreResolved(ei epoch.Index) (conflictsResolved bool) {
	lastEI, err := m.epochCommitmentFactory.storage.latestCommittableEpochIndex()
	if err != nil {
		return false
	}
	// epoch is not committable if there are any not resolved conflicts in this and past epochs
	for index := lastEI; index <= ei; index++ {
		if m.pendingConflictsCounters[index] != 0 {
			return false
		}
	}
	return true
}

func (m *Manager) isOldEnough(ei epoch.Index, issuingTime ...time.Time) (oldEnough bool) {
	t := ei.EndTime()
	currentATT := m.tangle.TimeManager.ATT()
	if len(issuingTime) > 0 && issuingTime[0].After(currentATT) {
		currentATT = issuingTime[0]
	}

	diff := currentATT.Sub(t)
	if diff < m.options.MinCommittableEpochAge {
		return false
	}
	return true
}

func (m *Manager) getConflictEI(conflictID utxo.TransactionID, earliestAttachmentMustBeBooked bool) (ei epoch.Index) {
	earliestAttachment := m.tangle.BlockFactory.EarliestAttachment(utxo.NewTransactionIDs(conflictID), earliestAttachmentMustBeBooked)
	ei = epoch.IndexFromTime(earliestAttachment.IssuingTime())
	return
}

func (m *Manager) isEpochAlreadyCommitted(ei epoch.Index) bool {
	latestCommittable, err := m.epochCommitmentFactory.storage.latestCommittableEpochIndex()
	if err != nil {
		m.log.Errorf("could not get the latest committed epoch: %v", err)
		return false
	}
	return ei <= latestCommittable
}

func (m *Manager) resolveOutputs(tx utxo.Transaction) (spentOutputsWithMetadata, createdOutputsWithMetadata []*ledger.OutputWithMetadata) {
	spentOutputsWithMetadata = make([]*ledger.OutputWithMetadata, 0)
	createdOutputsWithMetadata = make([]*ledger.OutputWithMetadata, 0)
	var spentOutputIDs utxo.OutputIDs
	var createdOutputs []utxo.Output

	spentOutputIDs = m.tangle.Ledger.Utils.ResolveInputs(tx.Inputs())
	createdOutputs = tx.(*devnetvm.Transaction).Essence().Outputs().UTXOOutputs()

	for it := spentOutputIDs.Iterator(); it.HasNext(); {
		spentOutputID := it.Next()
		m.tangle.Ledger.Storage.CachedOutput(spentOutputID).Consume(func(spentOutput utxo.Output) {
			m.tangle.Ledger.Storage.CachedOutputMetadata(spentOutputID).Consume(func(spentOutputMetadata *ledger.OutputMetadata) {
				spentOutputsWithMetadata = append(spentOutputsWithMetadata, ledger.NewOutputWithMetadata(spentOutputID, spentOutput, spentOutputMetadata.CreationTime(), spentOutputMetadata.ConsensusManaPledgeID(), spentOutputMetadata.AccessManaPledgeID()))
			})
		})
	}

	for _, createdOutput := range createdOutputs {
		createdOutputID := createdOutput.ID()
		m.tangle.Ledger.Storage.CachedOutputMetadata(createdOutputID).Consume(func(createdOutputMetadata *ledger.OutputMetadata) {
			createdOutputsWithMetadata = append(createdOutputsWithMetadata, ledger.NewOutputWithMetadata(createdOutputID, createdOutput, createdOutputMetadata.CreationTime(), createdOutputMetadata.ConsensusManaPledgeID(), createdOutputMetadata.AccessManaPledgeID()))
		})
	}

	return
}

func (m *Manager) triggerManaVectorUpdate(ei epoch.Index) {
	epochForManaVector := ei - epoch.Index(m.options.ManaEpochDelay)
	if epochForManaVector < 1 {
		return
	}
	spent, created := m.epochCommitmentFactory.loadDiffUTXOs(epochForManaVector)
	m.Events.ManaVectorUpdate.Trigger(&ManaVectorUpdateEvent{
		EI:               ei,
		EpochDiffCreated: created,
		EpochDiffSpent:   spent,
	})
}

func (m *Manager) moveLatestCommittableEpoch(currentEpoch epoch.Index) {
	latestCommittable, err := m.epochCommitmentFactory.storage.latestCommittableEpochIndex()
	if err != nil {
		m.log.Errorf("could not obtain last committed epoch index: %v", err)
		return
	}
	for ei := latestCommittable + 1; ei <= currentEpoch; ei++ {
		if !m.isCommittable(ei) {
			break
		}

		// reads the roots and store the ec
		// rolls the state trees
		ecRecord, ecRecordErr := m.epochCommitmentFactory.ecRecord(ei)
		if ecRecordErr != nil {
			m.log.Errorf("could not update commitments for epoch %d: %v", ei, ecRecordErr)
			return
		}

		if err = m.epochCommitmentFactory.storage.setLatestCommittableEpochIndex(ei); err != nil {
			m.log.Errorf("could not set last committed epoch: %v", err)
			return
		}

		m.Events.EpochCommittable.Trigger(&EpochCommittableEvent{EI: ei, ECRecord: ecRecord})
		m.triggerManaVectorUpdate(ei)
	}
}

// endregion ///////////////////////////////////////////////////////////////////////////////////////////////////////////

// region Options //////////////////////////////////////////////////////////////////////////////////////////////////////

// ManagerOption represents the return type of the optional config parameters of the notarization manager.
type ManagerOption func(options *ManagerOptions)

// ManagerOptions is a container of all the config parameters of the notarization manager.
type ManagerOptions struct {
	MinCommittableEpochAge time.Duration
	ManaEpochDelay         uint
	Log                    *logger.Logger
}

// MinCommittableEpochAge specifies how old an epoch has to be for it to be committable.
func MinCommittableEpochAge(d time.Duration) ManagerOption {
	return func(options *ManagerOptions) {
		options.MinCommittableEpochAge = d
	}
}

// ManaDelay specifies the epoch offset for mana vector from the last committable epoch.
func ManaDelay(d uint) ManagerOption {
	return func(options *ManagerOptions) {
		options.ManaEpochDelay = d
	}
}

// Log provides the logger.
func Log(log *logger.Logger) ManagerOption {
	return func(options *ManagerOptions) {
		options.Log = log
	}
}

// endregion ///////////////////////////////////////////////////////////////////////////////////////////////////////////

// region Events ///////////////////////////////////////////////////////////////////////////////////////////////////////

// Events is a container that acts as a dictionary for the existing events of a notarization manager.
type Events struct {
	// EpochCommittable is an event that gets triggered whenever an epoch commitment is committable.
	EpochCommittable *event.Event[*EpochCommittableEvent]
	ManaVectorUpdate *event.Event[*ManaVectorUpdateEvent]
	// TangleTreeInserted is an event that gets triggered when a Message is inserted into the Tangle smt.
	TangleTreeInserted *event.Event[*TangleTreeUpdatedEvent]
	// TangleTreeRemoved is an event that gets triggered when a Message is removed from Tangle smt.
	TangleTreeRemoved *event.Event[*TangleTreeUpdatedEvent]
	// StateMutationTreeInserted is an event that gets triggered when a transaction is inserted into the state mutation smt.
	StateMutationTreeInserted *event.Event[*StateMutationTreeUpdatedEvent]
	// StateMutationTreeRemoved is an event that gets triggered when a transaction is removed from state mutation smt.
	StateMutationTreeRemoved *event.Event[*StateMutationTreeUpdatedEvent]
	// UTXOTreeInserted is an event that gets triggered when UTXOs are stored into the UTXO smt.
	UTXOTreeInserted *event.Event[*UTXOUpdatedEvent]
	// UTXOTreeRemoved is an event that gets triggered when UTXOs are removed from the UTXO smt.
	UTXOTreeRemoved *event.Event[*UTXOUpdatedEvent]
}

// TangleTreeUpdatedEvent is a container that acts as a dictionary for the TangleTree inserted/removed event related parameters.
type TangleTreeUpdatedEvent struct {
	// EI is the index of the message.
	EI epoch.Index
	// MessageID is the messageID that inserted/removed to/from the tangle smt.
	MessageID tangle.MessageID
}

// StateMutationTreeUpdatedEvent is a container that acts as a dictionary for the State mutation tree inserted/removed event related parameters.
type StateMutationTreeUpdatedEvent struct {
	// EI is the index of the transaction.
	EI epoch.Index
	// TransactionID is the transaction ID that inserted/removed to/from the state mutation smt.
	TransactionID utxo.TransactionID
}

// UTXOUpdatedEvent is a container that acts as a dictionary for the UTXO update event related parameters.
type UTXOUpdatedEvent struct {
	// EI is the index of updated UTXO.
	EI epoch.Index
	// Created are the outputs created in a transaction.
	Created []*ledger.OutputWithMetadata
	// Spent are outputs that is spent in a transaction.
	Spent []*ledger.OutputWithMetadata
}

// EpochCommittableEvent is a container that acts as a dictionary for the EpochCommittable event related parameters.
type EpochCommittableEvent struct {
	// EI is the index of committable epoch.
	EI epoch.Index
	// ECRecord is the ec root of committable epoch.
	ECRecord *epoch.ECRecord
}

// ManaVectorUpdateEvent is a container that acts as a dictionary for the EpochCommittable event related parameters.
type ManaVectorUpdateEvent struct {
	// EI is the index of committable epoch.
	EI               epoch.Index
	EpochDiffCreated []*ledger.OutputWithMetadata
	EpochDiffSpent   []*ledger.OutputWithMetadata
}

// endregion ///////////////////////////////////////////////////////////////////////////////////////////////////////////<|MERGE_RESOLUTION|>--- conflicted
+++ resolved
@@ -218,13 +218,9 @@
 	if err != nil && m.log != nil {
 		m.log.Error(err)
 	}
-<<<<<<< HEAD
+	
+	m.Events.TangleTreeRemoved.Trigger(&TangleTreeUpdatedEvent{EI: ei, MessageID: message.ID()})
 	transaction, isTransaction := block.Payload().(utxo.Transaction)
-=======
-	m.Events.TangleTreeRemoved.Trigger(&TangleTreeUpdatedEvent{EI: ei, MessageID: message.ID()})
-
-	transaction, isTransaction := message.Payload().(utxo.Transaction)
->>>>>>> 6e4203a1
 	if isTransaction {
 		spent, created := m.resolveOutputs(transaction)
 		m.epochCommitmentFactory.deleteDiffUTXOs(ei, created, spent)
@@ -296,12 +292,7 @@
 func (m *Manager) OnConflictConfirmed(conflictID utxo.TransactionID) {
 	m.epochCommitmentFactoryMutex.Lock()
 	defer m.epochCommitmentFactoryMutex.Unlock()
-<<<<<<< HEAD
-
 	ei := m.getConflictEI(conflictID, true)
-=======
-	ei := m.getBranchEI(branchID, true)
->>>>>>> 6e4203a1
 
 	if m.isEpochAlreadyCommitted(ei) {
 		m.log.Errorf("conflict confirmed in already committed epoch %d", ei)
