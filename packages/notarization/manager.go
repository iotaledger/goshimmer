package notarization

import (
	"sync"
	"time"

	"github.com/cockroachdb/errors"

	"github.com/iotaledger/hive.go/generics/event"
	"github.com/iotaledger/hive.go/logger"

	"github.com/iotaledger/goshimmer/packages/conflictdag"
	"github.com/iotaledger/goshimmer/packages/epoch"
	"github.com/iotaledger/goshimmer/packages/ledger"
	"github.com/iotaledger/goshimmer/packages/ledger/utxo"
	"github.com/iotaledger/goshimmer/packages/ledger/vm/devnetvm"
	"github.com/iotaledger/goshimmer/packages/tangle"
)

const (
	defaultMinEpochCommittableAge = 1 * time.Minute
)

// Manager is the notarization manager.
type Manager struct {
	tangle                      *tangle.Tangle
<<<<<<< HEAD
	epochManager                *epoch.Manager
=======
>>>>>>> 40c041eb
	epochCommitmentFactory      *EpochCommitmentFactory
	epochCommitmentFactoryMutex sync.RWMutex
	options                     *ManagerOptions
	pendingConflictsCounters    map[epoch.Index]uint64
	log                         *logger.Logger
	Events                      *Events
}

// NewManager creates and returns a new notarization manager.
<<<<<<< HEAD
func NewManager(epochManager *epoch.Manager, epochCommitmentFactory *EpochCommitmentFactory, t *tangle.Tangle, opts ...ManagerOption) (new *Manager) {
=======
func NewManager(epochCommitmentFactory *EpochCommitmentFactory, t *tangle.Tangle, opts ...ManagerOption) (new *Manager) {
>>>>>>> 40c041eb
	options := &ManagerOptions{
		MinCommittableEpochAge: defaultMinEpochCommittableAge,
		Log:                    nil,
	}

	for _, option := range opts {
		option(options)
	}

	new = &Manager{
		tangle:                   t,
		epochCommitmentFactory:   epochCommitmentFactory,
		pendingConflictsCounters: make(map[epoch.Index]uint64),
		log:                      options.Log,
		options:                  options,
		Events: &Events{
			EpochCommitted:     event.New[*EpochCommittedEvent](),
			ManaVectorToUpdate: event.New[*ManaVectorToUpdateEvent](),
		},
	}

	new.tangle.ConfirmationOracle.Events().MessageConfirmed.Attach(event.NewClosure(func(event *tangle.MessageConfirmedEvent) {
		new.OnMessageConfirmed(event.Message)
	}))

	new.tangle.ConfirmationOracle.Events().MessageOrphaned.Attach(event.NewClosure(func(event *tangle.MessageConfirmedEvent) {
		new.OnMessageOrphaned(event.Message)
	}))

	new.tangle.Ledger.Events.TransactionConfirmed.Attach(event.NewClosure(func(event *ledger.TransactionConfirmedEvent) {
		new.OnTransactionConfirmed(event)
	}))

	new.tangle.Ledger.Events.TransactionInclusionUpdated.Attach(event.NewClosure(func(event *ledger.TransactionInclusionUpdatedEvent) {
		new.OnTransactionInclusionUpdated(event)
	}))

	new.tangle.Ledger.ConflictDAG.Events.BranchConfirmed.Attach(event.NewClosure(func(event *conflictdag.BranchConfirmedEvent[utxo.TransactionID]) {
		new.OnBranchConfirmed(event.ID)
	}))

	new.tangle.Ledger.ConflictDAG.Events.ConflictCreated.Attach(event.NewClosure(func(event *conflictdag.ConflictCreatedEvent[utxo.TransactionID, utxo.OutputID]) {
		new.OnBranchCreated(event.ID)
	}))

	new.tangle.Ledger.ConflictDAG.Events.BranchRejected.Attach(event.NewClosure(func(event *conflictdag.BranchRejectedEvent[utxo.TransactionID]) {
		new.OnBranchRejected(event.ID)
	}))

	return new
}

// LoadSnapshot initiates the state and mana trees from a given snapshot.
func (m *Manager) LoadSnapshot(snapshot *ledger.Snapshot) {
	m.epochCommitmentFactoryMutex.Lock()
	defer m.epochCommitmentFactoryMutex.Unlock()

	for _, outputWithMetadata := range snapshot.OutputsWithMetadata {
		m.epochCommitmentFactory.storage.ledgerstateStorage.Store(outputWithMetadata).Release()
		err := m.epochCommitmentFactory.insertStateLeaf(outputWithMetadata.ID())
		if err != nil {
			m.log.Error(err)
		}
		err = m.epochCommitmentFactory.updateManaLeaf(outputWithMetadata, true)
		if err != nil {
			m.log.Error(err)
		}
	}
	for ei := snapshot.FullEpochIndex + 1; ei <= snapshot.DiffEpochIndex; ei++ {
		epochDiff := snapshot.EpochDiffs[ei]
		for _, spentOutputWithMetadata := range epochDiff.Spent() {
			spentOutputIDBytes := spentOutputWithMetadata.ID().Bytes()
			m.epochCommitmentFactory.storage.ledgerstateStorage.Delete(spentOutputIDBytes)
			if has, _ := m.epochCommitmentFactory.stateRootTree.Has(spentOutputIDBytes); !has {
				panic("epoch diff spends an output not contained in the ledger state")
			}
			_, err := m.epochCommitmentFactory.stateRootTree.Delete(spentOutputIDBytes)
			if err != nil {
				panic("could not delete leaf from state root tree")
			}
		}

		for _, createdOutputWithMetadata := range epochDiff.Created() {
			createdOutputIDBytes := createdOutputWithMetadata.ID().Bytes()
			m.epochCommitmentFactory.storage.ledgerstateStorage.Store(createdOutputWithMetadata).Release()
			_, err := m.epochCommitmentFactory.stateRootTree.Update(createdOutputIDBytes, createdOutputIDBytes)
			if err != nil {
				panic("could not update leaf of state root tree")
			}
		}
	}

<<<<<<< HEAD
	// The last committed epoch index corresponds to the last epoch diff stored in the snapshot.
	if err := m.epochCommitmentFactory.storage.SetLastCommittedEpochIndex(snapshot.DiffEpochIndex); err != nil {
		m.log.Error(err)
	}

	// We assume as our earliest forking point the last epoch diff stored in the snapshot.
	if err := m.epochCommitmentFactory.storage.SetLastConfirmedEpochIndex(snapshot.DiffEpochIndex); err != nil {
		m.log.Error(err)
	}

	// We set it to the last committed ei. It will be updated upon first confirmed message will arrive.
	if err := m.epochCommitmentFactory.storage.SetLatestCommittableEpochIndex(snapshot.DiffEpochIndex); err != nil {
		m.log.Error(err)
	}

	// We set it to the next epoch after snapshotted one. It will be updated upon first confirmed message will arrive.
	if err := m.epochCommitmentFactory.storage.SetCurrentEpochIndex(snapshot.DiffEpochIndex + 1); err != nil {
		m.log.Error(err)
=======
	// Our ledgerstate is aligned with the last committed epoch, which is the same as the last epoch in the snapshot.
	if err := m.epochCommitmentFactory.storage.SetFullEpochIndex(snapshot.DiffEpochIndex); err != nil {
		panic("could not set full epoch index")
	}

	if err := m.epochCommitmentFactory.storage.SetDiffEpochIndex(snapshot.DiffEpochIndex); err != nil {
		panic("could not set diff epoch index")
	}

	// The last committed epoch index corresponds to the last epoch diff stored in the snapshot.
	if err := m.epochCommitmentFactory.storage.SetLastCommittedEpochIndex(snapshot.DiffEpochIndex); err != nil {
		panic("could not set last committed epoch index")
	}

	// We assume as our earliest forking point the last epoch diff stored in the snapshot.
	if err := m.epochCommitmentFactory.storage.SetLastConfirmedEpochIndex(snapshot.DiffEpochIndex); err != nil {
		panic("could not set last confirmed epoch index")
>>>>>>> 40c041eb
	}

	m.epochCommitmentFactory.storage.ecRecordStorage.Store(snapshot.LatestECRecord).Release()
}

// GetLatestEC returns the latest commitment that a new message should commit to.
func (m *Manager) GetLatestEC() (ecRecord *epoch.ECRecord, err error) {
	m.epochCommitmentFactoryMutex.Lock()
	defer m.epochCommitmentFactoryMutex.Unlock()

	lastCommittedEpoch, latestCommittableEpoch, lastCommittableEpochErr := m.latestCommittableEpoch()
	if lastCommittableEpochErr != nil {
		return nil, errors.Wrap(lastCommittableEpochErr, "could not get last committable epoch")
	}

	if updateErr := m.updateCommitmentsUpToLatestCommittableEpoch(lastCommittedEpoch, latestCommittableEpoch); updateErr != nil {
		return nil, errors.Wrap(updateErr, "could not update commitments up to latest committable epoch")
	}

	if ecRecord, err = m.epochCommitmentFactory.ecRecord(latestCommittableEpoch); err != nil {
		return nil, errors.Wrap(err, "could not get latest epoch commitment")
	}

	if err := m.epochCommitmentFactory.storage.SetLastCommittedEpochIndex(latestCommittableEpoch); err != nil {
		return nil, errors.Wrap(err, "could not set last committed epoch")
	}

	m.Events.EpochCommitted.Trigger(&EpochCommittedEvent{EI: latestCommittableEpoch})

	return
}

func (m *Manager) LatestConfirmedEpochIndex() (epoch.Index, error) {
	m.epochCommitmentFactoryMutex.RLock()
	defer m.epochCommitmentFactoryMutex.RUnlock()

	return m.epochCommitmentFactory.storage.LastConfirmedEpochIndex()
}

// OnMessageConfirmed is the handler for message confirmed event.
func (m *Manager) OnMessageConfirmed(message *tangle.Message) {
	m.epochCommitmentFactoryMutex.Lock()
	defer m.epochCommitmentFactoryMutex.Unlock()

<<<<<<< HEAD
	m.CheckIfEpochChanged(message.IssuingTime())
	ei := m.epochManager.TimeToEI(message.IssuingTime())
	if m.isEpochAlreadyCommitted(ei) {
=======
	ei := epoch.IndexFromTime(message.IssuingTime())
	if m.isEpochAlreadyComitted(ei) {
>>>>>>> 40c041eb
		m.log.Errorf("message confirmed in already committed epoch %d", ei)
		return
	}
	err := m.epochCommitmentFactory.insertTangleLeaf(ei, message.ID())
	if err != nil && m.log != nil {
		m.log.Error(err)
	}
}

// OnMessageOrphaned is the handler for message orphaned event.
func (m *Manager) OnMessageOrphaned(message *tangle.Message) {
	m.epochCommitmentFactoryMutex.Lock()
	defer m.epochCommitmentFactoryMutex.Unlock()

<<<<<<< HEAD
	ei := m.epochManager.TimeToEI(message.IssuingTime())
	if m.isEpochAlreadyCommitted(ei) {
=======
	ei := epoch.IndexFromTime(message.IssuingTime())
	if m.isEpochAlreadyComitted(ei) {
>>>>>>> 40c041eb
		m.log.Errorf("message orphaned in already committed epoch %d", ei)
		return
	}
	err := m.epochCommitmentFactory.removeTangleLeaf(ei, message.ID())
	if err != nil && m.log != nil {
		m.log.Error(err)
	}
	transaction, isTransaction := message.Payload().(utxo.Transaction)
	if isTransaction {
		spent, created := m.resolveOutputs(transaction)
		m.epochCommitmentFactory.deleteDiffUTXOs(ei, created, spent)
	}
}

func (m *Manager) OnTransactionConfirmed(event *ledger.TransactionConfirmedEvent) {
	m.epochCommitmentFactoryMutex.Lock()
	defer m.epochCommitmentFactoryMutex.Unlock()

	var spent, created []*ledger.OutputWithMetadata
	m.tangle.Ledger.Storage.CachedTransaction(event.TransactionID).Consume(func(tx utxo.Transaction) {
		spent, created = m.resolveOutputs(tx)
	})

	txID := event.TransactionID

	var txEpoch epoch.Index
	m.tangle.Ledger.Storage.CachedTransactionMetadata(txID).Consume(func(txMeta *ledger.TransactionMetadata) {
		txEpoch = epoch.IndexFromTime(txMeta.InclusionTime())
	})
	if m.isEpochAlreadyComitted(txEpoch) {
		m.log.Errorf("transaction confirmed in already committed epoch %d", txEpoch)
		return
	}

	if err := m.includeTransactionInEpoch(txID, txEpoch, spent, created); err != nil {
		m.log.Error(err)
	}
}

// OnTransactionInclusionUpdated is the handler for transaction inclusion updated event.
func (m *Manager) OnTransactionInclusionUpdated(event *ledger.TransactionInclusionUpdatedEvent) {
	m.epochCommitmentFactoryMutex.Lock()
	defer m.epochCommitmentFactoryMutex.Unlock()

	oldEpoch := epoch.IndexFromTime(event.PreviousInclusionTime)
	newEpoch := epoch.IndexFromTime(event.InclusionTime)

	if oldEpoch == 0 || oldEpoch == newEpoch {
		return
	}

	if m.isEpochAlreadyCommitted(oldEpoch) || m.isEpochAlreadyCommitted(newEpoch) {
		m.log.Errorf("inclusion time of transaction changed for already committed epoch: previous EI %d, new EI %d", oldEpoch, newEpoch)
		return
	}

	txID := event.TransactionID

	var spent, created []*ledger.OutputWithMetadata
	m.tangle.Ledger.Storage.CachedTransaction(txID).Consume(func(tx utxo.Transaction) {
		spent, created = m.resolveOutputs(tx)
	})

	if err := m.removeTransactionFromEpoch(txID, oldEpoch, spent, created); err != nil {
		m.log.Error(err)
	}

	if err := m.includeTransactionInEpoch(txID, newEpoch, spent, created); err != nil {
		m.log.Error(err)
	}
}

// OnBranchConfirmed is the handler for branch confirmed event.
func (m *Manager) OnBranchConfirmed(branchID utxo.TransactionID) {
	m.epochCommitmentFactoryMutex.Lock()
	defer m.epochCommitmentFactoryMutex.Unlock()

	ei := m.getBranchEI(branchID, true)

	if m.isEpochAlreadyComitted(ei) {
		m.log.Errorf("branch confirmed in already committed epoch %d", ei)
		return
	}

	m.pendingConflictsCounters[ei]--
}

// OnBranchCreated is the handler for branch Created event.
func (m *Manager) OnBranchCreated(branchID utxo.TransactionID) {
	m.epochCommitmentFactoryMutex.Lock()
	defer m.epochCommitmentFactoryMutex.Unlock()

	ei := m.getBranchEI(branchID, false)

	if m.isEpochAlreadyComitted(ei) {
		m.log.Errorf("branch created in already committed epoch %d", ei)
		return
	}

	m.pendingConflictsCounters[ei]++
}

// OnBranchRejected is the handler for branch Created event.
func (m *Manager) OnBranchRejected(branchID utxo.TransactionID) {
	m.epochCommitmentFactoryMutex.Lock()
	defer m.epochCommitmentFactoryMutex.Unlock()

	ei := m.getBranchEI(branchID, true)

	if m.isEpochAlreadyComitted(ei) {
		m.log.Errorf("branch rejected in already committed epoch %d", ei)
		return
	}

	m.pendingConflictsCounters[ei]--
}

func (m *Manager) Shutdown() {
	m.epochCommitmentFactoryMutex.Lock()
	defer m.epochCommitmentFactoryMutex.Unlock()

	m.epochCommitmentFactory.storage.Shutdown()
}

func (m *Manager) includeTransactionInEpoch(txID utxo.TransactionID, ei epoch.Index, spent, created []*ledger.OutputWithMetadata) (err error) {
	if err := m.epochCommitmentFactory.insertStateMutationLeaf(ei, txID); err != nil {
		return err
	}

	m.epochCommitmentFactory.storeDiffUTXOs(ei, spent, created)

	return nil
}

func (m *Manager) removeTransactionFromEpoch(txID utxo.TransactionID, ei epoch.Index, spent, created []*ledger.OutputWithMetadata) (err error) {
	if err := m.epochCommitmentFactory.removeStateMutationLeaf(ei, txID); err != nil {
		return err
	}

	m.epochCommitmentFactory.deleteDiffUTXOs(ei, spent, created)

	return nil
}

func (m *Manager) latestCommittableEpoch() (lastCommittedEpoch, latestCommittableEpoch epoch.Index, err error) {
	currentEpoch := epoch.IndexFromTime(time.Now())

	lastCommittedEpoch, lastCommittedEpochErr := m.epochCommitmentFactory.storage.LastCommittedEpochIndex()
	if lastCommittedEpochErr != nil {
		err = errors.Wrap(lastCommittedEpochErr, "could not obtain last committed epoch index")
		return
	}

	for ei := lastCommittedEpoch; ei < currentEpoch; ei++ {
		if m.isCommittable(ei) {
			latestCommittableEpoch = ei
			continue
		}
		break
	}

	if latestCommittableEpoch == currentEpoch {
		err = errors.Errorf("latestCommittableEpoch cannot be current epoch")
		return
	}

	return lastCommittedEpoch, latestCommittableEpoch, nil
}

// IsCommittable returns if the epoch is committable, if all conflicts are resolved and the epoch is old enough.
func (m *Manager) isCommittable(ei epoch.Index) bool {
<<<<<<< HEAD
	t := m.epochManager.EIToEndTime(ei)
	// TODO update to ATT after merging TSC PR
	currentATT := m.tangle.TimeManager.Time()
	diff := currentATT.Sub(t)
	if diff < m.options.MinCommittableEpochAge {
		return false
	}
	latestEi, err := m.epochCommitmentFactory.storage.LatestCommittableEpochIndex()
	if err != nil {
		return false
	}
	// epoch is not committable if there are any not resolved conflicts in this and past epochs
	for index := latestEi; index <= ei; index++ {
		if m.pendingConflictsCounters[index] != 0 {
			return false
		}
	}
	return true
=======
	t := ei.EndTime()
	diff := time.Since(t)
	return m.pendingConflictsCounters[ei] == 0 && diff >= m.options.MinCommittableEpochAge
>>>>>>> 40c041eb
}

func (m *Manager) getBranchEI(branchID utxo.TransactionID, earliestAttachmentMustBeBooked bool) (ei epoch.Index) {
	earliestAttachment := m.tangle.MessageFactory.EarliestAttachment(utxo.NewTransactionIDs(branchID), earliestAttachmentMustBeBooked)
	ei = epoch.IndexFromTime(earliestAttachment.IssuingTime())
	return
}

// updateCommitmentsUpToLatestCommittableEpoch updates the commitments to align with the latest committable epoch.
func (m *Manager) updateCommitmentsUpToLatestCommittableEpoch(lastCommitted, latestCommittable epoch.Index) (err error) {
	var ei epoch.Index
	for ei = lastCommitted + 1; ei < latestCommittable; ei++ {
		// read the rop
		if _, ecRecordErr := m.epochCommitmentFactory.ecRecord(ei); ecRecordErr != nil {
			err = errors.Wrapf(ecRecordErr, "could not update commitments for epoch %d", ei)
			return
		}

		// update last committed index
		if setLastCommittedEpochIndexErr := m.epochCommitmentFactory.storage.SetLastCommittedEpochIndex(ei); setLastCommittedEpochIndexErr != nil {
			err = errors.Wrap(setLastCommittedEpochIndexErr, "could not set last committed epoch")
			return
		}
	}

	return
}

func (m *Manager) isEpochAlreadyCommitted(ei epoch.Index) bool {
	lastCommitted, _, err := m.latestCommittableEpoch()
	if err != nil {
		m.log.Errorf("could not determine latest committed epoch: %v", err)
		return false
	}
	return ei <= lastCommitted
}

func (m *Manager) resolveOutputs(tx utxo.Transaction) (spentOutputsWithMetadata, createdOutputsWithMetadata []*ledger.OutputWithMetadata) {
	spentOutputsWithMetadata = make([]*ledger.OutputWithMetadata, 0)
	createdOutputsWithMetadata = make([]*ledger.OutputWithMetadata, 0)
	var spentOutputIDs utxo.OutputIDs
	var createdOutputs []utxo.Output

	spentOutputIDs = m.tangle.Ledger.Utils.ResolveInputs(tx.Inputs())
	createdOutputs = tx.(*devnetvm.Transaction).Essence().Outputs().UTXOOutputs()

	for it := spentOutputIDs.Iterator(); it.HasNext(); {
		spentOutputID := it.Next()
		m.tangle.Ledger.Storage.CachedOutput(spentOutputID).Consume(func(spentOutput utxo.Output) {
			m.tangle.Ledger.Storage.CachedOutputMetadata(spentOutputID).Consume(func(spentOutputMetadata *ledger.OutputMetadata) {
				spentOutputsWithMetadata = append(spentOutputsWithMetadata, ledger.NewOutputWithMetadata(spentOutputID, spentOutput, spentOutputMetadata))
			})
		})
	}

	for _, createdOutput := range createdOutputs {
		createdOutputID := createdOutput.ID()
		m.tangle.Ledger.Storage.CachedOutputMetadata(createdOutputID).Consume(func(createdOutputMetadata *ledger.OutputMetadata) {
			createdOutputsWithMetadata = append(createdOutputsWithMetadata, ledger.NewOutputWithMetadata(createdOutputID, createdOutput, createdOutputMetadata))
		})
	}

	return
}

func (m *Manager) outputIDsToOutputs(outputIDs utxo.OutputIDs) (outputsVm devnetvm.Outputs) {
	for it := outputIDs.Iterator(); it.HasNext(); {
		outputID := it.Next()
		m.tangle.Ledger.Storage.CachedOutput(outputID).Consume(func(out utxo.Output) {
			outputsVm = append(outputsVm, out.(devnetvm.Output))
		})
	}
	return
}

func (m *Manager) outputsToOutputIDs(outputs devnetvm.Outputs) (createdIDs utxo.OutputIDs) {
	for _, o := range outputs {
		createdIDs.Add(o.ID())
	}
	return
}

// CheckIfEpochChanged check if next epoch started and trigger the event.
func (m *Manager) CheckIfEpochChanged(issuingTime time.Time) {
	currentTime := m.tangle.TimeManager.Time()
	if issuingTime.After(currentTime) {
		currentTime = issuingTime
	}
	ei := m.epochManager.TimeToEI(currentTime)
	currentEpochIndex, err := m.epochCommitmentFactory.storage.CurrentEpochIndex()
	if err != nil {
		m.log.Error(errors.Wrap(err, "could not get current epoch index"))
		return
	}
	if ei > currentEpochIndex {
		err = m.epochCommitmentFactory.storage.SetCurrentEpochIndex(ei)
		if err != nil {
			m.log.Error(errors.Wrap(err, "could not set current epoch index"))
			return
		}
		if !m.isCommittable(ei) {
			return
		}
		if err = m.epochCommitmentFactory.storage.SetLatestCommittableEpochIndex(ei); err != nil {
			m.log.Error(errors.Wrap(err, "could not set latest committable epoch index"))
			return
		}
		m.triggerManaVectorUpdate(ei)
		// todo move commitments trees to the latest committable epoch

	}
}

func (m *Manager) triggerManaVectorUpdate(ei epoch.Index) {
	epochForManaVector := ei - epoch.Index(m.options.ManaEpochDelay)
	spent, created := m.epochCommitmentFactory.loadDiffUTXOs(epochForManaVector)
	m.Events.ManaVectorToUpdate.Trigger(&ManaVectorToUpdateEvent{
		EpochDiffCreated: created,
		EpochDiffSpent:   spent,
	})
}

// ManagerOption represents the return type of the optional config parameters of the notarization manager.
type ManagerOption func(options *ManagerOptions)

// ManagerOptions is a container of all the config parameters of the notarization manager.
type ManagerOptions struct {
	MinCommittableEpochAge time.Duration
	ManaEpochDelay         uint
	Log                    *logger.Logger
}

// MinCommittableEpochAge specifies how old an epoch has to be for it to be committable.
func MinCommittableEpochAge(d time.Duration) ManagerOption {
	return func(options *ManagerOptions) {
		options.MinCommittableEpochAge = d
	}
}

// ManaDelay specifies the epoch offset for mana vector from the last committable epoch.
func ManaDelay(d uint) ManagerOption {
	return func(options *ManagerOptions) {
		options.ManaEpochDelay = d
	}
}

// Log provides the logger.
func Log(log *logger.Logger) ManagerOption {
	return func(options *ManagerOptions) {
		options.Log = log
	}
}

// Events is a container that acts as a dictionary for the existing events of a notarization manager.
type Events struct {
	// EpochCommitted is an event that gets triggered whenever an epoch commitment is committable.
	EpochCommitted     *event.Event[*EpochCommittedEvent]
	ManaVectorToUpdate *event.Event[*ManaVectorToUpdateEvent]
}

// EpochCommittedEvent is a container that acts as a dictionary for the EpochCommitted event related parameters.
type EpochCommittedEvent struct {
	// EI is the index of committable epoch.
	EI epoch.Index
}

// ManaVectorToUpdateEvent is a container that acts as a dictionary for the EpochCommitted event related parameters.
type ManaVectorToUpdateEvent struct {
	// EI is the index of committable epoch.
	EpochDiffCreated []*ledger.OutputWithMetadata
	EpochDiffSpent   []*ledger.OutputWithMetadata
}<|MERGE_RESOLUTION|>--- conflicted
+++ resolved
@@ -24,10 +24,6 @@
 // Manager is the notarization manager.
 type Manager struct {
 	tangle                      *tangle.Tangle
-<<<<<<< HEAD
-	epochManager                *epoch.Manager
-=======
->>>>>>> 40c041eb
 	epochCommitmentFactory      *EpochCommitmentFactory
 	epochCommitmentFactoryMutex sync.RWMutex
 	options                     *ManagerOptions
@@ -37,11 +33,7 @@
 }
 
 // NewManager creates and returns a new notarization manager.
-<<<<<<< HEAD
-func NewManager(epochManager *epoch.Manager, epochCommitmentFactory *EpochCommitmentFactory, t *tangle.Tangle, opts ...ManagerOption) (new *Manager) {
-=======
 func NewManager(epochCommitmentFactory *EpochCommitmentFactory, t *tangle.Tangle, opts ...ManagerOption) (new *Manager) {
->>>>>>> 40c041eb
 	options := &ManagerOptions{
 		MinCommittableEpochAge: defaultMinEpochCommittableAge,
 		Log:                    nil,
@@ -134,35 +126,6 @@
 		}
 	}
 
-<<<<<<< HEAD
-	// The last committed epoch index corresponds to the last epoch diff stored in the snapshot.
-	if err := m.epochCommitmentFactory.storage.SetLastCommittedEpochIndex(snapshot.DiffEpochIndex); err != nil {
-		m.log.Error(err)
-	}
-
-	// We assume as our earliest forking point the last epoch diff stored in the snapshot.
-	if err := m.epochCommitmentFactory.storage.SetLastConfirmedEpochIndex(snapshot.DiffEpochIndex); err != nil {
-		m.log.Error(err)
-	}
-
-	// We set it to the last committed ei. It will be updated upon first confirmed message will arrive.
-	if err := m.epochCommitmentFactory.storage.SetLatestCommittableEpochIndex(snapshot.DiffEpochIndex); err != nil {
-		m.log.Error(err)
-	}
-
-	// We set it to the next epoch after snapshotted one. It will be updated upon first confirmed message will arrive.
-	if err := m.epochCommitmentFactory.storage.SetCurrentEpochIndex(snapshot.DiffEpochIndex + 1); err != nil {
-		m.log.Error(err)
-=======
-	// Our ledgerstate is aligned with the last committed epoch, which is the same as the last epoch in the snapshot.
-	if err := m.epochCommitmentFactory.storage.SetFullEpochIndex(snapshot.DiffEpochIndex); err != nil {
-		panic("could not set full epoch index")
-	}
-
-	if err := m.epochCommitmentFactory.storage.SetDiffEpochIndex(snapshot.DiffEpochIndex); err != nil {
-		panic("could not set diff epoch index")
-	}
-
 	// The last committed epoch index corresponds to the last epoch diff stored in the snapshot.
 	if err := m.epochCommitmentFactory.storage.SetLastCommittedEpochIndex(snapshot.DiffEpochIndex); err != nil {
 		panic("could not set last committed epoch index")
@@ -171,7 +134,16 @@
 	// We assume as our earliest forking point the last epoch diff stored in the snapshot.
 	if err := m.epochCommitmentFactory.storage.SetLastConfirmedEpochIndex(snapshot.DiffEpochIndex); err != nil {
 		panic("could not set last confirmed epoch index")
->>>>>>> 40c041eb
+	}
+
+	// We set it to the last committed ei. It will be updated upon first confirmed message will arrive.
+	if err := m.epochCommitmentFactory.storage.SetLatestCommittableEpochIndex(snapshot.DiffEpochIndex); err != nil {
+		panic("could not set latest committable epoch index")
+	}
+
+	// We set it to the next epoch after snapshotted one. It will be updated upon first confirmed message will arrive.
+	if err := m.epochCommitmentFactory.storage.SetCurrentEpochIndex(snapshot.DiffEpochIndex + 1); err != nil {
+		panic("could not set latest committable epoch index")
 	}
 
 	m.epochCommitmentFactory.storage.ecRecordStorage.Store(snapshot.LatestECRecord).Release()
@@ -216,14 +188,9 @@
 	m.epochCommitmentFactoryMutex.Lock()
 	defer m.epochCommitmentFactoryMutex.Unlock()
 
-<<<<<<< HEAD
 	m.CheckIfEpochChanged(message.IssuingTime())
-	ei := m.epochManager.TimeToEI(message.IssuingTime())
+	ei := epoch.IndexFromTime(message.IssuingTime())
 	if m.isEpochAlreadyCommitted(ei) {
-=======
-	ei := epoch.IndexFromTime(message.IssuingTime())
-	if m.isEpochAlreadyComitted(ei) {
->>>>>>> 40c041eb
 		m.log.Errorf("message confirmed in already committed epoch %d", ei)
 		return
 	}
@@ -238,13 +205,8 @@
 	m.epochCommitmentFactoryMutex.Lock()
 	defer m.epochCommitmentFactoryMutex.Unlock()
 
-<<<<<<< HEAD
-	ei := m.epochManager.TimeToEI(message.IssuingTime())
+	ei := epoch.IndexFromTime(message.IssuingTime())
 	if m.isEpochAlreadyCommitted(ei) {
-=======
-	ei := epoch.IndexFromTime(message.IssuingTime())
-	if m.isEpochAlreadyComitted(ei) {
->>>>>>> 40c041eb
 		m.log.Errorf("message orphaned in already committed epoch %d", ei)
 		return
 	}
@@ -274,7 +236,7 @@
 	m.tangle.Ledger.Storage.CachedTransactionMetadata(txID).Consume(func(txMeta *ledger.TransactionMetadata) {
 		txEpoch = epoch.IndexFromTime(txMeta.InclusionTime())
 	})
-	if m.isEpochAlreadyComitted(txEpoch) {
+	if m.isEpochAlreadyCommitted(txEpoch) {
 		m.log.Errorf("transaction confirmed in already committed epoch %d", txEpoch)
 		return
 	}
@@ -332,7 +294,7 @@
 	m.pendingConflictsCounters[ei]--
 }
 
-// OnBranchCreated is the handler for branch Created event.
+// OnBranchCreated is the handler for branch created event.
 func (m *Manager) OnBranchCreated(branchID utxo.TransactionID) {
 	m.epochCommitmentFactoryMutex.Lock()
 	defer m.epochCommitmentFactoryMutex.Unlock()
@@ -347,7 +309,7 @@
 	m.pendingConflictsCounters[ei]++
 }
 
-// OnBranchRejected is the handler for branch Created event.
+// OnBranchRejected is the handler for branch created event.
 func (m *Manager) OnBranchRejected(branchID utxo.TransactionID) {
 	m.epochCommitmentFactoryMutex.Lock()
 	defer m.epochCommitmentFactoryMutex.Unlock()
@@ -416,8 +378,7 @@
 
 // IsCommittable returns if the epoch is committable, if all conflicts are resolved and the epoch is old enough.
 func (m *Manager) isCommittable(ei epoch.Index) bool {
-<<<<<<< HEAD
-	t := m.epochManager.EIToEndTime(ei)
+	t := ei.EndTime()
 	// TODO update to ATT after merging TSC PR
 	currentATT := m.tangle.TimeManager.Time()
 	diff := currentATT.Sub(t)
@@ -435,11 +396,6 @@
 		}
 	}
 	return true
-=======
-	t := ei.EndTime()
-	diff := time.Since(t)
-	return m.pendingConflictsCounters[ei] == 0 && diff >= m.options.MinCommittableEpochAge
->>>>>>> 40c041eb
 }
 
 func (m *Manager) getBranchEI(branchID utxo.TransactionID, earliestAttachmentMustBeBooked bool) (ei epoch.Index) {
@@ -452,7 +408,8 @@
 func (m *Manager) updateCommitmentsUpToLatestCommittableEpoch(lastCommitted, latestCommittable epoch.Index) (err error) {
 	var ei epoch.Index
 	for ei = lastCommitted + 1; ei < latestCommittable; ei++ {
-		// read the rop
+		// read the roots and store the ec
+		// roll the state trees
 		if _, ecRecordErr := m.epochCommitmentFactory.ecRecord(ei); ecRecordErr != nil {
 			err = errors.Wrapf(ecRecordErr, "could not update commitments for epoch %d", ei)
 			return
@@ -528,7 +485,7 @@
 	if issuingTime.After(currentTime) {
 		currentTime = issuingTime
 	}
-	ei := m.epochManager.TimeToEI(currentTime)
+	ei := epoch.TimeToEI(currentTime)
 	currentEpochIndex, err := m.epochCommitmentFactory.storage.CurrentEpochIndex()
 	if err != nil {
 		m.log.Error(errors.Wrap(err, "could not get current epoch index"))
