package notarization

import (
	"fmt"
	"sync"
	"time"

	"github.com/cockroachdb/errors"

	"github.com/iotaledger/hive.go/generics/event"
	"github.com/iotaledger/hive.go/logger"

	"github.com/iotaledger/goshimmer/packages/conflictdag"
	"github.com/iotaledger/goshimmer/packages/epoch"
	"github.com/iotaledger/goshimmer/packages/ledger"
	"github.com/iotaledger/goshimmer/packages/ledger/utxo"
	"github.com/iotaledger/goshimmer/packages/ledger/vm/devnetvm"
	"github.com/iotaledger/goshimmer/packages/tangle"
)

const (
	defaultMinEpochCommittableAge = 1 * time.Minute
)

// Manager is the notarization manager.
type Manager struct {
	tangle                      *tangle.Tangle
	epochCommitmentFactory      *EpochCommitmentFactory
	epochCommitmentFactoryMutex sync.RWMutex
	options                     *ManagerOptions
	pendingConflictsCounters    map[epoch.Index]uint64
	log                         *logger.Logger
	Events                      *Events
}

// NewManager creates and returns a new notarization manager.
func NewManager(epochCommitmentFactory *EpochCommitmentFactory, t *tangle.Tangle, opts ...ManagerOption) (new *Manager) {
	options := &ManagerOptions{
		MinCommittableEpochAge: defaultMinEpochCommittableAge,
		Log:                    nil,
	}

	for _, option := range opts {
		option(options)
	}

	new = &Manager{
		tangle:                   t,
		epochCommitmentFactory:   epochCommitmentFactory,
		pendingConflictsCounters: make(map[epoch.Index]uint64),
		log:                      options.Log,
		options:                  options,
		Events: &Events{
			EpochCommitted: event.New[*EpochCommittedEvent](),
		},
	}

	new.tangle.ConfirmationOracle.Events().MessageConfirmed.Attach(onlyIfBootstrapped(t.TimeManager, func(event *tangle.MessageConfirmedEvent) {
		new.OnMessageConfirmed(event.Message)
	}))

	new.tangle.ConfirmationOracle.Events().MessageOrphaned.Attach(onlyIfBootstrapped(t.TimeManager, func(event *tangle.MessageConfirmedEvent) {
		new.OnMessageOrphaned(event.Message)
	}))

	new.tangle.Ledger.Events.TransactionConfirmed.Attach(onlyIfBootstrapped(t.TimeManager, func(event *ledger.TransactionConfirmedEvent) {
		new.OnTransactionConfirmed(event)
	}))

	new.tangle.Ledger.Events.TransactionInclusionUpdated.Attach(onlyIfBootstrapped(t.TimeManager, func(event *ledger.TransactionInclusionUpdatedEvent) {
		new.OnTransactionInclusionUpdated(event)
	}))

	new.tangle.Ledger.ConflictDAG.Events.BranchConfirmed.Attach(onlyIfBootstrapped(t.TimeManager, func(event *conflictdag.BranchConfirmedEvent[utxo.TransactionID]) {
		new.OnBranchConfirmed(event.ID)
	}))

	new.tangle.Ledger.ConflictDAG.Events.ConflictCreated.Attach(onlyIfBootstrapped(t.TimeManager, func(event *conflictdag.ConflictCreatedEvent[utxo.TransactionID, utxo.OutputID]) {
		new.OnBranchCreated(event.ID)
	}))

	new.tangle.Ledger.ConflictDAG.Events.BranchRejected.Attach(onlyIfBootstrapped(t.TimeManager, func(event *conflictdag.BranchRejectedEvent[utxo.TransactionID]) {
		new.OnBranchRejected(event.ID)
	}))

	return new
}

func onlyIfBootstrapped[E any](timeManager *tangle.TimeManager, handler func(event E)) *event.Closure[E] {
	return event.NewClosure(func(event E) {
		if !timeManager.Bootstrapped() {
			return
		}
		handler(event)
	})
}

// LoadSnapshot initiates the state and mana trees from a given snapshot.
func (m *Manager) LoadSnapshot(snapshot *ledger.Snapshot) {
	m.epochCommitmentFactoryMutex.Lock()
	defer m.epochCommitmentFactoryMutex.Unlock()

	for _, outputWithMetadata := range snapshot.OutputsWithMetadata {
		m.epochCommitmentFactory.storage.ledgerstateStorage.Store(outputWithMetadata).Release()
		err := m.epochCommitmentFactory.insertStateLeaf(outputWithMetadata.ID())
		if err != nil {
			m.log.Error(err)
		}
		err = m.epochCommitmentFactory.updateManaLeaf(outputWithMetadata, true)
		if err != nil {
			m.log.Error(err)
		}
	}
	for ei := snapshot.FullEpochIndex + 1; ei <= snapshot.DiffEpochIndex; ei++ {
		epochDiff := snapshot.EpochDiffs[ei]
		for _, spentOutputWithMetadata := range epochDiff.Spent() {
			spentOutputIDBytes := spentOutputWithMetadata.ID().Bytes()
			m.epochCommitmentFactory.storage.ledgerstateStorage.Delete(spentOutputIDBytes)
			if has, _ := m.epochCommitmentFactory.stateRootTree.Has(spentOutputIDBytes); !has {
				panic("epoch diff spends an output not contained in the ledger state")
			}
			_, err := m.epochCommitmentFactory.stateRootTree.Delete(spentOutputIDBytes)
			if err != nil {
				panic("could not delete leaf from state root tree")
			}
		}

		for _, createdOutputWithMetadata := range epochDiff.Created() {
			createdOutputIDBytes := createdOutputWithMetadata.ID().Bytes()
			m.epochCommitmentFactory.storage.ledgerstateStorage.Store(createdOutputWithMetadata).Release()
			_, err := m.epochCommitmentFactory.stateRootTree.Update(createdOutputIDBytes, createdOutputIDBytes)
			if err != nil {
				panic("could not update leaf of state root tree")
			}
		}
	}

	// Our ledgerstate is aligned with the last committed epoch, which is the same as the last epoch in the snapshot.
	if err := m.epochCommitmentFactory.storage.SetFullEpochIndex(snapshot.DiffEpochIndex); err != nil {
		panic("could not set full epoch index")
	}

	if err := m.epochCommitmentFactory.storage.SetDiffEpochIndex(snapshot.DiffEpochIndex); err != nil {
		panic("could not set diff epoch index")
	}

	// The last committed epoch index corresponds to the last epoch diff stored in the snapshot.
	if err := m.epochCommitmentFactory.storage.SetLastCommittedEpochIndex(snapshot.DiffEpochIndex); err != nil {
		panic("could not set last committed epoch index")
	}

	// We assume as our earliest forking point the last epoch diff stored in the snapshot.
	if err := m.epochCommitmentFactory.storage.SetLastConfirmedEpochIndex(snapshot.DiffEpochIndex); err != nil {
		panic("could not set last confirmed epoch index")
	}

	m.epochCommitmentFactory.storage.ecRecordStorage.Store(snapshot.LatestECRecord).Release()
}

// GetLatestEC returns the latest commitment that a new message should commit to.
func (m *Manager) GetLatestEC() (ecRecord *epoch.ECRecord, err error) {
	m.epochCommitmentFactoryMutex.Lock()
	defer m.epochCommitmentFactoryMutex.Unlock()

<<<<<<< HEAD
	ecRecord, updateErr := m.updateCommitmentsToLatestCommittableEpoch()
	if updateErr != nil {
		err = errors.Wrap(updateErr, "could not update commitments up to latest committable epoch")
		return nil, err
=======
	lastCommittedEpoch, latestCommittableEpoch, lastCommittableEpochErr := m.latestCommittableEpoch()
	if lastCommittableEpochErr != nil {
		return nil, errors.Wrap(lastCommittableEpochErr, "could not get last committable epoch")
	}

	if updateErr := m.updateCommitmentsUpToLatestCommittableEpoch(lastCommittedEpoch, latestCommittableEpoch); updateErr != nil {
		return nil, errors.Wrap(updateErr, "could not update commitments up to latest committable epoch")
>>>>>>> e95dcdb4
	}

	return
}

func (m *Manager) LatestConfirmedEpochIndex() (epoch.Index, error) {
	m.epochCommitmentFactoryMutex.RLock()
	defer m.epochCommitmentFactoryMutex.RUnlock()

	return m.epochCommitmentFactory.storage.LastConfirmedEpochIndex()
}

// OnMessageConfirmed is the handler for message confirmed event.
func (m *Manager) OnMessageConfirmed(message *tangle.Message) {
	m.epochCommitmentFactoryMutex.Lock()
	defer m.epochCommitmentFactoryMutex.Unlock()

	ei := epoch.IndexFromTime(message.IssuingTime())
	if m.isEpochAlreadyComitted(ei) {
		m.log.Errorf("message confirmed in already committed epoch %d", ei)
		return
	}
	err := m.epochCommitmentFactory.insertTangleLeaf(ei, message.ID())
	if err != nil && m.log != nil {
		m.log.Error(err)
	}
}

// OnMessageOrphaned is the handler for message orphaned event.
func (m *Manager) OnMessageOrphaned(message *tangle.Message) {
	m.epochCommitmentFactoryMutex.Lock()
	defer m.epochCommitmentFactoryMutex.Unlock()

	ei := epoch.IndexFromTime(message.IssuingTime())
	if m.isEpochAlreadyComitted(ei) {
		m.log.Errorf("message orphaned in already committed epoch %d", ei)
		return
	}
	err := m.epochCommitmentFactory.removeTangleLeaf(ei, message.ID())
	if err != nil && m.log != nil {
		m.log.Error(err)
	}
	transaction, isTransaction := message.Payload().(utxo.Transaction)
	if isTransaction {
		spent, created := m.resolveOutputs(transaction)
		m.epochCommitmentFactory.deleteDiffUTXOs(ei, created, spent)
	}
}

func (m *Manager) OnTransactionConfirmed(event *ledger.TransactionConfirmedEvent) {
	m.epochCommitmentFactoryMutex.Lock()
	defer m.epochCommitmentFactoryMutex.Unlock()

	var spent, created []*ledger.OutputWithMetadata
	m.tangle.Ledger.Storage.CachedTransaction(event.TransactionID).Consume(func(tx utxo.Transaction) {
		spent, created = m.resolveOutputs(tx)
	})

	txID := event.TransactionID

	var txEpoch epoch.Index
	m.tangle.Ledger.Storage.CachedTransactionMetadata(txID).Consume(func(txMeta *ledger.TransactionMetadata) {
		txEpoch = epoch.IndexFromTime(txMeta.InclusionTime())
	})
	if m.isEpochAlreadyComitted(txEpoch) {
		m.log.Errorf("transaction confirmed in already committed epoch %d", txEpoch)
		return
	}

	if err := m.includeTransactionInEpoch(txID, txEpoch, spent, created); err != nil {
		m.log.Error(err)
	}
}

// OnTransactionInclusionUpdated is the handler for transaction inclusion updated event.
func (m *Manager) OnTransactionInclusionUpdated(event *ledger.TransactionInclusionUpdatedEvent) {
	m.epochCommitmentFactoryMutex.Lock()
	defer m.epochCommitmentFactoryMutex.Unlock()

	oldEpoch := epoch.IndexFromTime(event.PreviousInclusionTime)
	newEpoch := epoch.IndexFromTime(event.InclusionTime)

	if oldEpoch == 0 || oldEpoch == newEpoch {
		return
	}
	fmt.Println(event.TransactionID)

	if m.isEpochAlreadyComitted(oldEpoch) || m.isEpochAlreadyComitted(newEpoch) {
		m.log.Errorf("inclusion time of transaction changed for already committed epoch: previous EI %d, new EI %d", oldEpoch, newEpoch)
		return
	}

	txID := event.TransactionID

	var spent, created []*ledger.OutputWithMetadata
	m.tangle.Ledger.Storage.CachedTransaction(txID).Consume(func(tx utxo.Transaction) {
		spent, created = m.resolveOutputs(tx)
	})

	if err := m.removeTransactionFromEpoch(txID, oldEpoch, spent, created); err != nil {
		m.log.Error(err)
	}

	if err := m.includeTransactionInEpoch(txID, newEpoch, spent, created); err != nil {
		m.log.Error(err)
	}
}

// OnBranchConfirmed is the handler for branch confirmed event.
func (m *Manager) OnBranchConfirmed(branchID utxo.TransactionID) {
	m.epochCommitmentFactoryMutex.Lock()
	defer m.epochCommitmentFactoryMutex.Unlock()
<<<<<<< HEAD
	fmt.Println("confirmed", branchID)
=======
>>>>>>> e95dcdb4
	ei := m.getBranchEI(branchID, true)

	if m.isEpochAlreadyComitted(ei) {
		m.log.Errorf("branch confirmed in already committed epoch %d", ei)
		return
	}

	m.pendingConflictsCounters[ei]--
}

// OnBranchCreated is the handler for branch created event.
func (m *Manager) OnBranchCreated(branchID utxo.TransactionID) {
	m.epochCommitmentFactoryMutex.Lock()
	defer m.epochCommitmentFactoryMutex.Unlock()
	fmt.Println("created", branchID)

	ei := m.getBranchEI(branchID, false)

	if m.isEpochAlreadyComitted(ei) {
		m.log.Errorf("branch created in already committed epoch %d", ei)
		return
	}

	m.pendingConflictsCounters[ei]++
}

// OnBranchRejected is the handler for branch created event.
func (m *Manager) OnBranchRejected(branchID utxo.TransactionID) {
	m.epochCommitmentFactoryMutex.Lock()
	defer m.epochCommitmentFactoryMutex.Unlock()
	fmt.Println("rejected", branchID)

	ei := m.getBranchEI(branchID, true)

	if m.isEpochAlreadyComitted(ei) {
		m.log.Errorf("branch rejected in already committed epoch %d", ei)
		return
	}

	m.pendingConflictsCounters[ei]--
}

func (m *Manager) Shutdown() {
	m.epochCommitmentFactoryMutex.Lock()
	defer m.epochCommitmentFactoryMutex.Unlock()

	m.epochCommitmentFactory.storage.Shutdown()
}

func (m *Manager) includeTransactionInEpoch(txID utxo.TransactionID, ei epoch.Index, spent, created []*ledger.OutputWithMetadata) (err error) {
	if err := m.epochCommitmentFactory.insertStateMutationLeaf(ei, txID); err != nil {
		return err
	}

	m.epochCommitmentFactory.storeDiffUTXOs(ei, spent, created)

	return nil
}

func (m *Manager) removeTransactionFromEpoch(txID utxo.TransactionID, ei epoch.Index, spent, created []*ledger.OutputWithMetadata) (err error) {
	if err := m.epochCommitmentFactory.removeStateMutationLeaf(ei, txID); err != nil {
		return err
	}

	m.epochCommitmentFactory.deleteDiffUTXOs(ei, spent, created)

	return nil
}

func (m *Manager) latestCommittableEpoch() (lastCommittedEpoch, latestCommittableEpoch epoch.Index, err error) {
	currentEpoch := epoch.IndexFromTime(time.Now())

	lastCommittedEpoch, lastCommittedEpochErr := m.epochCommitmentFactory.storage.LastCommittedEpochIndex()
	if lastCommittedEpochErr != nil {
		err = errors.Wrap(lastCommittedEpochErr, "could not obtain last committed epoch index")
		return
	}

	for ei := lastCommittedEpoch; ei < currentEpoch; ei++ {
		if m.isCommittable(ei) {
			latestCommittableEpoch = ei
			continue
		}
		break
	}

	if latestCommittableEpoch == currentEpoch {
		err = errors.Errorf("latestCommittableEpoch cannot be current epoch")
		return
	}

	return lastCommittedEpoch, latestCommittableEpoch, nil
}

// isCommittable returns if the epoch is committable, if all conflicts are resolved and the epoch is old enough.
func (m *Manager) isCommittable(ei epoch.Index) bool {
	t := ei.EndTime()
	diff := time.Since(t)
	return m.pendingConflictsCounters[ei] == 0 && diff >= m.options.MinCommittableEpochAge
}

func (m *Manager) getBranchEI(branchID utxo.TransactionID, earliestAttachmentMustBeBooked bool) (ei epoch.Index) {
	earliestAttachment := m.tangle.MessageFactory.EarliestAttachment(utxo.NewTransactionIDs(branchID), earliestAttachmentMustBeBooked)
	ei = epoch.IndexFromTime(earliestAttachment.IssuingTime())
	return
}

// updateCommitmentsToLatestCommittableEpoch updates the commitments to align with the latest committable epoch.
func (m *Manager) updateCommitmentsToLatestCommittableEpoch() (ecRecord *epoch.ECRecord, err error) {
	lastCommitted, latestCommittable, lastCommittableEpochErr := m.latestCommittableEpoch()
	if lastCommittableEpochErr != nil {
		return nil, errors.Wrap(lastCommittableEpochErr, "could not get last committable epoch")
	}

	for ei := lastCommitted; ei <= latestCommittable; ei++ {
		var isNew bool
		var ecRecordErr error

		// reads the roots and store the ec
		// rolls the state trees
		ecRecord, isNew, ecRecordErr = m.epochCommitmentFactory.ecRecord(ei)
		if ecRecordErr != nil {
			err = errors.Wrapf(ecRecordErr, "could not update commitments for epoch %d", ei)
			return nil, err
		}

		if isNew {
			if err := m.epochCommitmentFactory.storage.SetLastCommittedEpochIndex(ei); err != nil {
				return nil, errors.Wrap(err, "could not set last committed epoch")
			}

			m.Events.EpochCommitted.Trigger(&EpochCommittedEvent{EI: ei})
		}
	}

	return ecRecord, nil
}

func (m *Manager) isEpochAlreadyComitted(ei epoch.Index) bool {
	lastCommitted, _, err := m.latestCommittableEpoch()
	if err != nil {
		m.log.Errorf("could not determine latest committed epoch: %v", err)
		return false
	}
	return ei <= lastCommitted
}

func (m *Manager) resolveOutputs(tx utxo.Transaction) (spentOutputsWithMetadata, createdOutputsWithMetadata []*ledger.OutputWithMetadata) {
	spentOutputsWithMetadata = make([]*ledger.OutputWithMetadata, 0)
	createdOutputsWithMetadata = make([]*ledger.OutputWithMetadata, 0)
	var spentOutputIDs utxo.OutputIDs
	var createdOutputs []utxo.Output

	spentOutputIDs = m.tangle.Ledger.Utils.ResolveInputs(tx.Inputs())
	createdOutputs = tx.(*devnetvm.Transaction).Essence().Outputs().UTXOOutputs()

	for it := spentOutputIDs.Iterator(); it.HasNext(); {
		spentOutputID := it.Next()
		m.tangle.Ledger.Storage.CachedOutput(spentOutputID).Consume(func(spentOutput utxo.Output) {
			m.tangle.Ledger.Storage.CachedOutputMetadata(spentOutputID).Consume(func(spentOutputMetadata *ledger.OutputMetadata) {
				spentOutputsWithMetadata = append(spentOutputsWithMetadata, ledger.NewOutputWithMetadata(spentOutputID, spentOutput, spentOutputMetadata))
			})
		})
	}

	for _, createdOutput := range createdOutputs {
		createdOutputID := createdOutput.ID()
		m.tangle.Ledger.Storage.CachedOutputMetadata(createdOutputID).Consume(func(createdOutputMetadata *ledger.OutputMetadata) {
			createdOutputsWithMetadata = append(createdOutputsWithMetadata, ledger.NewOutputWithMetadata(createdOutputID, createdOutput, createdOutputMetadata))
		})
	}

	return
}

func (m *Manager) outputIDsToOutputs(outputIDs utxo.OutputIDs) (outputsVm devnetvm.Outputs) {
	for it := outputIDs.Iterator(); it.HasNext(); {
		outputID := it.Next()
		m.tangle.Ledger.Storage.CachedOutput(outputID).Consume(func(out utxo.Output) {
			outputsVm = append(outputsVm, out.(devnetvm.Output))
		})
	}
	return
}

func (m *Manager) outputsToOutputIDs(outputs devnetvm.Outputs) (createdIDs utxo.OutputIDs) {
	for _, o := range outputs {
		createdIDs.Add(o.ID())
	}
	return
}

// ManagerOption represents the return type of the optional config parameters of the notarization manager.
type ManagerOption func(options *ManagerOptions)

// ManagerOptions is a container of all the config parameters of the notarization manager.
type ManagerOptions struct {
	MinCommittableEpochAge time.Duration
	Log                    *logger.Logger
}

// MinCommittableEpochAge specifies how old an epoch has to be for it to be committable.
func MinCommittableEpochAge(d time.Duration) ManagerOption {
	return func(options *ManagerOptions) {
		options.MinCommittableEpochAge = d
	}
}

// Log provides the logger.
func Log(log *logger.Logger) ManagerOption {
	return func(options *ManagerOptions) {
		options.Log = log
	}
}

// Events is a container that acts as a dictionary for the existing events of a notarization manager.
type Events struct {
	// EpochCommitted is an event that gets triggered whenever an epoch commitment is committable.
	EpochCommitted *event.Event[*EpochCommittedEvent]
}

// EpochCommittedEvent is a container that acts as a dictionary for the EpochCommitted event related parameters.
type EpochCommittedEvent struct {
	// EI is the index of committable epoch.
	EI epoch.Index
}<|MERGE_RESOLUTION|>--- conflicted
+++ resolved
@@ -162,20 +162,9 @@
 	m.epochCommitmentFactoryMutex.Lock()
 	defer m.epochCommitmentFactoryMutex.Unlock()
 
-<<<<<<< HEAD
 	ecRecord, updateErr := m.updateCommitmentsToLatestCommittableEpoch()
 	if updateErr != nil {
-		err = errors.Wrap(updateErr, "could not update commitments up to latest committable epoch")
-		return nil, err
-=======
-	lastCommittedEpoch, latestCommittableEpoch, lastCommittableEpochErr := m.latestCommittableEpoch()
-	if lastCommittableEpochErr != nil {
-		return nil, errors.Wrap(lastCommittableEpochErr, "could not get last committable epoch")
-	}
-
-	if updateErr := m.updateCommitmentsUpToLatestCommittableEpoch(lastCommittedEpoch, latestCommittableEpoch); updateErr != nil {
 		return nil, errors.Wrap(updateErr, "could not update commitments up to latest committable epoch")
->>>>>>> e95dcdb4
 	}
 
 	return
@@ -261,7 +250,6 @@
 	if oldEpoch == 0 || oldEpoch == newEpoch {
 		return
 	}
-	fmt.Println(event.TransactionID)
 
 	if m.isEpochAlreadyComitted(oldEpoch) || m.isEpochAlreadyComitted(newEpoch) {
 		m.log.Errorf("inclusion time of transaction changed for already committed epoch: previous EI %d, new EI %d", oldEpoch, newEpoch)
@@ -288,10 +276,6 @@
 func (m *Manager) OnBranchConfirmed(branchID utxo.TransactionID) {
 	m.epochCommitmentFactoryMutex.Lock()
 	defer m.epochCommitmentFactoryMutex.Unlock()
-<<<<<<< HEAD
-	fmt.Println("confirmed", branchID)
-=======
->>>>>>> e95dcdb4
 	ei := m.getBranchEI(branchID, true)
 
 	if m.isEpochAlreadyComitted(ei) {
@@ -306,7 +290,6 @@
 func (m *Manager) OnBranchCreated(branchID utxo.TransactionID) {
 	m.epochCommitmentFactoryMutex.Lock()
 	defer m.epochCommitmentFactoryMutex.Unlock()
-	fmt.Println("created", branchID)
 
 	ei := m.getBranchEI(branchID, false)
 
@@ -322,7 +305,6 @@
 func (m *Manager) OnBranchRejected(branchID utxo.TransactionID) {
 	m.epochCommitmentFactoryMutex.Lock()
 	defer m.epochCommitmentFactoryMutex.Unlock()
-	fmt.Println("rejected", branchID)
 
 	ei := m.getBranchEI(branchID, true)
 
