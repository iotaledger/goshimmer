package notarization

import (
	"hash"
	"sync"

	"github.com/celestiaorg/smt"
	"github.com/cockroachdb/errors"
	"github.com/iotaledger/hive.go/kvstore"
	"golang.org/x/crypto/blake2b"

	"github.com/iotaledger/goshimmer/packages/ledger/utxo"
	"github.com/iotaledger/goshimmer/packages/ledger/vm"

	"github.com/iotaledger/goshimmer/packages/database"
	"github.com/iotaledger/goshimmer/packages/tangle"
)

// Commitment is a compressed form of all the information (messages and confirmed value payloads) of an epoch.
type Commitment struct {
	EI                EI
	tangleRoot        *smt.SparseMerkleTree
	stateMutationRoot *smt.SparseMerkleTree
	stateRoot         *smt.SparseMerkleTree
	prevECR           [32]byte
}

// NewCommitment returns an empty commitment for the epoch.
func NewCommitment(ei EI, prevECR [32]byte, hasher hash.Hash) *Commitment {
	db, _ := database.NewMemDB()
	messageIDStore := db.NewStore()
	messageValueStore := db.NewStore()
	stateIDStore := db.NewStore()
	stateValueStore := db.NewStore()
	stateMutationIDStore := db.NewStore()
	stateMutationValueStore := db.NewStore()
	manaIDStore := db.NewStore()
	manaValueStore := db.NewStore()

	commitment := &Commitment{
		EI:                ei,
		tangleRoot:        smt.NewSparseMerkleTree(messageIDStore, messageValueStore, hasher),
		stateMutationRoot: smt.NewSparseMerkleTree(stateIDStore, stateValueStore, hasher),
		stateRoot:         smt.NewSparseMerkleTree(stateMutationIDStore, stateMutationValueStore, hasher),
		manaRoot:          smt.NewSparseMerkleTree(manaIDStore, manaValueStore, hasher),
		prevECR:           prevECR,
	}

	return commitment
}

// TangleRoot returns the root of the tangle sparse merkle tree.
func (e *Commitment) TangleRoot() []byte {
	return e.tangleRoot.Root()
}

// StateMutationRoot returns the root of the state mutation sparse merkle tree.
func (e *Commitment) StateMutationRoot() []byte {
	return e.stateMutationRoot.Root()
}

// StateRoot returns the root of the state sparse merkle tree.
func (e *Commitment) StateRoot() []byte {
	return e.stateRoot.Root()
}

<<<<<<< HEAD
// ManaRoot returns the root of the mana sparse merkle tree.
func (e *Commitment) ManaRoot() []byte {
	return e.manaRoot.Root()
}

// ECR generates the epoch commitment root.
func (e *Commitment) ECR() [32]byte {
	branch1 := blake2b.Sum256(append(e.prevECR[:], e.TangleRoot()...))
	branch2Bytes := append(e.StateRoot(), e.StateMutationRoot()...)
	branch2Bytes = append(branch2Bytes, e.ManaRoot()...)
	branch2 := blake2b.Sum256(branch2Bytes)
	var root []byte
	root = append(root, branch1[:]...)
	root = append(root, branch2[:]...)
	return blake2b.Sum256(root)

}

=======
>>>>>>> 90a6d650
// EpochCommitmentFactory manages epoch commitments.
type EpochCommitmentFactory struct {
	commitments      map[EI]*Commitment
	commitmentsMutex sync.RWMutex

<<<<<<< HEAD
	storage        *EpochCommitmentStorage
	FullEpochIndex EI
	DiffEpochIndex EI
=======
	ecc map[EI][32]byte

	storage *EpochCommitmentStorage
>>>>>>> 90a6d650

	// The state tree that always lags behind and gets the diffs applied to upon epoch commitment.
	stateRootTree *smt.SparseMerkleTree

	hasher hash.Hash
}

// NewEpochCommitmentFactory returns a new commitment factory.
func NewEpochCommitmentFactory(store kvstore.KVStore, vm vm.VM) *EpochCommitmentFactory {
	hasher, _ := blake2b.New256(nil)

	epochCommitmentStorage := newEpochCommitmentStorage(WithStore(store), WithVM(vm))

	return &EpochCommitmentFactory{
		commitments: make(map[EI]*Commitment),
		storage:     epochCommitmentStorage,
		hasher:      hasher,
	}
}

// StateRoot returns the root of the state sparse merkle tree.
func (f *EpochCommitmentFactory) StateRoot() []byte {
	return f.stateRootTree.Root()
}

// ECR generates the epoch commitment root.
func (f *EpochCommitmentFactory) ECR(ei EI) [32]byte {
	commitment := f.GetCommitment(ei)
	if commitment == nil {
		return [32]byte{}
	}
	branch1 := blake2b.Sum256(append(commitment.prevECR[:], commitment.TangleRoot()...))
	branch2 := blake2b.Sum256(append(commitment.StateRoot(), commitment.StateMutationRoot()...))
	var root []byte
	root = append(root, branch1[:]...)
	root = append(root, branch2[:]...)
	return blake2b.Sum256(root)
}

func (f *EpochCommitmentFactory) ECHash(ei EI) [32]byte {
	if ec, ok := f.ecc[ei]; ok {
		return ec
	}
	ECR := f.ECR(ei)
	prevEC := f.ECHash(ei - 1)

	ECHash := blake2b.Sum256(append(append(prevEC[:], ECR[:]...), byte(ei)))
	f.ecc[ei] = ECHash
	return ECHash
}

// InsertTangleLeaf inserts msg to the Tangle sparse merkle tree.
func (f *EpochCommitmentFactory) InsertTangleLeaf(ei EI, msgID tangle.MessageID) error {
	commitment := f.getOrCreateCommitment(ei)
	_, err := commitment.tangleRoot.Update(msgID.Bytes(), msgID.Bytes())
	if err != nil {
		return errors.Wrap(err, "could not insert leaf to the tangle tree")
	}
	f.updatePrevECR(commitment.EI)
	return nil
}

// InsertStateLeaf inserts the outputID to the state sparse merkle tree.
func (f *EpochCommitmentFactory) InsertStateLeaf(ei EI, outputID utxo.OutputID) error {
	commitment := f.getOrCreateCommitment(ei)
	_, err := f.stateRootTree.Update(outputID.Bytes(), outputID.Bytes())
	if err != nil {
		return errors.Wrap(err, "could not insert leaf to the state tree")
	}
	f.updatePrevECR(commitment.EI)
	return nil
}

// InsertStateMutationLeaf inserts the transaction ID to the state mutation sparse merkle tree.
func (f *EpochCommitmentFactory) InsertStateMutationLeaf(ei EI, txID utxo.TransactionID) error {
	commitment := f.getOrCreateCommitment(ei)
	_, err := commitment.stateMutationRoot.Update(txID.Bytes(), txID.Bytes())
	if err != nil {
		return errors.Wrap(err, "could not insert leaf to the state mutation tree")
	}
	f.updatePrevECR(commitment.EI)
	return nil
}

// RemoveStateMutationLeaf deletes the transaction ID to the state mutation sparse merkle tree.
func (f *EpochCommitmentFactory) RemoveStateMutationLeaf(ei EI, txID utxo.TransactionID) error {
	commitment := f.getOrCreateCommitment(ei)
	_, err := commitment.stateMutationRoot.Delete(txID.Bytes())
	if err != nil {
		return errors.Wrap(err, "could not delete leaf from the state mutation tree")
	}
	f.updatePrevECR(commitment.EI)
	return nil
}

// RemoveTangleLeaf removes the message ID from the Tangle sparse merkle tree.
func (f *EpochCommitmentFactory) RemoveTangleLeaf(ei EI, msgID tangle.MessageID) error {
	commitment := f.getOrCreateCommitment(ei)
	exists, _ := commitment.tangleRoot.Has(msgID.Bytes())
	if exists {
		_, err := commitment.tangleRoot.Delete(msgID.Bytes())
		if err != nil {
			return errors.Wrap(err, "could not delete leaf from the tangle tree")
		}
		f.updatePrevECR(commitment.EI)
	}
	return nil
}

// RemoveStateLeaf removes the output ID from the ledger sparse merkle tree.
func (f *EpochCommitmentFactory) RemoveStateLeaf(ei EI, outID utxo.OutputID) error {
	commitment := f.getOrCreateCommitment(ei)
	exists, _ := f.stateRootTree.Has(outID.Bytes())
	if exists {
		_, err := f.stateRootTree.Delete(outID.Bytes())
		if err != nil {
			return errors.Wrap(err, "could not delete leaf from the state tree")
		}
		f.updatePrevECR(commitment.EI)
	}
	return nil
}

// GetCommitment returns the commitment with the given ei.
func (f *EpochCommitmentFactory) GetCommitment(ei EI) *Commitment {
	f.commitmentsMutex.RLock()
	defer f.commitmentsMutex.RUnlock()
	commitment := f.commitments[ei]
	commitment.stateRoot = f.getStateRoot(ei)
	return commitment
}

// GetEpochCommitment returns the epoch commitment with the given ei.
func (f *EpochCommitmentFactory) GetEpochCommitment(ei EI) *tangle.EpochCommitment {
	return &tangle.EpochCommitment{
		EI:         uint64(ei),
		ECR:        f.ECR(ei),
		PreviousEC: f.ECHash(ei - 1),
	}
}

func (f *EpochCommitmentFactory) ProofStateRoot(ei EI, outID utxo.OutputID) (*CommitmentProof, error) {
	key := outID.Bytes()
	root := f.commitments[ei].tangleRoot.Root()
	proof, err := f.stateRootTree.ProveForRoot(key, root)
	if err != nil {
		return nil, errors.Wrap(err, "could not generate the state root proof")
	}
	return &CommitmentProof{ei, proof, root}, nil
}

func (f *EpochCommitmentFactory) ProofStateMutationRoot(ei EI, txID utxo.TransactionID) (*CommitmentProof, error) {
	key := txID.Bytes()
	root := f.commitments[ei].stateMutationRoot.Root()
	proof, err := f.commitments[ei].stateMutationRoot.ProveForRoot(key, root)
	if err != nil {
		return nil, errors.Wrap(err, "could not generate the state mutation root proof")
	}
	return &CommitmentProof{ei, proof, root}, nil
}

func (f *EpochCommitmentFactory) ProofTangleRoot(ei EI, blockID tangle.MessageID) (*CommitmentProof, error) {
	key := blockID.Bytes()
	root := f.commitments[ei].tangleRoot.Root()
	proof, err := f.commitments[ei].tangleRoot.ProveForRoot(key, root)
	if err != nil {
		return nil, errors.Wrap(err, "could not generate the tangle root proof")
	}
	return &CommitmentProof{ei, proof, root}, nil
}

func (f *EpochCommitmentFactory) getOrCreateCommitment(ei EI) *Commitment {
	f.commitmentsMutex.RLock()
	commitment, ok := f.commitments[ei]
	f.commitmentsMutex.RUnlock()
	if !ok {
		var previousECR [32]byte

		if ei > 0 {
			previousECR = f.ECR(ei - 1)
		}
		commitment = f.newCommitment(ei, previousECR)
		f.commitmentsMutex.Lock()
		f.commitments[ei] = commitment
		f.commitmentsMutex.Unlock()
	}
	return commitment
}

// NewCommitment returns an empty commitment for the epoch.
func (f *EpochCommitmentFactory) newCommitment(ei EI, prevECR [32]byte) *Commitment {
	// Volatile storage for small trees
	db, _ := database.NewMemDB()
	messageIDStore := db.NewStore()
	messageValueStore := db.NewStore()
	stateMutationIDStore := db.NewStore()
	stateMutationValueStore := db.NewStore()

	commitment := &Commitment{
		EI:                ei,
		tangleRoot:        smt.NewSparseMerkleTree(messageIDStore, messageValueStore, f.hasher),
		stateMutationRoot: smt.NewSparseMerkleTree(stateMutationIDStore, stateMutationValueStore, f.hasher),
		prevECR:           prevECR,
	}

	return commitment
}

func (f *EpochCommitmentFactory) VerifyTangleRoot(proof CommitmentProof, blockID tangle.MessageID) bool {
	key := blockID.Bytes()
	return f.verifyRoot(proof, key, key)
}

func (f *EpochCommitmentFactory) VerifyStateMutationRoot(proof CommitmentProof, transactionID utxo.TransactionID) bool {
	key := transactionID.Bytes()
	return f.verifyRoot(proof, key, key)
}

func (f *EpochCommitmentFactory) verifyRoot(proof CommitmentProof, key []byte, value []byte) bool {
	return smt.VerifyProof(proof.proof, proof.root, key, value, f.hasher)
}

func (f *EpochCommitmentFactory) updatePrevECR(prevEI EI) {
	f.commitmentsMutex.RLock()
	defer f.commitmentsMutex.RUnlock()

	forwardCommitment, ok := f.commitments[prevEI+1]
	if !ok {
		return
	}
	forwardCommitment.prevECR = f.ECR(prevEI)
}

type CommitmentProof struct {
	EI    EI
	proof smt.SparseMerkleProof
	root  []byte
}<|MERGE_RESOLUTION|>--- conflicted
+++ resolved
@@ -64,41 +64,16 @@
 	return e.stateRoot.Root()
 }
 
-<<<<<<< HEAD
-// ManaRoot returns the root of the mana sparse merkle tree.
-func (e *Commitment) ManaRoot() []byte {
-	return e.manaRoot.Root()
-}
-
-// ECR generates the epoch commitment root.
-func (e *Commitment) ECR() [32]byte {
-	branch1 := blake2b.Sum256(append(e.prevECR[:], e.TangleRoot()...))
-	branch2Bytes := append(e.StateRoot(), e.StateMutationRoot()...)
-	branch2Bytes = append(branch2Bytes, e.ManaRoot()...)
-	branch2 := blake2b.Sum256(branch2Bytes)
-	var root []byte
-	root = append(root, branch1[:]...)
-	root = append(root, branch2[:]...)
-	return blake2b.Sum256(root)
-
-}
-
-=======
->>>>>>> 90a6d650
 // EpochCommitmentFactory manages epoch commitments.
 type EpochCommitmentFactory struct {
 	commitments      map[EI]*Commitment
 	commitmentsMutex sync.RWMutex
 
-<<<<<<< HEAD
+	ecc map[EI][32]byte
+
 	storage        *EpochCommitmentStorage
 	FullEpochIndex EI
 	DiffEpochIndex EI
-=======
-	ecc map[EI][32]byte
-
-	storage *EpochCommitmentStorage
->>>>>>> 90a6d650
 
 	// The state tree that always lags behind and gets the diffs applied to upon epoch commitment.
 	stateRootTree *smt.SparseMerkleTree
