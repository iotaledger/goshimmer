--- conflicted
+++ resolved
@@ -150,13 +150,6 @@
 		return nil, err
 	}
 
-<<<<<<< HEAD
-	concatenated := append(prevEC.Bytes(), ecr.Bytes()...)
-	concatenated = append(concatenated, byte(ei))
-	EC := &epoch.EC{Identifier: types.NewIdentifier(concatenated)}
-
-=======
->>>>>>> 947d77f5
 	f.storage.CachedECRecord(ei, NewECRecord).Consume(func(e *ECRecord) {
 		e.SetECR(ecr)
 		e.SetPrevEC(prevEC)
@@ -164,7 +157,7 @@
 
 	concatenated := append(prevEC.Bytes(), ecr.Bytes()...)
 	concatenated = append(concatenated, byte(ei))
-	EC := &epoch.EC{types.NewIdentifier(concatenated)}
+	EC := &epoch.EC{Identifier: types.NewIdentifier(concatenated)}
 
 	f.ecc[ei] = EC
 
@@ -247,13 +240,8 @@
 	return nil
 }
 
-<<<<<<< HEAD
-// newCommitment creates a new commitment with the given ei, by advancing the corresponding trees.
+// newCommitment creates a new commitment with the given ei, by advancing the corresponding data structures.
 func (f *EpochCommitmentFactory) newCommitment(ei epoch.EI) (*CommitmentRoots, error) {
-=======
-// newCommitment creates a new commitment with the given ei, by advancing the corresponding data structures.
-func (f *EpochCommitmentFactory) newCommitment(ei epoch.EI) (*Commitment, error) {
->>>>>>> 947d77f5
 	f.commitmentsMutex.RLock()
 	defer f.commitmentsMutex.RUnlock()
 
@@ -269,17 +257,12 @@
 	if err != nil {
 		return nil, err
 	}
-<<<<<<< HEAD
-	commitment := &CommitmentRoots{}
-=======
-
 	// We advance the LedgerState to the next epoch.
 	if err := f.commitLedgerState(ei); err != nil {
 		return nil, errors.Wrap(err, "could not commit ledger state")
 	}
 
-	commitment := &Commitment{}
->>>>>>> 947d77f5
+	commitment := &CommitmentRoots{}
 	commitment.EI = ei
 
 	// convert []byte to [32]byte type
@@ -399,27 +382,6 @@
 	return smt.VerifyProof(proof.proof, proof.root, key, value, f.hasher)
 }
 
-<<<<<<< HEAD
-=======
-func (f *EpochCommitmentFactory) updateFuturePrevECRs(prevEI epoch.EI) error {
-	f.commitmentsMutex.RLock()
-	defer f.commitmentsMutex.RUnlock()
-
-	forwardCommitment, ok := f.commitmentTrees[prevEI+1]
-	if !ok {
-		return nil
-	}
-	prevECR, err := f.ECR(prevEI)
-	if err != nil {
-		return errors.Wrap(err, "could not update previous ECR")
-	}
-	forwardCommitment.prevECR = prevECR
-	return nil
-}
-
-// newStateRoot rolls the state root tree for the given epoch, provided that the epoch index is exactly one epoch higher
-// than the last committed epoch.
->>>>>>> 947d77f5
 func (f *EpochCommitmentFactory) newStateRoot(ei epoch.EI) (stateRoot []byte, err error) {
 	if ei != f.LastCommittedEpoch+1 {
 		return nil, errors.Errorf("getting the state root of not next committable epoch is not supported")
