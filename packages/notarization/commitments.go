package notarization

import (
	"github.com/cockroachdb/errors"
	"hash"
	"sync"

	"github.com/lazyledger/smt"
	"golang.org/x/crypto/blake2b"

	"github.com/iotaledger/goshimmer/packages/database"
	"github.com/iotaledger/goshimmer/packages/ledgerstate"
	"github.com/iotaledger/goshimmer/packages/tangle"
)

// Commitment is a compressed form of all the information (messages and confirmed value payloads) of an epoch.
type Commitment struct {
	EI                EI
	tangleRoot        *smt.SparseMerkleTree
	stateMutationRoot *smt.SparseMerkleTree
	stateRoot         *smt.SparseMerkleTree
	prevECR           [32]byte
}

// NewCommitment returns an empty commitment for the epoch.
<<<<<<< HEAD
func NewCommitment(ei EI, prevECR [32]byte) *Commitment {
=======
func NewCommitment(ei EI, prevECR []byte, hasher hash.Hash) *Commitment {
>>>>>>> 3f259391
	db, _ := database.NewMemDB()
	messageIDStore := db.NewStore()
	messageValueStore := db.NewStore()
	stateIDStore := db.NewStore()
	stateValueStore := db.NewStore()
	stateMutationIDStore := db.NewStore()
	stateMutationValueStore := db.NewStore()

	commitment := &Commitment{
		EI:                ei,
		tangleRoot:        smt.NewSparseMerkleTree(messageIDStore, messageValueStore, hasher),
		stateMutationRoot: smt.NewSparseMerkleTree(stateIDStore, stateValueStore, hasher),
		stateRoot:         smt.NewSparseMerkleTree(stateMutationIDStore, stateMutationValueStore, hasher),
		prevECR:           prevECR,
	}

	return commitment
}

// TangleRoot returns the root of the tangle sparse merkle tree.
func (e *Commitment) TangleRoot() []byte {
	return e.tangleRoot.Root()
}

// StateMutationRoot returns the root of the state mutation sparse merkle tree.
func (e *Commitment) StateMutationRoot() []byte {
	return e.stateMutationRoot.Root()
}

// StateRoot returns the root of the state sparse merkle tree.
func (e *Commitment) StateRoot() []byte {
	return e.stateRoot.Root()
}

// ECR generates the epoch commitment root.
func (e *Commitment) ECR() [32]byte {
	branch1 := blake2b.Sum256(append(e.prevECR[:], e.TangleRoot()...))
	branch2 := blake2b.Sum256(append(e.StateRoot(), e.StateMutationRoot()...))
	var root []byte
	root = append(root, branch1[:]...)
	root = append(root, branch2[:]...)
	return blake2b.Sum256(root)

}

// EpochCommitmentFactory manages epoch commitments.
type EpochCommitmentFactory struct {
	commitments      map[EI]*Commitment
	commitmentsMutex sync.RWMutex

	hasher hash.Hash
}

// NewEpochCommitmentFactory returns a new commitment factory.
func NewEpochCommitmentFactory() *EpochCommitmentFactory {
	hasher, _ := blake2b.New256(nil)

	return &EpochCommitmentFactory{
		commitments: make(map[EI]*Commitment),
		hasher:      hasher,
	}
}

// InsertTangleLeaf inserts msg to the Tangle sparse merkle tree.
func (f *EpochCommitmentFactory) InsertTangleLeaf(ei EI, msgID tangle.MessageID) error {
	commitment := f.getOrCreateCommitment(ei)
	_, err := commitment.tangleRoot.Update(msgID.Bytes(), msgID.Bytes())
	if err != nil {
		return errors.Wrap(err, "could not insert leaf to the tangle tree")
	}
	f.onTangleRootChanged(commitment)
	return nil
}

// InsertStateLeaf inserts the outputID to the state sparse merkle tree.
func (f *EpochCommitmentFactory) InsertStateLeaf(ei EI, outputID ledgerstate.OutputID) error {
	commitment := f.getOrCreateCommitment(ei)
	_, err := commitment.stateRoot.Update(outputID.Bytes(), outputID.Bytes())
	if err != nil {
		return errors.Wrap(err, "could not insert leaf to the state tree")
	}
	f.onStateRootChanged(commitment)
	return nil
}

// InsertStateMutationLeaf inserts the transaction ID to the state mutation sparse merkle tree.
func (f *EpochCommitmentFactory) InsertStateMutationLeaf(ei EI, txID ledgerstate.TransactionID) error {
	commitment := f.getOrCreateCommitment(ei)
	_, err := commitment.stateMutationRoot.Update(txID.Bytes(), txID.Bytes())
	if err != nil {
		return errors.Wrap(err, "could not insert leaf to the state mutation tree")
	}
	f.onStateMutationRootChanged(commitment)
	return nil
}

// RemoveTangleLeaf removes the message ID from the Tangle sparse merkle tree.
func (f *EpochCommitmentFactory) RemoveTangleLeaf(ei EI, msgID tangle.MessageID) error {
	commitment := f.getOrCreateCommitment(ei)
	exists, _ := commitment.stateRoot.Has(msgID.Bytes())
	if exists {
		_, err := commitment.tangleRoot.Delete(msgID.Bytes())
		if err != nil {
			return errors.Wrap(err, "could not delete leaf from the tangle tree")
		}
		f.onTangleRootChanged(commitment)
	}
	return nil
}

// RemoveStateLeaf removes the output ID from the ledgerstate sparse merkle tree.
func (f *EpochCommitmentFactory) RemoveStateLeaf(ei EI, outID ledgerstate.OutputID) error {
	commitment := f.getOrCreateCommitment(ei)
	exists, _ := commitment.stateRoot.Has(outID.Bytes())
	if exists {
		_, err := commitment.stateRoot.Delete(outID.Bytes())
		if err != nil {
			return errors.Wrap(err, "could not delete leaf from the state tree")
		}
		f.onStateRootChanged(commitment)
	}
	return nil
}

// GetCommitment returns the commitment with the given ei.
func (f *EpochCommitmentFactory) GetCommitment(ei EI) *Commitment {
	f.commitmentsMutex.RLock()
	defer f.commitmentsMutex.RUnlock()
	return f.commitments[ei]
}

// GetEpochCommitment returns the epoch commitment with the given ei.
func (f *EpochCommitmentFactory) GetEpochCommitment(ei EI) *tangle.EpochCommitment {
	f.commitmentsMutex.RLock()
	defer f.commitmentsMutex.RUnlock()
	if commitment, ok := f.commitments[ei]; ok {
		return &tangle.EpochCommitment{
			EI:          uint64(ei),
			ECR:         commitment.ECR(),
			PreviousECR: commitment.prevECR,
		}
	}
	return nil
}

func (f *EpochCommitmentFactory) ProofStateRoot(ei EI, outID ledgerstate.OutputID) (*CommitmentProof, error) {
	key := outID.Bytes()
	root := f.commitments[ei].tangleRoot.Root()
	proof, err := f.commitments[ei].stateRoot.ProveForRoot(key, root)
	if err != nil {
		return nil, errors.Wrap(err, "could not generate the state root proof")
	}
	return &CommitmentProof{ei, proof, root}, nil
}

func (f *EpochCommitmentFactory) ProofStateMutationRoot(ei EI, txID ledgerstate.TransactionID) (*CommitmentProof, error) {
	key := txID.Bytes()
	root := f.commitments[ei].tangleRoot.Root()
	proof, err := f.commitments[ei].stateRoot.ProveForRoot(key, root)
	if err != nil {
		return nil, errors.Wrap(err, "could not generate the state mutation root proof")
	}
	return &CommitmentProof{ei, proof, root}, nil
}

func (f *EpochCommitmentFactory) ProofTangleRoot(ei EI, blockID tangle.MessageID) (*CommitmentProof, error) {
	key := blockID.Bytes()
	root := f.commitments[ei].tangleRoot.Root()
	proof, err := f.commitments[ei].tangleRoot.ProveForRoot(key, root)
	if err != nil {
		return nil, errors.Wrap(err, "could not generate the tangle root proof")
	}
	return &CommitmentProof{ei, proof, root}, nil
}

func (f *EpochCommitmentFactory) getOrCreateCommitment(ei EI) *Commitment {
	f.commitmentsMutex.RLock()
	commitment, ok := f.commitments[ei]
	f.commitmentsMutex.RUnlock()
	if !ok {
		var previousECR [32]byte

		if ei > 0 {
			if previousCommitment := f.GetCommitment(ei - 1); previousCommitment != nil {
				previousECR = previousCommitment.ECR()
			}
		}
		commitment = NewCommitment(ei, previousECR, f.hasher)
		f.commitmentsMutex.Lock()
		f.commitments[ei] = commitment
		f.commitmentsMutex.Unlock()
	}
	return commitment
}

func (f *EpochCommitmentFactory) VerifyTangleRoot(proof CommitmentProof, blockID tangle.MessageID) bool {
	key := blockID.Bytes()
	return f.verifyRoot(proof, key, key)
}

func (f *EpochCommitmentFactory) VerifyStateMutationRoot(proof CommitmentProof, transactionID ledgerstate.TransactionID) bool {
	key := transactionID.Bytes()
	return f.verifyRoot(proof, key, key)
}

func (f *EpochCommitmentFactory) verifyRoot(proof CommitmentProof, key []byte, value []byte) bool {
	return smt.VerifyProof(proof.proof, proof.root, key, value, f.hasher)
}

func (f *EpochCommitmentFactory) onTangleRootChanged(commitment *Commitment) {
	f.commitmentsMutex.RLock()
	defer f.commitmentsMutex.RUnlock()
	forwardCommitment, ok := f.commitments[commitment.EI+1]
	if !ok {
		return
	}
	forwardCommitment.prevECR = commitment.ECR()
}

func (f *EpochCommitmentFactory) onStateMutationRootChanged(commitment *Commitment) {
	f.commitmentsMutex.RLock()
	defer f.commitmentsMutex.RUnlock()
	forwardCommitment, ok := f.commitments[commitment.EI+1]
	if !ok {
		return
	}
	forwardCommitment.prevECR = commitment.ECR()
}

func (f *EpochCommitmentFactory) onStateRootChanged(commitment *Commitment) {
	f.commitmentsMutex.RLock()
	defer f.commitmentsMutex.RUnlock()
	forwardCommitment, ok := f.commitments[commitment.EI+1]
	if !ok {
		return
	}
	forwardCommitment.prevECR = commitment.ECR()
}

type CommitmentProof struct {
	EI    EI
	proof smt.SparseMerkleProof
	root  []byte
}<|MERGE_RESOLUTION|>--- conflicted
+++ resolved
@@ -23,11 +23,7 @@
 }
 
 // NewCommitment returns an empty commitment for the epoch.
-<<<<<<< HEAD
-func NewCommitment(ei EI, prevECR [32]byte) *Commitment {
-=======
-func NewCommitment(ei EI, prevECR []byte, hasher hash.Hash) *Commitment {
->>>>>>> 3f259391
+func NewCommitment(ei EI, prevECR [32]byte, hasher hash.Hash) *Commitment {
 	db, _ := database.NewMemDB()
 	messageIDStore := db.NewStore()
 	messageValueStore := db.NewStore()
