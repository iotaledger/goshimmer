--- conflicted
+++ resolved
@@ -18,15 +18,6 @@
 	"github.com/iotaledger/goshimmer/packages/tangle"
 )
 
-<<<<<<< HEAD
-// Commitment is a compressed form of all the information (messages and confirmed value payloads) of an epoch.
-type Commitment struct {
-	EI                epoch.EI
-	tangleRoot        *smt.SparseMerkleTree
-	stateMutationRoot *smt.SparseMerkleTree
-	stateRoot         *smt.SparseMerkleTree
-	prevECR           epoch.ECR
-=======
 const (
 	ECCreationMaxDepth = 10
 )
@@ -40,7 +31,6 @@
 	stateMutationRoot [32]byte
 	stateRoot         [32]byte
 	prevECR           [32]byte
->>>>>>> cd2ae619
 }
 
 // CommitmentTrees is a compressed form of all the information (messages and confirmed value payloads) of an epoch.
@@ -66,14 +56,9 @@
 	commitmentTrees  map[epoch.EI]*CommitmentTrees
 	commitmentsMutex sync.RWMutex
 
-<<<<<<< HEAD
 	ecc map[epoch.EI]epoch.EC
 
 	storage *EpochCommitmentStorage
-=======
-	ecc                map[epoch.EI]EC
-	lastCommittedEpoch epoch.EI
->>>>>>> cd2ae619
 
 	// FullEpochIndex is the epoch index we have the full ledger state for.
 	// This index also represents the full ledger state dumped at snapshot.
@@ -104,19 +89,181 @@
 	stateRootTreeValueStore := epochCommitmentStorage.specializeStore(stateRootTreeStore, PrefixTreeValues)
 
 	return &EpochCommitmentFactory{
-<<<<<<< HEAD
-		commitments:   make(map[epoch.EI]*Commitment),
-		storage:       epochCommitmentStorage,
-		hasher:        hasher,
-		stateRootTree: smt.NewSparseMerkleTree(stateRootTreeNodeStore, stateRootTreeValueStore, hasher),
-=======
 		commitmentTrees: make(map[epoch.EI]*CommitmentTrees),
 		storage:         epochCommitmentStorage,
 		hasher:          hasher,
 		tangle:          tangle,
 		ECMaxDepth:      ECCreationMaxDepth, // TODO replace this with the snapshotting time parameter
->>>>>>> cd2ae619
-	}
+	}
+}
+
+// StateRoot returns the root of the state sparse merkle tree.
+func (f *EpochCommitmentFactory) StateRoot() []byte {
+	return f.stateRootTree.Root()
+}
+
+// ECR generates the epoch commitment root.
+func (f *EpochCommitmentFactory) ECR(ei epoch.EI) epoch.ECR {
+	commitment := f.GetCommitment(ei)
+	if commitment == nil {
+		return [32]byte{}
+	}
+	branch1 := blake2b.Sum256(append(commitment.prevECR[:], commitment.TangleRoot()...))
+	branch2 := blake2b.Sum256(append(commitment.StateRoot(), commitment.StateMutationRoot()...))
+	var root []byte
+	root = append(root, branch1[:]...)
+	root = append(root, branch2[:]...)
+	return blake2b.Sum256(root)
+}
+
+func (f *EpochCommitmentFactory) ECHash(ei epoch.EI) epoch.EC {
+	if ec, ok := f.ecc[ei]; ok {
+		return ec
+	}
+	ECR := f.ECR(ei)
+	prevEC := f.ECHash(ei - 1)
+
+	ECHash := blake2b.Sum256(append(append(prevEC[:], ECR[:]...), byte(ei)))
+	f.ecc[ei] = ECHash
+	return ECHash
+}
+
+// InsertTangleLeaf inserts msg to the Tangle sparse merkle tree.
+func (f *EpochCommitmentFactory) InsertTangleLeaf(ei epoch.EI, msgID tangle.MessageID) error {
+	commitment := f.getOrCreateCommitment(ei)
+	_, err := commitment.tangleRoot.Update(msgID.Bytes(), msgID.Bytes())
+	if err != nil {
+		return errors.Wrap(err, "could not insert leaf to the tangle tree")
+	}
+	f.updatePrevECR(commitment.EI)
+	return nil
+}
+
+// InsertStateLeaf inserts the outputID to the state sparse merkle tree.
+func (f *EpochCommitmentFactory) InsertStateLeaf(ei epoch.EI, outputID utxo.OutputID) error {
+	commitment := f.getOrCreateCommitment(ei)
+	_, err := f.stateRootTree.Update(outputID.Bytes(), outputID.Bytes())
+	if err != nil {
+		return errors.Wrap(err, "could not insert leaf to the state tree")
+	}
+	f.updatePrevECR(commitment.EI)
+	return nil
+}
+
+// InsertStateMutationLeaf inserts the transaction ID to the state mutation sparse merkle tree.
+func (f *EpochCommitmentFactory) InsertStateMutationLeaf(ei epoch.EI, txID utxo.TransactionID) error {
+	commitment := f.getOrCreateCommitment(ei)
+	_, err := commitment.stateMutationRoot.Update(txID.Bytes(), txID.Bytes())
+	if err != nil {
+		return errors.Wrap(err, "could not insert leaf to the state mutation tree")
+	}
+	f.updatePrevECR(commitment.EI)
+	return nil
+}
+
+// RemoveStateMutationLeaf deletes the transaction ID to the state mutation sparse merkle tree.
+func (f *EpochCommitmentFactory) RemoveStateMutationLeaf(ei epoch.EI, txID utxo.TransactionID) error {
+	commitment := f.getOrCreateCommitment(ei)
+	_, err := commitment.stateMutationRoot.Delete(txID.Bytes())
+	if err != nil {
+		return errors.Wrap(err, "could not delete leaf from the state mutation tree")
+	}
+	f.updatePrevECR(commitment.EI)
+	return nil
+}
+
+// RemoveTangleLeaf removes the message ID from the Tangle sparse merkle tree.
+func (f *EpochCommitmentFactory) RemoveTangleLeaf(ei epoch.EI, msgID tangle.MessageID) error {
+	commitment := f.getOrCreateCommitment(ei)
+	exists, _ := commitment.tangleRoot.Has(msgID.Bytes())
+	if exists {
+		_, err := commitment.tangleRoot.Delete(msgID.Bytes())
+		if err != nil {
+			return errors.Wrap(err, "could not delete leaf from the tangle tree")
+		}
+		f.updatePrevECR(commitment.EI)
+	}
+	return nil
+}
+
+// RemoveStateLeaf removes the output ID from the ledger sparse merkle tree.
+func (f *EpochCommitmentFactory) RemoveStateLeaf(ei epoch.EI, outID utxo.OutputID) error {
+	commitment := f.getOrCreateCommitment(ei)
+	exists, _ := f.stateRootTree.Has(outID.Bytes())
+	if exists {
+		_, err := f.stateRootTree.Delete(outID.Bytes())
+		if err != nil {
+			return errors.Wrap(err, "could not delete leaf from the state tree")
+		}
+		f.updatePrevECR(commitment.EI)
+	}
+	return nil
+}
+
+// GetCommitment returns the commitment with the given ei.
+func (f *EpochCommitmentFactory) GetCommitment(ei epoch.EI) *Commitment {
+	f.commitmentsMutex.RLock()
+	defer f.commitmentsMutex.RUnlock()
+	commitment := f.commitments[ei]
+	commitment.stateRoot = f.getStateRoot(ei)
+	return commitment
+}
+
+// GetEpochCommitment returns the epoch commitment with the given ei.
+func (f *EpochCommitmentFactory) GetEpochCommitment(ei epoch.EI) *tangle.EpochCommitment {
+	return &tangle.EpochCommitment{
+		EI:         uint64(ei),
+		ECR:        f.ECR(ei),
+		PreviousEC: f.ECHash(ei - 1),
+	}
+}
+
+func (f *EpochCommitmentFactory) ProofStateRoot(ei epoch.EI, outID utxo.OutputID) (*CommitmentProof, error) {
+	key := outID.Bytes()
+	root := f.commitments[ei].tangleRoot.Root()
+	proof, err := f.stateRootTree.ProveForRoot(key, root)
+	if err != nil {
+		return nil, errors.Wrap(err, "could not generate the state root proof")
+	}
+	return &CommitmentProof{ei, proof, root}, nil
+}
+
+func (f *EpochCommitmentFactory) ProofStateMutationRoot(ei epoch.EI, txID utxo.TransactionID) (*CommitmentProof, error) {
+	key := txID.Bytes()
+	root := f.commitments[ei].stateMutationRoot.Root()
+	proof, err := f.commitments[ei].stateMutationRoot.ProveForRoot(key, root)
+	if err != nil {
+		return nil, errors.Wrap(err, "could not generate the state mutation root proof")
+	}
+	return &CommitmentProof{ei, proof, root}, nil
+}
+
+func (f *EpochCommitmentFactory) ProofTangleRoot(ei epoch.EI, blockID tangle.MessageID) (*CommitmentProof, error) {
+	key := blockID.Bytes()
+	root := f.commitments[ei].tangleRoot.Root()
+	proof, err := f.commitments[ei].tangleRoot.ProveForRoot(key, root)
+	if err != nil {
+		return nil, errors.Wrap(err, "could not generate the tangle root proof")
+	}
+	return &CommitmentProof{ei, proof, root}, nil
+}
+
+func (f *EpochCommitmentFactory) getOrCreateCommitment(ei epoch.EI) *Commitment {
+	f.commitmentsMutex.RLock()
+	commitment, ok := f.commitments[ei]
+	f.commitmentsMutex.RUnlock()
+	if !ok {
+		var previousECR [32]byte
+
+		if ei > 0 {
+			previousECR = f.ECR(ei - 1)
+		}
+		commitment = f.newCommitment(ei, previousECR)
+		f.commitmentsMutex.Lock()
+		f.commitments[ei] = commitment
+		f.commitmentsMutex.Unlock()
+	}
+	return commitment
 }
 
 // NewCommitment returns an empty commitment for the epoch.
@@ -139,17 +286,10 @@
 }
 
 // ECR generates the epoch commitment root.
-<<<<<<< HEAD
-func (f *EpochCommitmentFactory) ECR(ei epoch.EI) epoch.ECR {
-	commitment := f.GetCommitment(ei)
-	if commitment == nil {
-		return [32]byte{}
-=======
 func (f *EpochCommitmentFactory) ECR(ei epoch.EI) (ECR, error) {
 	commitment, err := f.GetCommitment(ei)
 	if err != nil {
 		return [32]byte{}, errors.Wrap(err, "ECR could not be created")
->>>>>>> cd2ae619
 	}
 	branch1 := blake2b.Sum256(append(commitment.prevECR[:], commitment.tangleRoot[:]...))
 	branch2 := blake2b.Sum256(append(commitment.stateRoot[:], commitment.stateMutationRoot[:]...))
@@ -159,15 +299,11 @@
 	return blake2b.Sum256(root), nil
 }
 
-<<<<<<< HEAD
-func (f *EpochCommitmentFactory) ECHash(ei epoch.EI) epoch.EC {
-=======
 // ECHash calculates the EC if not already stored.
 func (f *EpochCommitmentFactory) ECHash(ei epoch.EI, depth uint64) (EC, error) {
 	if depth == 0 {
 		return [32]byte{}, errors.New("could not create EC, max depth achieved")
 	}
->>>>>>> cd2ae619
 	if ec, ok := f.ecc[ei]; ok {
 		return ec, nil
 	}
