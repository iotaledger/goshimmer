--- conflicted
+++ resolved
@@ -5,14 +5,8 @@
 	"fmt"
 	"time"
 
-<<<<<<< HEAD
-	"github.com/iotaledger/hive.go/byteutils"
-	"github.com/iotaledger/hive.go/generics/model"
-	"github.com/iotaledger/hive.go/serix"
-=======
 	"github.com/iotaledger/hive.go/core/generics/model"
 	"github.com/iotaledger/hive.go/core/serix"
->>>>>>> f4ed6443
 	"github.com/mr-tron/base58"
 	"golang.org/x/crypto/blake2b"
 
@@ -184,7 +178,18 @@
 	e.SetModified()
 }
 
-<<<<<<< HEAD
+func (e *ECRecord) Bytes() (bytes []byte, err error) {
+	bytes, err = e.Storable.Bytes()
+	return
+}
+
+func (e *ECRecord) FromBytes(bytes []byte) (err error) {
+	err = e.Storable.FromBytes(bytes)
+	e.SetID(e.EI())
+
+	return
+}
+
 // Roots returns the CommitmentRoots of an ECRecord.
 func (e *ECRecord) Roots() *CommitmentRoots {
 	e.RLock()
@@ -220,17 +225,4 @@
 	return NewMerkleRoot(rootHashed[:])
 }
 
-// endregion ///////////////////////////////////////////////////////////////////////////////////////////////////////////
-=======
-func (e *ECRecord) Bytes() (bytes []byte, err error) {
-	bytes, err = e.Storable.Bytes()
-	return
-}
-
-func (e *ECRecord) FromBytes(bytes []byte) (err error) {
-	err = e.Storable.FromBytes(bytes)
-	e.SetID(e.EI())
-
-	return
-}
->>>>>>> f4ed6443
+// endregion ///////////////////////////////////////////////////////////////////////////////////////////////////////////