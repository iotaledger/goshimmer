package booker

import (
	"fmt"
	"math/rand"
	"sync"
	"testing"
	"time"

	"github.com/iotaledger/hive.go/core/debug"
	"github.com/stretchr/testify/assert"

	"github.com/iotaledger/goshimmer/packages/core/conflictdag"
	"github.com/iotaledger/goshimmer/packages/core/epoch"
	"github.com/iotaledger/goshimmer/packages/core/ledger/utxo"
	"github.com/iotaledger/goshimmer/packages/core/markers"
	"github.com/iotaledger/goshimmer/packages/core/tangle/models"
)

func TestScenario_1(t *testing.T) {
	debug.SetEnabled(true)

	// tangle := NewTestTangle(WithConflictDAGOptions(conflictdag.WithMergeToMaster(false)))
	tf := NewTestFramework(t)
	defer tf.Shutdown()

	tf.CreateBlock("Block1", models.WithStrongParents(tf.BlockIDs("Genesis")), models.WithPayload(tf.ledgerTf.CreateTransaction("TX1", 3, "Genesis")))
	tf.CreateBlock("Block2", models.WithStrongParents(tf.BlockIDs("Genesis", "Block1")), models.WithPayload(tf.ledgerTf.CreateTransaction("TX2", 1, "TX1.1", "TX1.2")))
	tf.CreateBlock("Block3", models.WithStrongParents(tf.BlockIDs("Block1", "Block2")), models.WithPayload(tf.ledgerTf.Transaction("TX2")))
	tf.CreateBlock("Block4", models.WithStrongParents(tf.BlockIDs("Genesis", "Block1")), models.WithPayload(tf.ledgerTf.CreateTransaction("TX3", 1, "TX1.0")))
	tf.CreateBlock("Block5", models.WithStrongParents(tf.BlockIDs("Block1", "Block2")), models.WithPayload(tf.ledgerTf.CreateTransaction("TX4", 1, "TX1.0")))
	tf.CreateBlock("Block6", models.WithStrongParents(tf.BlockIDs("Block2", "Block5")), models.WithPayload(tf.ledgerTf.CreateTransaction("TX5", 1, "TX2.0", "TX4.0")))
	tf.CreateBlock("Block7", models.WithStrongParents(tf.BlockIDs("Block4", "Block5")), models.WithPayload(tf.ledgerTf.Transaction("TX2")))
	tf.CreateBlock("Block8", models.WithStrongParents(tf.BlockIDs("Block4", "Block5")), models.WithPayload(tf.ledgerTf.CreateTransaction("TX6", 1, "TX3.0", "TX4.0")))
	tf.CreateBlock("Block9", models.WithStrongParents(tf.BlockIDs("Block4", "Block6")), models.WithPayload(tf.ledgerTf.CreateTransaction("TX7", 1, "TX5.0")))

	tf.IssueBlocks("Block1", "Block2", "Block3", "Block4", "Block5", "Block6", "Block7", "Block8", "Block9").WaitUntilAllTasksProcessed()

	for _, alias := range []string{"Block1", "Block2", "Block3", "Block4", "Block5", "Block6", "Block7", "Block8", "Block9"} {
		block := tf.Block(alias)
		_, blockConflictIDs := tf.Booker.blockBookingDetails(block)
		fmt.Println(alias, blockConflictIDs)

		fmt.Println(alias, "added", block.AddedConflictIDs(), "subtracted", block.SubtractedConflictIDs())
		fmt.Println(alias, "all", block.StructureDetails())
		fmt.Println("UTXO", tf.Booker.PayloadConflictIDs(block))
		fmt.Println("-----------------------------------------------------")
	}

	tf.checkConflictIDs(map[string]utxo.TransactionIDs{
		"Block1": utxo.NewTransactionIDs(),
		"Block3": utxo.NewTransactionIDs(),
		"Block2": utxo.NewTransactionIDs(),
		"Block4": tf.ledgerTf.TransactionIDs("TX3"),
		"Block5": tf.ledgerTf.TransactionIDs("TX4"),
		"Block6": tf.ledgerTf.TransactionIDs("TX4", "TX5"),
		"Block7": tf.ledgerTf.TransactionIDs("TX4", "TX3"),
		"Block8": tf.ledgerTf.TransactionIDs("TX4", "TX3", "TX6"),
		"Block9": tf.ledgerTf.TransactionIDs("TX4", "TX3", "TX5"),
	})
	tf.AssertBookedCount(9, "all block should be booked")
}

func TestScenario_2(t *testing.T) {
	tf := NewTestFramework(t)
	defer tf.Shutdown()

	tf.CreateBlock("Block1", models.WithStrongParents(tf.BlockIDs("Genesis")), models.WithPayload(tf.ledgerTf.CreateTransaction("TX1", 3, "Genesis")))
	tf.CreateBlock("Block2", models.WithStrongParents(tf.BlockIDs("Genesis", "Block1")), models.WithPayload(tf.ledgerTf.CreateTransaction("TX2", 1, "TX1.1", "TX1.2")))
	tf.CreateBlock("Block3", models.WithStrongParents(tf.BlockIDs("Block1", "Block2")), models.WithPayload(tf.ledgerTf.Transaction("TX2")))
	tf.CreateBlock("Block4", models.WithStrongParents(tf.BlockIDs("Genesis", "Block1")), models.WithPayload(tf.ledgerTf.CreateTransaction("TX3", 1, "TX1.0")))
	tf.CreateBlock("Block5", models.WithStrongParents(tf.BlockIDs("Block1", "Block2")), models.WithPayload(tf.ledgerTf.CreateTransaction("TX4", 1, "TX1.0")))
	tf.CreateBlock("Block6", models.WithStrongParents(tf.BlockIDs("Block2", "Block5")), models.WithPayload(tf.ledgerTf.CreateTransaction("TX5", 1, "TX4.0", "TX2.0")))
	tf.CreateBlock("Block7", models.WithStrongParents(tf.BlockIDs("Block1", "Block4")), models.WithPayload(tf.ledgerTf.CreateTransaction("TX6", 1, "TX1.2")))
	tf.CreateBlock("Block8", models.WithStrongParents(tf.BlockIDs("Block7", "Block4")), models.WithPayload(tf.ledgerTf.CreateTransaction("TX7", 1, "TX3.0", "TX6.0")))
	tf.CreateBlock("Block9", models.WithStrongParents(tf.BlockIDs("Block4", "Block7")), models.WithPayload(tf.ledgerTf.CreateTransaction("TX8", 1, "TX1.1")))
	tf.CreateBlock("Block0.5", models.WithStrongParents(tf.BlockIDs("Genesis")), models.WithPayload(tf.ledgerTf.CreateTransaction("TX9", 1, "TX8.0")))

	tf.IssueBlocks("Block0.5").WaitUntilAllTasksProcessed()
	tf.IssueBlocks("Block1").WaitUntilAllTasksProcessed()
	tf.IssueBlocks("Block2").WaitUntilAllTasksProcessed()
	tf.IssueBlocks("Block3", "Block4").WaitUntilAllTasksProcessed()
	tf.IssueBlocks("Block5").WaitUntilAllTasksProcessed()
	tf.IssueBlocks("Block6").WaitUntilAllTasksProcessed()
	tf.IssueBlocks("Block7").WaitUntilAllTasksProcessed()
	tf.IssueBlocks("Block8").WaitUntilAllTasksProcessed()
	tf.IssueBlocks("Block9").WaitUntilAllTasksProcessed()

	tf.checkConflictIDs(map[string]utxo.TransactionIDs{
		"Block0.5": tf.ledgerTf.TransactionIDs("TX8"),
		"Block1":   utxo.NewTransactionIDs(),
		"Block2":   tf.ledgerTf.TransactionIDs("TX2"),
		"Block3":   tf.ledgerTf.TransactionIDs("TX2"),
		"Block4":   tf.ledgerTf.TransactionIDs("TX3"),
		"Block5":   tf.ledgerTf.TransactionIDs("TX2", "TX4"),
		"Block6":   tf.ledgerTf.TransactionIDs("TX2", "TX4"),
		"Block7":   tf.ledgerTf.TransactionIDs("TX3", "TX6"),
		"Block8":   tf.ledgerTf.TransactionIDs("TX3", "TX6"),
		"Block9":   tf.ledgerTf.TransactionIDs("TX3", "TX6", "TX8"),
	})

	tf.AssertBookedCount(10, "all block should be booked")
}

func TestScenario_3(t *testing.T) {
	tf := NewTestFramework(t)
	defer tf.Shutdown()

	tf.CreateBlock("Block1", models.WithStrongParents(tf.BlockIDs("Genesis")), models.WithPayload(tf.ledgerTf.CreateTransaction("TX1", 3, "Genesis")))
	tf.CreateBlock("Block2", models.WithStrongParents(tf.BlockIDs("Genesis", "Block1")), models.WithPayload(tf.ledgerTf.CreateTransaction("TX2", 1, "TX1.1", "TX1.2")))
	tf.CreateBlock("Block3", models.WithStrongParents(tf.BlockIDs("Block1", "Block2")), models.WithPayload(tf.ledgerTf.Transaction("TX2")))
	tf.CreateBlock("Block4", models.WithStrongParents(tf.BlockIDs("Genesis", "Block1")), models.WithPayload(tf.ledgerTf.CreateTransaction("TX3", 1, "TX1.0")))
	tf.CreateBlock("Block5", models.WithStrongParents(tf.BlockIDs("Block1")), models.WithWeakParents(tf.BlockIDs("Block2")), models.WithPayload(tf.ledgerTf.CreateTransaction("TX4", 1, "TX1.0")))
	tf.CreateBlock("Block6", models.WithStrongParents(tf.BlockIDs("Block2", "Block5")), models.WithPayload(tf.ledgerTf.CreateTransaction("TX5", 1, "TX4.0", "TX2.0")))
	tf.CreateBlock("Block7", models.WithStrongParents(tf.BlockIDs("Block1", "Block4")), models.WithPayload(tf.ledgerTf.CreateTransaction("TX6", 1, "TX1.2")))
	tf.CreateBlock("Block8", models.WithStrongParents(tf.BlockIDs("Block4", "Block7")), models.WithPayload(tf.ledgerTf.CreateTransaction("TX7", 1, "TX6.0", "TX3.0")))
	tf.CreateBlock("Block9", models.WithStrongParents(tf.BlockIDs("Block4", "Block7")), models.WithPayload(tf.ledgerTf.CreateTransaction("TX8", 1, "TX1.1")))

	tf.IssueBlocks("Block1").WaitUntilAllTasksProcessed()
	tf.IssueBlocks("Block2").WaitUntilAllTasksProcessed()
	tf.IssueBlocks("Block3", "Block4").WaitUntilAllTasksProcessed()
	tf.IssueBlocks("Block5").WaitUntilAllTasksProcessed()
	tf.IssueBlocks("Block6").WaitUntilAllTasksProcessed()
	tf.IssueBlocks("Block7").WaitUntilAllTasksProcessed()
	tf.IssueBlocks("Block8").WaitUntilAllTasksProcessed()
	tf.IssueBlocks("Block9").WaitUntilAllTasksProcessed()

	tf.checkConflictIDs(map[string]utxo.TransactionIDs{
		"Block1": utxo.NewTransactionIDs(),
		"Block2": tf.ledgerTf.TransactionIDs("TX2"),
		"Block3": tf.ledgerTf.TransactionIDs("TX2"),
		"Block4": tf.ledgerTf.TransactionIDs("TX3"),
		"Block5": tf.ledgerTf.TransactionIDs("TX4"),
		"Block6": tf.ledgerTf.TransactionIDs("TX4", "TX2"),
		"Block7": tf.ledgerTf.TransactionIDs("TX6", "TX3"),
		"Block8": tf.ledgerTf.TransactionIDs("TX6", "TX3"),
		"Block9": tf.ledgerTf.TransactionIDs("TX6", "TX3", "TX8"),
	})
	tf.AssertBookedCount(9, "all block should be booked")
}

// This test step-wise tests multiple things. Where each step checks markers, block metadata diffs and conflict IDs for each block.
// 1. It tests whether a new sequence is created after max past marker gap is reached.
// 2. Propagation of conflicts through the markers, to individually mapped blocks, and across sequence boundaries.
func TestScenario_4(t *testing.T) {
	tf := NewTestFramework(t)
	defer tf.Shutdown()
	tf.CreateBlock("Block0", models.WithStrongParents(tf.BlockIDs("Genesis")), models.WithPayload(tf.ledgerTf.CreateTransaction("TX0", 4, "Genesis")))
	tf.IssueBlocks("Block0").WaitUntilAllTasksProcessed()

	markersMap := make(map[string]*markers.Markers)
	metadataDiffConflictIDs := make(map[string][]utxo.TransactionIDs)
	conflictIDs := make(map[string]utxo.TransactionIDs)

	// ISSUE Block1
	{
		tf.CreateBlock("Block1", models.WithStrongParents(tf.BlockIDs("Block0")), models.WithPayload(tf.ledgerTf.CreateTransaction("TX1", 1, "TX0.0")))
		tf.IssueBlocks("Block1").WaitUntilAllTasksProcessed()

		tf.checkMarkers(MergeMaps(markersMap, map[string]*markers.Markers{
			"Block0": markers.NewMarkers(markers.NewMarker(0, 1)),
			"Block1": markers.NewMarkers(markers.NewMarker(0, 2)),
		}))
		tf.checkBlockMetadataDiffConflictIDs(MergeMaps(metadataDiffConflictIDs, map[string][]utxo.TransactionIDs{
			"Block0": {utxo.NewTransactionIDs(), utxo.NewTransactionIDs()},
			"Block1": {utxo.NewTransactionIDs(), utxo.NewTransactionIDs()},
		}))
		tf.checkConflictIDs(MergeMaps(conflictIDs, map[string]utxo.TransactionIDs{
			"Block0": utxo.NewTransactionIDs(),
			"Block1": utxo.NewTransactionIDs(),
		}))
	}

	// ISSUE Block2
	{
		tf.CreateBlock("Block2", models.WithStrongParents(tf.BlockIDs("Block1")))
		tf.IssueBlocks("Block2").WaitUntilAllTasksProcessed()

		tf.checkMarkers(MergeMaps(markersMap, map[string]*markers.Markers{
			"Block2": markers.NewMarkers(markers.NewMarker(0, 3)),
		}))
		tf.checkBlockMetadataDiffConflictIDs(MergeMaps(metadataDiffConflictIDs, map[string][]utxo.TransactionIDs{
			"Block2": {utxo.NewTransactionIDs(), utxo.NewTransactionIDs()},
		}))
		tf.checkConflictIDs(MergeMaps(conflictIDs, map[string]utxo.TransactionIDs{
			"Block2": utxo.NewTransactionIDs(),
		}))
	}

	// ISSUE Block3
	{
		tf.CreateBlock("Block3", models.WithStrongParents(tf.BlockIDs("Genesis")), models.WithPayload(tf.ledgerTf.CreateTransaction("TX3", 1, "TX0.1")))
		tf.IssueBlocks("Block3").WaitUntilAllTasksProcessed()

		tf.checkMarkers(MergeMaps(markersMap, map[string]*markers.Markers{
			"Block3": markers.NewMarkers(markers.NewMarker(0, 0)),
		}))
		tf.checkBlockMetadataDiffConflictIDs(MergeMaps(metadataDiffConflictIDs, map[string][]utxo.TransactionIDs{
			"Block3": {utxo.NewTransactionIDs(), utxo.NewTransactionIDs()},
		}))
		tf.checkConflictIDs(MergeMaps(conflictIDs, map[string]utxo.TransactionIDs{
			"Block2": utxo.NewTransactionIDs(),
			"Block3": utxo.NewTransactionIDs(),
		}))
	}

	// ISSUE Block4
	{
		tf.CreateBlock("Block4", models.WithStrongParents(tf.BlockIDs("Block3")), models.WithPayload(tf.ledgerTf.CreateTransaction("TX4", 1, "TX0.0")))
		tf.IssueBlocks("Block4").WaitUntilAllTasksProcessed()

		tf.checkMarkers(MergeMaps(markersMap, map[string]*markers.Markers{
			"Block4": markers.NewMarkers(markers.NewMarker(0, 0)),
		}))
		tf.checkBlockMetadataDiffConflictIDs(MergeMaps(metadataDiffConflictIDs, map[string][]utxo.TransactionIDs{
			"Block4": {tf.ledgerTf.TransactionIDs("TX4"), utxo.NewTransactionIDs()},
		}))
		tf.checkConflictIDs(MergeMaps(conflictIDs, map[string]utxo.TransactionIDs{
			"Block1": tf.ledgerTf.TransactionIDs("TX1"),
			"Block2": tf.ledgerTf.TransactionIDs("TX1"),
			"Block4": tf.ledgerTf.TransactionIDs("TX4"),
		}))
	}

	// ISSUE Block5
	{
		tf.CreateBlock("Block5", models.WithStrongParents(tf.BlockIDs("Block4")))
		tf.IssueBlocks("Block5").WaitUntilAllTasksProcessed()

		tf.checkMarkers(MergeMaps(markersMap, map[string]*markers.Markers{
			"Block5": markers.NewMarkers(markers.NewMarker(1, 1)),
		}))
		tf.checkBlockMetadataDiffConflictIDs(MergeMaps(metadataDiffConflictIDs, map[string][]utxo.TransactionIDs{
			"Block5": {utxo.NewTransactionIDs(), utxo.NewTransactionIDs()},
		}))
		tf.checkConflictIDs(MergeMaps(conflictIDs, map[string]utxo.TransactionIDs{
			"Block5": tf.ledgerTf.TransactionIDs("TX4"),
		}))
	}

	// ISSUE Block6
	{
		tf.CreateBlock("Block6", models.WithStrongParents(tf.BlockIDs("Block5", "Block0")), models.WithPayload(tf.ledgerTf.CreateTransaction("TX5", 1, "TX0.2")))
		tf.IssueBlocks("Block6").WaitUntilAllTasksProcessed()

		tf.checkMarkers(MergeMaps(markersMap, map[string]*markers.Markers{
			"Block6": markers.NewMarkers(markers.NewMarker(1, 2)),
		}))

		tf.checkBlockMetadataDiffConflictIDs(MergeMaps(metadataDiffConflictIDs, map[string][]utxo.TransactionIDs{
			"Block6": {utxo.NewTransactionIDs(), utxo.NewTransactionIDs()},
		}))

		tf.checkConflictIDs(MergeMaps(conflictIDs, map[string]utxo.TransactionIDs{
			"Block6": tf.ledgerTf.TransactionIDs("TX4"),
		}))
	}

	// ISSUE Block6.3
	{
		tf.CreateBlock("Block6.3", models.WithStrongParents(tf.BlockIDs("Block6")))
		tf.IssueBlocks("Block6.3").WaitUntilAllTasksProcessed()

		tf.checkMarkers(MergeMaps(markersMap, map[string]*markers.Markers{
			"Block6.3": markers.NewMarkers(markers.NewMarker(1, 3)),
		}))

		tf.checkBlockMetadataDiffConflictIDs(MergeMaps(metadataDiffConflictIDs, map[string][]utxo.TransactionIDs{
			"Block6.3": {utxo.NewTransactionIDs(), utxo.NewTransactionIDs()},
		}))

		tf.checkConflictIDs(MergeMaps(conflictIDs, map[string]utxo.TransactionIDs{
			"Block6.3": tf.ledgerTf.TransactionIDs("TX4"),
		}))
	}

	// ISSUE Block6.6
	{
		tf.CreateBlock("Block6.6", models.WithStrongParents(tf.BlockIDs("Block6")))
		tf.IssueBlocks("Block6.6").WaitUntilAllTasksProcessed()

		tf.checkMarkers(MergeMaps(markersMap, map[string]*markers.Markers{
			"Block6.6": markers.NewMarkers(markers.NewMarker(1, 2)),
		}))

		tf.checkBlockMetadataDiffConflictIDs(MergeMaps(metadataDiffConflictIDs, map[string][]utxo.TransactionIDs{
			"Block6.6": {utxo.NewTransactionIDs(), utxo.NewTransactionIDs()},
		}))

		tf.checkConflictIDs(MergeMaps(conflictIDs, map[string]utxo.TransactionIDs{
			"Block6.6": tf.ledgerTf.TransactionIDs("TX4"),
		}))
	}

	// ISSUE Block7
	{
		tf.CreateBlock("Block7", models.WithStrongParents(tf.BlockIDs("Block5", "Block0")), models.WithPayload(tf.ledgerTf.CreateTransaction("TX6", 1, "TX0.2")))
		tf.IssueBlocks("Block7").WaitUntilAllTasksProcessed()

		tf.checkMarkers(MergeMaps(markersMap, map[string]*markers.Markers{
			"Block7": markers.NewMarkers(markers.NewMarker(1, 1), markers.NewMarker(0, 1)),
		}))

		tf.checkBlockMetadataDiffConflictIDs(MergeMaps(metadataDiffConflictIDs, map[string][]utxo.TransactionIDs{
			"Block7": {tf.ledgerTf.TransactionIDs("TX6"), utxo.NewTransactionIDs()},
		}))

		tf.checkConflictIDs(MergeMaps(conflictIDs, map[string]utxo.TransactionIDs{
			"Block6":   tf.ledgerTf.TransactionIDs("TX4", "TX5"),
			"Block6.3": tf.ledgerTf.TransactionIDs("TX4", "TX5"),
			"Block6.6": tf.ledgerTf.TransactionIDs("TX4", "TX5"),
			"Block7":   tf.ledgerTf.TransactionIDs("TX4", "TX6"),
		}))
	}

	// ISSUE Block7.3
	{
		tf.CreateBlock("Block7.3", models.WithStrongParents(tf.BlockIDs("Block7")))
		tf.IssueBlocks("Block7.3").WaitUntilAllTasksProcessed()

		tf.checkMarkers(MergeMaps(markersMap, map[string]*markers.Markers{
			"Block7.3": markers.NewMarkers(markers.NewMarker(1, 1), markers.NewMarker(0, 1)),
		}))

		tf.checkBlockMetadataDiffConflictIDs(MergeMaps(metadataDiffConflictIDs, map[string][]utxo.TransactionIDs{
			"Block7.3": {tf.ledgerTf.TransactionIDs("TX6"), utxo.NewTransactionIDs()},
		}))

		tf.checkConflictIDs(MergeMaps(conflictIDs, map[string]utxo.TransactionIDs{
			"Block7.3": tf.ledgerTf.TransactionIDs("TX4", "TX6"),
		}))
	}

	// ISSUE Block7.6
	{
		tf.CreateBlock("Block7.6", models.WithStrongParents(tf.BlockIDs("Block7.3")))
		tf.IssueBlocks("Block7.6").WaitUntilAllTasksProcessed()

		tf.checkMarkers(MergeMaps(markersMap, map[string]*markers.Markers{
			"Block7.6": markers.NewMarkers(markers.NewMarker(2, 2)),
		}))

		tf.checkBlockMetadataDiffConflictIDs(MergeMaps(metadataDiffConflictIDs, map[string][]utxo.TransactionIDs{
			"Block7.6": {utxo.NewTransactionIDs(), utxo.NewTransactionIDs()},
		}))

		tf.checkConflictIDs(MergeMaps(conflictIDs, map[string]utxo.TransactionIDs{
			"Block7.6": tf.ledgerTf.TransactionIDs("TX4", "TX6"),
		}))
	}

	// ISSUE Block8
	{
		tf.CreateBlock("Block8", models.WithStrongParents(tf.BlockIDs("Block2")), models.WithPayload(tf.ledgerTf.CreateTransaction("TX2", 1, "TX0.1")))
		tf.IssueBlocks("Block8").WaitUntilAllTasksProcessed()

		tf.checkMarkers(MergeMaps(markersMap, map[string]*markers.Markers{
			"Block8": markers.NewMarkers(markers.NewMarker(0, 4)),
		}))
		tf.checkBlockMetadataDiffConflictIDs(MergeMaps(metadataDiffConflictIDs, map[string][]utxo.TransactionIDs{
			"Block3": {tf.ledgerTf.TransactionIDs("TX3"), utxo.NewTransactionIDs()},
			"Block4": {tf.ledgerTf.TransactionIDs("TX3", "TX4"), utxo.NewTransactionIDs()},
			"Block8": {utxo.NewTransactionIDs(), utxo.NewTransactionIDs()},
		}))
		tf.checkConflictIDs(MergeMaps(conflictIDs, map[string]utxo.TransactionIDs{
			"Block3":   tf.ledgerTf.TransactionIDs("TX3"),
			"Block4":   tf.ledgerTf.TransactionIDs("TX3", "TX4"),
			"Block5":   tf.ledgerTf.TransactionIDs("TX3", "TX4"),
			"Block6":   tf.ledgerTf.TransactionIDs("TX3", "TX4", "TX5"),
			"Block6.3": tf.ledgerTf.TransactionIDs("TX3", "TX4", "TX5"),
			"Block6.6": tf.ledgerTf.TransactionIDs("TX3", "TX4", "TX5"),
			"Block7":   tf.ledgerTf.TransactionIDs("TX3", "TX4", "TX6"),
			"Block7.3": tf.ledgerTf.TransactionIDs("TX3", "TX4", "TX6"),
			"Block7.6": tf.ledgerTf.TransactionIDs("TX3", "TX4", "TX6"),
			"Block8":   tf.ledgerTf.TransactionIDs("TX2", "TX1"),
		}))
	}
}

<<<<<<< HEAD
func TestFutureConePropagation(t *testing.T) {
	tf := NewTestFramework(t)
	defer tf.Shutdown()

	tf.CreateBlock("Block1", models.WithStrongParents(tf.BlockIDs("Genesis")), models.WithPayload(tf.ledgerTf.CreateTransaction("TX1", 1, "Genesis")))
	tf.CreateBlock("Block1*", models.WithStrongParents(tf.BlockIDs("Genesis")), models.WithPayload(tf.ledgerTf.CreateTransaction("TX1*", 1, "Genesis")))
	tf.CreateBlock("Block2", models.WithStrongParents(tf.BlockIDs("Block1")), models.WithPayload(tf.ledgerTf.CreateTransaction("TX2", 1, "TX1.0")))
	tf.CreateBlock("Block2*", models.WithStrongParents(tf.BlockIDs("Block1")), models.WithPayload(tf.ledgerTf.CreateTransaction("TX2*", 1, "TX1.0")))

	// these are all liking TX1* -> should not have TX1 and TX2
	tf.CreateBlock("Block3", models.WithStrongParents(tf.BlockIDs("Block2")), models.WithLikedInsteadParents(tf.BlockIDs("Block1*"))) // propagation via markers
	tf.CreateBlock("Block4", models.WithStrongParents(tf.BlockIDs("Block2")), models.WithLikedInsteadParents(tf.BlockIDs("Block1*"))) // check correct booking (later)
	tf.CreateBlock("Block5", models.WithStrongParents(tf.BlockIDs("Block2")), models.WithLikedInsteadParents(tf.BlockIDs("Block1*"))) // propagation via individually mapped blocks
	tf.CreateBlock("Block6", models.WithStrongParents(tf.BlockIDs("Block5")))                                                         // propagation via individually mapped blocks

	// these are liking TX1 -> should have TX2 too
	tf.CreateBlock("Block7", models.WithStrongParents(tf.BlockIDs("Block2")))                                                        // propagation via individually mapped blocks
	tf.CreateBlock("Block8", models.WithStrongParents(tf.BlockIDs("Block3")), models.WithLikedInsteadParents(tf.BlockIDs("Block1"))) // propagation via marker
	tf.CreateBlock("Block9", models.WithStrongParents(tf.BlockIDs("Block5")), models.WithLikedInsteadParents(tf.BlockIDs("Block1"))) // propagation via marker

	markersMap := make(map[string]*markers.Markers)
	metadataDiffConflictIDs := make(map[string][]utxo.TransactionIDs)
	conflictIDs := make(map[string]utxo.TransactionIDs)

	{
		tf.IssueBlocks("Block1").WaitUntilAllTasksProcessed()
		tf.IssueBlocks("Block1*").WaitUntilAllTasksProcessed()
		tf.IssueBlocks("Block2").WaitUntilAllTasksProcessed()
		tf.IssueBlocks("Block3").WaitUntilAllTasksProcessed()
		tf.IssueBlocks("Block5", "Block6").WaitUntilAllTasksProcessed()
		tf.IssueBlocks("Block7", "Block8", "Block9").WaitUntilAllTasksProcessed()

		tf.checkMarkers(MergeMaps(markersMap, map[string]*markers.Markers{
			"Block1":  markers.NewMarkers(markers.NewMarker(0, 1)),
			"Block1*": markers.NewMarkers(markers.NewMarker(0, 0)),
			"Block2":  markers.NewMarkers(markers.NewMarker(0, 2)),
			"Block3":  markers.NewMarkers(markers.NewMarker(0, 3)),
			"Block5":  markers.NewMarkers(markers.NewMarker(0, 2)),
			"Block6":  markers.NewMarkers(markers.NewMarker(0, 2)),
			"Block7":  markers.NewMarkers(markers.NewMarker(0, 2)),
			"Block8":  markers.NewMarkers(markers.NewMarker(0, 4)),
			"Block9":  markers.NewMarkers(markers.NewMarker(0, 2)),
		}))
		tf.checkBlockMetadataDiffConflictIDs(MergeMaps(metadataDiffConflictIDs, map[string][]utxo.TransactionIDs{
			"Block1":  {utxo.NewTransactionIDs(), utxo.NewTransactionIDs()},
			"Block1*": {tf.ledgerTf.TransactionIDs("TX1*"), utxo.NewTransactionIDs()},
			"Block2":  {utxo.NewTransactionIDs(), utxo.NewTransactionIDs()},
			"Block3":  {utxo.NewTransactionIDs(), utxo.NewTransactionIDs()},
			"Block5":  {tf.ledgerTf.TransactionIDs("TX1*"), tf.ledgerTf.TransactionIDs("TX1")},
			"Block6":  {tf.ledgerTf.TransactionIDs("TX1*"), tf.ledgerTf.TransactionIDs("TX1")},
			"Block7":  {utxo.NewTransactionIDs(), utxo.NewTransactionIDs()},
			"Block8":  {utxo.NewTransactionIDs(), utxo.NewTransactionIDs()},
			"Block9":  {utxo.NewTransactionIDs(), utxo.NewTransactionIDs()},
		}))
		tf.checkConflictIDs(MergeMaps(conflictIDs, map[string]utxo.TransactionIDs{
			"Block1":  tf.ledgerTf.TransactionIDs("TX1"),
			"Block1*": tf.ledgerTf.TransactionIDs("TX1*"),
			"Block2":  tf.ledgerTf.TransactionIDs("TX1"),
			"Block3":  tf.ledgerTf.TransactionIDs("TX1*"),
			"Block5":  tf.ledgerTf.TransactionIDs("TX1*"),
			"Block6":  tf.ledgerTf.TransactionIDs("TX1*"),
			"Block7":  tf.ledgerTf.TransactionIDs("TX1"),
			"Block8":  tf.ledgerTf.TransactionIDs("TX1"),
			"Block9":  tf.ledgerTf.TransactionIDs("TX1"),
		}))
	}

	// Verify correct propagation of TX2 to its future cone.
	{
		tf.IssueBlocks("Block2*").WaitUntilAllTasksProcessed()

		tf.checkMarkers(MergeMaps(markersMap, map[string]*markers.Markers{
			"Block2*": markers.NewMarkers(markers.NewMarker(0, 1)),
		}))
		tf.checkBlockMetadataDiffConflictIDs(MergeMaps(metadataDiffConflictIDs, map[string][]utxo.TransactionIDs{
			"Block2*": {tf.ledgerTf.TransactionIDs("TX2*"), utxo.NewTransactionIDs()},
			"Block5":  {tf.ledgerTf.TransactionIDs("TX1*"), tf.ledgerTf.TransactionIDs("TX1")},
			"Block6":  {tf.ledgerTf.TransactionIDs("TX1*"), tf.ledgerTf.TransactionIDs("TX1")},
		}))
		tf.checkConflictIDs(MergeMaps(conflictIDs, map[string]utxo.TransactionIDs{
			"Block2":  tf.ledgerTf.TransactionIDs("TX1", "TX2"),
			"Block2*": tf.ledgerTf.TransactionIDs("TX1", "TX2*"),
			"Block3":  tf.ledgerTf.TransactionIDs("TX1*"), // does not change because of marker mapping
			"Block5":  tf.ledgerTf.TransactionIDs("TX1*"), // does not change because of additional diff entry
			"Block6":  tf.ledgerTf.TransactionIDs("TX1*"), // does not change because of additional diff entry
			"Block7":  tf.ledgerTf.TransactionIDs("TX1", "TX2"),
			"Block8":  tf.ledgerTf.TransactionIDs("TX1", "TX2"),
			"Block9":  tf.ledgerTf.TransactionIDs("TX1", "TX2"),
		}))
	}

	// Check that inheritance works as expected when booking Block4.
	{
		tf.IssueBlocks("Block4").WaitUntilAllTasksProcessed()

		tf.checkMarkers(MergeMaps(markersMap, map[string]*markers.Markers{
			"Block4": markers.NewMarkers(markers.NewMarker(0, 2)),
		}))
		tf.checkBlockMetadataDiffConflictIDs(MergeMaps(metadataDiffConflictIDs, map[string][]utxo.TransactionIDs{
			"Block4": {tf.ledgerTf.TransactionIDs("TX1*"), tf.ledgerTf.TransactionIDs("TX1", "TX2")},
		}))
		tf.checkConflictIDs(MergeMaps(conflictIDs, map[string]utxo.TransactionIDs{
			"Block4": tf.ledgerTf.TransactionIDs("TX1*"),
		}))
=======
func MergeMaps[K comparable, V any](base, update map[K]V) map[K]V {
	for k, v := range update {
		base[k] = v
>>>>>>> 373e08ba
	}
}

func TestWeakParent(t *testing.T) {
	tf := NewTestFramework(t)
	defer tf.Shutdown()

	tf.CreateBlock("Block1", models.WithStrongParents(tf.BlockIDs("Genesis")), models.WithPayload(tf.ledgerTf.CreateTransaction("TX1", 1, "Genesis")))
	tf.CreateBlock("Block1*", models.WithStrongParents(tf.BlockIDs("Genesis")), models.WithPayload(tf.ledgerTf.CreateTransaction("TX1*", 1, "Genesis")))
	tf.CreateBlock("Block2", models.WithStrongParents(tf.BlockIDs("Genesis")), models.WithWeakParents(tf.BlockIDs("Block1")))

	{
		tf.IssueBlocks("Block1").WaitUntilAllTasksProcessed()
		tf.IssueBlocks("Block1*").WaitUntilAllTasksProcessed()
		tf.IssueBlocks("Block2").WaitUntilAllTasksProcessed()

		tf.checkBlockMetadataDiffConflictIDs(map[string][]utxo.TransactionIDs{
			"Block1":  {utxo.NewTransactionIDs(), utxo.NewTransactionIDs()},
			"Block1*": {tf.ledgerTf.TransactionIDs("TX1*"), utxo.NewTransactionIDs()},
			"Block2":  {tf.ledgerTf.TransactionIDs("TX1"), utxo.NewTransactionIDs()},
		})
		tf.checkConflictIDs(map[string]utxo.TransactionIDs{
			"Block1":  tf.ledgerTf.TransactionIDs("TX1"),
			"Block1*": tf.ledgerTf.TransactionIDs("TX1*"),
			"Block2":  tf.ledgerTf.TransactionIDs("TX1"),
		})
	}

}

func TestMultiThreadedBookingAndForkingParallel(t *testing.T) {
	debug.SetEnabled(true)

	const layersNum = 127
	const widthSize = 8 // since we reference all blocks in the layer below, this is limited by the max parents

	tf := NewTestFramework(t)
	defer tf.Shutdown()

	// Create base-layer outputs to double-spend
	tf.CreateBlock("Block.G", models.WithStrongParents(tf.BlockIDs("Genesis")), models.WithPayload(tf.ledgerTf.CreateTransaction("G", layersNum, "Genesis")))
	tf.IssueBlocks("Block.G").WaitUntilAllTasksProcessed()

	blks := make([]string, 0)

	for layer := 0; layer < layersNum; layer++ {
		for width := 0; width < widthSize; width++ {
			blkName := fmt.Sprintf("Block.%d.%d", layer, width)
			strongParents := make([]string, 0)
			if layer == 0 {
				strongParents = append(strongParents, "Block.G")
			} else {
				for innerWidth := 0; innerWidth < widthSize; innerWidth++ {
					strongParents = append(strongParents, fmt.Sprintf("Block.%d.%d", layer-1, innerWidth))
				}
			}

			var input string
			var txAlias string

			// We fork on the first two blocks for each layer
			if width < 2 {
				input = fmt.Sprintf("G.%d", layer)
				txAlias = fmt.Sprintf("TX.%d.%d", layer, width)
			}

			if input != "" {
				tf.CreateBlock(blkName, models.WithStrongParents(tf.BlockIDs(strongParents...)), models.WithPayload(tf.ledgerTf.CreateTransaction(txAlias, 1, input)))
			} else {
				tf.CreateBlock(blkName, models.WithStrongParents(tf.BlockIDs(strongParents...)))
			}

			blks = append(blks, blkName)
		}
	}

	rand.Seed(time.Now().UnixNano())

	var wg sync.WaitGroup
	for i := 0; i < len(blks); i++ {
		wg.Add(1)
		go func(i int) {
			time.Sleep(time.Duration(int(50 * 1000 * rand.Float32())))
			tf.IssueBlocks(blks[i])
			wg.Done()
		}(i)
	}

	wg.Wait()
	tf.WaitUntilAllTasksProcessed()

	expectedConflicts := make(map[string]utxo.TransactionIDs)
	for layer := 0; layer < layersNum; layer++ {
		for width := 0; width < widthSize; width++ {
			blkName := fmt.Sprintf("Block.%d.%d", layer, width)
			conflicts := make([]string, 0)

			// Add conflicts of the current layer
			if width < 2 {
				conflicts = append(conflicts, fmt.Sprintf("TX.%d.%d", layer, width))
			}

			for innerLayer := layer - 1; innerLayer >= 0; innerLayer-- {
				conflicts = append(conflicts, fmt.Sprintf("TX.%d.%d", innerLayer, 0))
				conflicts = append(conflicts, fmt.Sprintf("TX.%d.%d", innerLayer, 1))
			}

			if layer == 0 && width >= 2 {
				expectedConflicts[blkName] = utxo.NewTransactionIDs()
				continue
			}

			expectedConflicts[blkName] = tf.ledgerTf.TransactionIDs(conflicts...)
		}
	}

	tf.checkConflictIDs(expectedConflicts)
}

func TestMultiThreadedBookingAndForkingNested(t *testing.T) {
	const layersNum = 50
	const widthSize = 8 // since we reference all blocks in the layer below, this is limited by the max parents

	tf := NewTestFramework(t)
	defer tf.Shutdown()

	// Create base-layer outputs to double-spend
	tf.CreateBlock("Block.G", models.WithStrongParents(tf.BlockIDs("Genesis")), models.WithPayload(tf.ledgerTf.CreateTransaction("G", widthSize, "Genesis")))
	tf.IssueBlocks("Block.G").WaitUntilAllTasksProcessed()

	blks := make([]string, 0)

	for layer := 0; layer < layersNum; layer++ {
		for width := 0; width < widthSize; width++ {
			blkName := fmt.Sprintf("Block.%d.%d", layer, width)
			strongParents := make([]string, 0)
			likeParents := make([]string, 0)
			if layer == 0 {
				strongParents = append(strongParents, "Block.G")
			} else {
				for innerWidth := 0; innerWidth < widthSize; innerWidth++ {
					strongParents = append(strongParents, fmt.Sprintf("Block.%d.%d", layer-1, innerWidth))
					// We only like the first conflict over the second, to fork it on the next layer.
					if innerWidth%2 == 0 {
						likeParents = append(likeParents, fmt.Sprintf("Block.%d.%d", layer-1, innerWidth))
					}
				}
			}

			var input string
			if layer == 0 {
				input = fmt.Sprintf("G.%d", width-width%2)
			} else {
				// We spend from the first of the couple forks
				input = fmt.Sprintf("TX.%d.%d.0", layer-1, width-width%2)
			}
			txAlias := fmt.Sprintf("TX.%d.%d", layer, width)
			tf.CreateBlock(blkName, models.WithStrongParents(tf.BlockIDs(strongParents...)), models.WithLikedInsteadParents(tf.BlockIDs(likeParents...)), models.WithPayload(tf.ledgerTf.CreateTransaction(txAlias, 1, input)))

			blks = append(blks, blkName)
		}
	}

	rand.Seed(time.Now().UnixNano())

	var wg sync.WaitGroup
	for i := 0; i < len(blks); i++ {
		wg.Add(1)
		go func(i int) {
			time.Sleep(time.Duration(int(50 * 1000 * rand.Float32())))
			tf.IssueBlocks(blks[i])
			wg.Done()
		}(i)
	}
	wg.Wait()
	tf.WaitUntilAllTasksProcessed()

	expectedConflicts := make(map[string]utxo.TransactionIDs)
	for layer := 0; layer < layersNum; layer++ {
		for width := 0; width < widthSize; width++ {
			blkName := fmt.Sprintf("Block.%d.%d", layer, width)
			conflicts := make([]string, 0)

			// Add conflict of the current layer
			conflicts = append(conflicts, fmt.Sprintf("TX.%d.%d", layer, width))

			// Add conflicts of the previous layers
			for innerLayer := layer - 1; innerLayer >= 0; innerLayer-- {
				for innerWidth := 0; innerWidth < widthSize; innerWidth += 2 {
					conflicts = append(conflicts, fmt.Sprintf("TX.%d.%d", innerLayer, innerWidth))
				}
			}

			expectedConflicts[blkName] = tf.ledgerTf.TransactionIDs(conflicts...)
		}
	}

	checkNormalizedConflictIDsContained(t, tf, expectedConflicts)
}

func checkNormalizedConflictIDsContained(t *testing.T, tf *TestFramework, expectedContainedConflictIDs map[string]utxo.TransactionIDs) {
	for blockID, blockExpectedConflictIDs := range expectedContainedConflictIDs {
		_, blockConflictIDs := tf.Booker.blockBookingDetails(tf.Block(blockID))

		normalizedRetrievedConflictIDs := blockConflictIDs.Clone()
		for it := blockConflictIDs.Iterator(); it.HasNext(); {
			tf.Booker.ledger.ConflictDAG.Storage.CachedConflict(it.Next()).Consume(func(b *conflictdag.Conflict[utxo.TransactionID, utxo.OutputID]) {
				normalizedRetrievedConflictIDs.DeleteAll(b.Parents())
			})
		}

		normalizedExpectedConflictIDs := blockExpectedConflictIDs.Clone()
		for it := blockExpectedConflictIDs.Iterator(); it.HasNext(); {
			tf.Booker.ledger.ConflictDAG.Storage.CachedConflict(it.Next()).Consume(func(b *conflictdag.Conflict[utxo.TransactionID, utxo.OutputID]) {
				normalizedExpectedConflictIDs.DeleteAll(b.Parents())
			})
		}

		assert.True(t, normalizedExpectedConflictIDs.Intersect(normalizedRetrievedConflictIDs).Size() == normalizedExpectedConflictIDs.Size(), "ConflictID of %s should be %s but is %s", blockID, normalizedExpectedConflictIDs, normalizedRetrievedConflictIDs)
	}
}

<<<<<<< HEAD
// TODO:
//  1. implement test with invalidity
//  2. implement test with future cone dislike

func MergeMaps[K comparable, V any](base, update map[K]V) map[K]V {
	for k, v := range update {
		base[k] = v
	}
	return base
=======
// This test creates two chains of blocks from the genesis (1 block per epoch in each chain). The first chain is solid, the second chain is not.
// When pruning the tangle, the first chain should be pruned but not marked as invalid by the causal order component, while the other should be marked as invalid.
func Test_Prune(t *testing.T) {
	const epochCount = 100

	epoch.GenesisTime = time.Now().Unix() - epochCount*epoch.Duration

	tf := NewTestFramework(t)
	defer tf.Shutdown()

	// create a helper function that creates the blocks
	createNewBlock := func(idx int, prefix string) (block *models.Block, alias string) {
		alias = fmt.Sprintf("blk%s-%d", prefix, idx)
		if idx == 0 {
			fmt.Println("Creating genesis block")

			return tf.CreateBlock(
				alias,
				models.WithIssuingTime(time.Unix(epoch.GenesisTime, 0)),
				models.WithPayload(tf.ledgerTf.CreateTransaction(alias, 1, "Genesis")),
			), alias
		}
		parentAlias := fmt.Sprintf("blk%s-%d", prefix, idx-1)
		return tf.CreateBlock(
			alias,
			models.WithStrongParents(tf.BlockIDs(parentAlias)),
			models.WithIssuingTime(time.Unix(epoch.GenesisTime+int64(idx)*epoch.Duration, 0)),
			models.WithPayload(tf.ledgerTf.CreateTransaction(alias, 1, fmt.Sprintf("%s.0", parentAlias))),
		), alias
	}

	assert.EqualValues(t, -1, tf.Booker.maxDroppedEpoch, "maxDroppedEpoch should be 0")

	expectedInvalid := make(map[string]bool, epochCount)
	expectedBooked := make(map[string]bool, epochCount)

	// Attach solid blocks
	for i := 0; i < epochCount; i++ {
		block, alias := createNewBlock(i, "")

		_, wasAttached, err := tf.Tangle.Attach(block)
		assert.True(t, wasAttached, "block should be attached")
		assert.NoError(t, err, "should not be able to attach a block after shutdown")

		if i > epochCount/4 {
			expectedInvalid[alias] = false
			expectedBooked[alias] = true
		}
	}

	_, wasAttached, err := tf.Tangle.Attach(tf.CreateBlock(
		"blk-0-reattachment",
		models.WithStrongParents(tf.BlockIDs(fmt.Sprintf("blk-%d", epochCount-1))),
		models.WithIssuingTime(time.Unix(epoch.GenesisTime+int64(epochCount-1)*epoch.Duration, 0)),
		models.WithPayload(tf.ledgerTf.Transaction("blk-0")),
	))
	assert.True(t, wasAttached, "block should be attached")
	assert.NoError(t, err, "should not be able to attach a block after shutdown")

	tf.WaitUntilAllTasksProcessed()

	tf.AssertBookedCount(epochCount+1, "should have all solid blocks")

	validateState(tf, -1, epochCount)

	tf.Booker.Prune(epochCount / 4)
	tf.WaitUntilAllTasksProcessed()

	assert.EqualValues(t, epochCount/4, tf.Booker.maxDroppedEpoch, "maxDroppedEpoch of booker should be epochCount/4")
	assert.EqualValues(t, epochCount/4, tf.Booker.markerManager.maxDroppedEpoch, "maxDroppedEpoch of markersManager should be %d", epochCount/4)
	assert.EqualValues(t, epochCount/4, tf.Booker.attachments.maxDroppedEpoch, "maxDroppedEpoch of attachments should be %d", epochCount/4)

	// All orphan blocks should be marked as invalid due to invalidity propagation.
	tf.AssertInvalidCount(0, "should have invalid blocks")

	tf.Booker.Prune(epochCount / 10)

	assert.EqualValues(t, epochCount/4, tf.Booker.maxDroppedEpoch, "maxDroppedEpoch of booker should be epochCount/4")
	assert.EqualValues(t, epochCount/4, tf.Booker.markerManager.maxDroppedEpoch, "maxDroppedEpoch of markersManager should be %d", epochCount/4)
	assert.EqualValues(t, epochCount/4, tf.Booker.attachments.maxDroppedEpoch, "maxDroppedEpoch of attachments should be %d", epochCount/4)

	tf.Booker.Prune(epochCount / 2)
	assert.EqualValues(t, epochCount/2, tf.Booker.maxDroppedEpoch, "maxDroppedEpoch of booker should be epochCount/2")
	assert.EqualValues(t, epochCount/2, tf.Booker.markerManager.maxDroppedEpoch, "maxDroppedEpoch of markersManager should be %d", epochCount/2)
	assert.EqualValues(t, epochCount/2, tf.Booker.attachments.maxDroppedEpoch, "maxDroppedEpoch of attachments should be %d", epochCount/2)

	validateState(tf, epochCount/2, epochCount)

	_, wasAttached, err = tf.Tangle.Attach(tf.CreateBlock(
		"blk-0.5",
		models.WithStrongParents(tf.BlockIDs(fmt.Sprintf("blk-%d", epochCount-1))),
		models.WithIssuingTime(time.Unix(epoch.GenesisTime, 0)),
	))
	tf.WaitUntilAllTasksProcessed()

	assert.True(t, wasAttached, "block should be attached")
	assert.NoError(t, err, "should not be able to attach a block after shutdown")

	_, exists := tf.Booker.Block(tf.TestFramework.Block("blk-0.5").ID())
	assert.False(t, exists, "blk-0.5 should not be booked")
}

func validateState(tf *TestFramework, maxPrunedEpoch, epochCount int) {
	for i := maxPrunedEpoch + 1; i < epochCount; i++ {
		alias := fmt.Sprintf("blk-%d", i)

		_, exists := tf.Booker.Block(tf.TestFramework.Block(alias).ID())
		assert.True(tf.T, exists, "block should be in the tangle")
		if i == 0 {
			blocks := tf.Booker.attachments.Get(tf.ledgerTf.Transaction(alias).ID())
			assert.Len(tf.T, blocks, 2, "transaction blk-0 should have 2 attachments")
		} else {
			blocks := tf.Booker.attachments.Get(tf.ledgerTf.Transaction(alias).ID())
			assert.Len(tf.T, blocks, 1, "transaction should have 1 attachment")
		}
	}

	for i := 0; i < maxPrunedEpoch; i++ {
		alias := fmt.Sprintf("blk-%d", i)
		_, exists := tf.Booker.Block(tf.TestFramework.Block(alias).ID())
		assert.False(tf.T, exists, "block should not be in the tangle")
		if i == 0 {
			blocks := tf.Booker.attachments.Get(tf.ledgerTf.Transaction(alias).ID())
			assert.Len(tf.T, blocks, 1, "transaction should have 1 attachment")
		} else {
			blocks := tf.Booker.attachments.Get(tf.ledgerTf.Transaction(alias).ID())
			assert.Empty(tf.T, blocks, "transaction should have no attachments")
		}
	}
}

func Test_BlockInvalid(t *testing.T) {
	debug.SetEnabled(true)

	// tangle := NewTestTangle(WithConflictDAGOptions(conflictdag.WithMergeToMaster(false)))
	tf := NewTestFramework(t)
	defer tf.Shutdown()

	tf.CreateBlock("Block1", models.WithStrongParents(tf.BlockIDs("Genesis")))
	tf.CreateBlock("Block2", models.WithStrongParents(tf.BlockIDs("Genesis")), models.WithLikedInsteadParents(tf.BlockIDs("Block1")))
	tf.CreateBlock("Block3", models.WithStrongParents(tf.BlockIDs("Block1", "Block2")))
	tf.CreateBlock("Block4", models.WithStrongParents(tf.BlockIDs("Genesis", "Block1")))
	tf.CreateBlock("Block5", models.WithStrongParents(tf.BlockIDs("Block1", "Block2")))
	tf.CreateBlock("Block6", models.WithStrongParents(tf.BlockIDs("Block2", "Block5")))
	tf.CreateBlock("Block7", models.WithStrongParents(tf.BlockIDs("Block4", "Block5")))
	tf.CreateBlock("Block8", models.WithStrongParents(tf.BlockIDs("Block4", "Block5")))
	tf.CreateBlock("Block9", models.WithStrongParents(tf.BlockIDs("Block4", "Block6")))

	tf.IssueBlocks("Block1").WaitUntilAllTasksProcessed()
	tf.IssueBlocks("Block3").WaitUntilAllTasksProcessed()
	tf.IssueBlocks("Block4").WaitUntilAllTasksProcessed()
	tf.IssueBlocks("Block5").WaitUntilAllTasksProcessed()
	tf.IssueBlocks("Block6").WaitUntilAllTasksProcessed()
	tf.IssueBlocks("Block7").WaitUntilAllTasksProcessed()
	tf.IssueBlocks("Block8").WaitUntilAllTasksProcessed()

	tf.IssueBlocks("Block2").WaitUntilAllTasksProcessed()

	tf.IssueBlocks("Block9").WaitUntilAllTasksProcessed()

	tf.AssertInvalidCount(7, "8 blocks should be invalid")
	tf.AssertBookedCount(2, "1 block should be booked")
	tf.AssertInvalid(map[string]bool{
		"Block1": false,
		"Block2": true,
		"Block3": true,
		"Block4": false,
		"Block5": true,
		"Block6": true,
		"Block7": true,
		"Block8": true,
		"Block9": true,
	})

	tf.AssertBooked(map[string]bool{
		"Block1": true,
		"Block2": false, //TODO: set as booked when actually booked instead of setting as booked by causal order
		"Block3": false,
		"Block4": true,
		"Block5": false,
		"Block6": false,
		"Block7": false,
		"Block8": false,
	})

	tf.AssertSolid(map[string]bool{
		"Block1": true,
		"Block2": true,
		"Block3": true,
		"Block4": true,
		"Block5": true,
		"Block6": true,
		"Block7": true,
		"Block8": true,
		"Block9": false, // Block9 is not solid because it is invalid
	})
>>>>>>> 373e08ba
}<|MERGE_RESOLUTION|>--- conflicted
+++ resolved
@@ -377,7 +377,6 @@
 	}
 }
 
-<<<<<<< HEAD
 func TestFutureConePropagation(t *testing.T) {
 	tf := NewTestFramework(t)
 	defer tf.Shutdown()
@@ -482,11 +481,6 @@
 		tf.checkConflictIDs(MergeMaps(conflictIDs, map[string]utxo.TransactionIDs{
 			"Block4": tf.ledgerTf.TransactionIDs("TX1*"),
 		}))
-=======
-func MergeMaps[K comparable, V any](base, update map[K]V) map[K]V {
-	for k, v := range update {
-		base[k] = v
->>>>>>> 373e08ba
 	}
 }
 
@@ -709,17 +703,6 @@
 	}
 }
 
-<<<<<<< HEAD
-// TODO:
-//  1. implement test with invalidity
-//  2. implement test with future cone dislike
-
-func MergeMaps[K comparable, V any](base, update map[K]V) map[K]V {
-	for k, v := range update {
-		base[k] = v
-	}
-	return base
-=======
 // This test creates two chains of blocks from the genesis (1 block per epoch in each chain). The first chain is solid, the second chain is not.
 // When pruning the tangle, the first chain should be pruned but not marked as invalid by the causal order component, while the other should be marked as invalid.
 func Test_Prune(t *testing.T) {
@@ -916,5 +899,11 @@
 		"Block8": true,
 		"Block9": false, // Block9 is not solid because it is invalid
 	})
->>>>>>> 373e08ba
+}
+
+func MergeMaps[K comparable, V any](base, update map[K]V) map[K]V {
+	for k, v := range update {
+		base[k] = v
+	}
+	return base
 }