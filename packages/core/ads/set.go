package ads

import (
	"sync"

	"github.com/celestiaorg/smt"
	"github.com/cockroachdb/errors"
	"github.com/iotaledger/hive.go/core/generics/constraints"
	"github.com/iotaledger/hive.go/core/generics/lo"
	"github.com/iotaledger/hive.go/core/kvstore"
	"github.com/iotaledger/hive.go/core/types"
	"golang.org/x/crypto/blake2b"
)

const (
	nonEmptyLeaf         = 1
	keyStorePrefix uint8 = iota
	valueStorePrefix
	rawKeyStorePrefix
)

type Set[K any, KPtr constraints.MarshalablePtr[K]] struct {
	store kvstore.KVStore
	tree  *smt.SparseMerkleTree
<<<<<<< HEAD
	rawKeys kvstore.KVStore
	mutex sync.RWMutex
=======

	// A mutex is needed as reads from the smt.SparseMerkleTree can translate to writes.
	mutex sync.Mutex
>>>>>>> 8e016f61
}

func NewSet[K any, KPtr constraints.MarshalablePtr[K]](store kvstore.KVStore) *Set[K, KPtr] {
	return &Set[K, KPtr]{
		store: store,
		tree: smt.NewSparseMerkleTree(
			lo.PanicOnErr(store.WithExtendedRealm([]byte{keyStorePrefix})),
			lo.PanicOnErr(store.WithExtendedRealm([]byte{valueStorePrefix})),
			lo.PanicOnErr(blake2b.New256(nil)),
		),
		rawKeys: lo.PanicOnErr(store.WithExtendedRealm([]byte{rawKeyStorePrefix})),
	}
}

// Root returns the root of the state sparse merkle tree at the latest committed epoch.
func (s *Set[K, KPtr]) Root() (root types.Identifier) {
	if s == nil {
		return types.Identifier{}
	}

	s.mutex.Lock()
	defer s.mutex.Unlock()

	copy(root[:], s.tree.Root())

	return
}

// Add adds the output to unspent outputs set.
func (s *Set[K, KPtr]) Add(key K) {
	if s == nil {
		panic("cannot add to nil set")
	}

	s.mutex.Lock()
	defer s.mutex.Unlock()

	if _, err := s.tree.Update(lo.PanicOnErr(KPtr(&key).Bytes()), []byte{nonEmptyLeaf}); err != nil {
		panic(err)
	}

	if err := s.rawKeys.Set(lo.PanicOnErr(KPtr(&key).Bytes()), []byte{}); err != nil {
		panic(err)
	}
}

// Delete removes the output ID from the ledger sparse merkle tree.
func (s *Set[K, KPtr]) Delete(key K) (deleted bool) {
	if s == nil {
		return
	}

	s.mutex.Lock()
	defer s.mutex.Unlock()

	keyBytes := lo.PanicOnErr(KPtr(&key).Bytes())
	if deleted, _ = s.tree.Has(keyBytes); deleted {
		if _, err := s.tree.Delete(keyBytes); err != nil {
			panic(err)
		}

		if err := s.rawKeys.Delete(lo.PanicOnErr(KPtr(&key).Bytes())); err != nil {
			panic(err)
		}
	}

	return
}

// Has returns true if the key is in the set.
func (s *Set[K, KPtr]) Has(key K) (has bool) {
	if s == nil {
		return false
	}

	s.mutex.Lock()
	defer s.mutex.Unlock()

	return lo.PanicOnErr(s.tree.Has(lo.PanicOnErr(KPtr(&key).Bytes())))
}

func (s *Set[K, KPtr]) Stream(callback func(key K) bool) (err error) {
	if s == nil {
		return nil
	}

	s.mutex.RLock()
	defer s.mutex.RUnlock()

	if iterationErr := s.rawKeys.Iterate([]byte{}, func(key kvstore.Key, _ kvstore.Value) bool {
		var kPtr KPtr = new(K)
		if _, keyErr := kPtr.FromBytes(key); keyErr != nil {
			err = errors.Errorf("failed to deserialize key %s: %w", key, keyErr)
			return false
		}

		return callback(*kPtr)
	}); iterationErr != nil {
		err = errors.Errorf("failed to iterate over set members: %w", iterationErr)
	}

	return
}

// Size returns the number of elements in the set.
<<<<<<< HEAD
func (s *Set[K, KPtr]) Size() (size int) {
	s.mutex.RLock()
	defer s.mutex.RUnlock()
=======
func (s *Set[K]) Size() (size int) {
	s.mutex.Lock()
	defer s.mutex.Unlock()
>>>>>>> 8e016f61

	s.store.Iterate([]byte{valueStorePrefix}, func(key, value []byte) bool {
		size++
		return true
	})

	return
}<|MERGE_RESOLUTION|>--- conflicted
+++ resolved
@@ -20,16 +20,12 @@
 )
 
 type Set[K any, KPtr constraints.MarshalablePtr[K]] struct {
-	store kvstore.KVStore
-	tree  *smt.SparseMerkleTree
-<<<<<<< HEAD
+	store   kvstore.KVStore
+	tree    *smt.SparseMerkleTree
 	rawKeys kvstore.KVStore
-	mutex sync.RWMutex
-=======
 
 	// A mutex is needed as reads from the smt.SparseMerkleTree can translate to writes.
 	mutex sync.Mutex
->>>>>>> 8e016f61
 }
 
 func NewSet[K any, KPtr constraints.MarshalablePtr[K]](store kvstore.KVStore) *Set[K, KPtr] {
@@ -116,8 +112,8 @@
 		return nil
 	}
 
-	s.mutex.RLock()
-	defer s.mutex.RUnlock()
+	s.mutex.Lock()
+	defer s.mutex.Unlock()
 
 	if iterationErr := s.rawKeys.Iterate([]byte{}, func(key kvstore.Key, _ kvstore.Value) bool {
 		var kPtr KPtr = new(K)
@@ -135,15 +131,9 @@
 }
 
 // Size returns the number of elements in the set.
-<<<<<<< HEAD
 func (s *Set[K, KPtr]) Size() (size int) {
-	s.mutex.RLock()
-	defer s.mutex.RUnlock()
-=======
-func (s *Set[K]) Size() (size int) {
 	s.mutex.Lock()
 	defer s.mutex.Unlock()
->>>>>>> 8e016f61
 
 	s.store.Iterate([]byte{valueStorePrefix}, func(key, value []byte) bool {
 		size++
