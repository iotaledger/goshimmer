--- conflicted
+++ resolved
@@ -36,22 +36,10 @@
 		ConflictDAG: conflictDAGTF,
 	}
 
-<<<<<<< HEAD
-		if t.ConflictTracker == nil {
-			t.ConflictTracker = NewConflictTracker[utxo.TransactionID, utxo.OutputID, VotePowerType](t.ConflictDAGTestFramework.ConflictDAG, t.VotesTestFramework.Validators)
-		}
-
-		t.ConflictTracker.Events.VoterAdded.Attach(event.NewClosure(func(event *VoterEvent[utxo.TransactionID]) {
-			if debug.GetEnabled() {
-				t.test.Logf("CONFLICT VOTER ADDED: %v, %v, %v", event.ConflictID, event.Voter, event.Opinion)
-			}
-		}))
-=======
 	event.Hook(t.Instance.Events.VoterAdded, func(event *VoterEvent[utxo.TransactionID]) {
 		if debug.GetEnabled() {
-			t.test.Logf("CONFLICT VOTER ADDED: %v", event.ConflictID)
+			t.test.Logf("CONFLICT VOTER ADDED: %v, %v, %v", event.ConflictID, event.Voter, event.Opinion)
 		}
->>>>>>> e4230056
 	})
 
 	return t
@@ -69,11 +57,7 @@
 
 func (t *TestFramework[VotePowerType]) ValidateStatementResults(expectedResults map[string]*set.AdvancedSet[identity.ID]) {
 	for conflictIDAlias, expectedVoters := range expectedResults {
-<<<<<<< HEAD
-		actualVoters := t.ConflictTracker.Voters(t.ConflictDAGTestFramework.ConflictID(conflictIDAlias))
-=======
 		actualVoters := t.Instance.Voters(t.ConflictDAG.ConflictID(conflictIDAlias))
->>>>>>> e4230056
 
 		_ = expectedVoters.ForEach(func(expectedID identity.ID) (err error) {
 			require.Truef(t.test, actualVoters.Has(expectedID), "expected voter %s to be in the set of voters of conflict %s", expectedID, conflictIDAlias)
