--- conflicted
+++ resolved
@@ -38,17 +38,8 @@
 
 	event.Hook(t.Instance.Events.VotersUpdated, func(evt *VoterUpdatedEvent) {
 		if debug.GetEnabled() {
-			t.test.Logf("VOTER ADDED: %v", markers.NewMarker(evt.SequenceID, evt.NewMaxSupportedIndex))
+			t.test.Logf("VOTER ADDED: %v, %v", markers.NewMarker(evt.SequenceID, evt.NewMaxSupportedIndex), evt.Voter)
 		}
-<<<<<<< HEAD
-
-		t.SequenceTracker.Events.VotersUpdated.Hook(event.NewClosure(func(evt *VoterUpdatedEvent) {
-			if debug.GetEnabled() {
-				t.test.Logf("VOTER ADDED: %v, %v", markers.NewMarker(evt.SequenceID, evt.NewMaxSupportedIndex), evt.Voter)
-			}
-		}))
-=======
->>>>>>> e4230056
 	})
 	return t
 }
