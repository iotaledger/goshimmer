--- conflicted
+++ resolved
@@ -283,12 +283,7 @@
 	}
 
 	// Prune tangle.
-<<<<<<< HEAD
 	tf.Evict(epochCount / 2)
-=======
-	assert.EqualValues(t, 0, tf.Tangle.maxDroppedEpoch, "maxDroppedEpoch should be 0")
-	tf.Tangle.Prune(epochCount / 2)
->>>>>>> da3f6a05
 	tf.WaitUntilAllTasksProcessed()
 	assert.EqualValues(t, epochCount/2, tf.MaxDroppedEpoch(), "maxDroppedEpoch should be epochCount/2")
 
@@ -375,11 +370,6 @@
 		), alias
 	}
 
-<<<<<<< HEAD
-=======
-	assert.EqualValues(t, 0, tf.Tangle.maxDroppedEpoch, "maxDroppedEpoch should be 0")
-
->>>>>>> da3f6a05
 	expectedMissing := make(map[string]bool, epochCount)
 	expectedInvalid := make(map[string]bool, epochCount)
 	expectedSolid := make(map[string]bool, epochCount)
