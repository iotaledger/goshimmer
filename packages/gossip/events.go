--- conflicted
+++ resolved
@@ -3,8 +3,6 @@
 import (
 	"github.com/iotaledger/hive.go/autopeering/peer"
 	"github.com/iotaledger/hive.go/generics/event"
-
-	pb "github.com/iotaledger/goshimmer/packages/gossip/gossipproto"
 )
 
 // Events defines all the events related to the gossip protocol.
@@ -21,62 +19,9 @@
 	Peer *peer.Peer
 }
 
-<<<<<<< HEAD
-// NeighborsEvents is a collection of events specific for a particular neighbors group, e.g "manual" or "auto".
-type NeighborsEvents struct {
-	// Fired when a neighbor connection has been established.
-	NeighborAdded *event.Event[*NeighborAddedEvent]
-
-	// Fired when a neighbor has been removed.
-	NeighborRemoved *event.Event[*NeighborRemovedEvent]
-}
-
-// NewNeighborsEvents returns a new instance of NeighborsEvents.
-func NewNeighborsEvents() (new *NeighborsEvents) {
-	return &NeighborsEvents{
-		NeighborAdded:   event.New[*NeighborAddedEvent](),
-		NeighborRemoved: event.New[*NeighborRemovedEvent](),
-	}
-}
-
-// NeighborAddedEvent holds data about the added neighbor.
-type NeighborAddedEvent struct {
-	Neighbor *Neighbor
-}
-
-// NeighborRemovedEvent holds data about the removed neighbor.
-type NeighborRemovedEvent struct {
-	Neighbor *Neighbor
-}
-
-// NeighborEvents is a collection of events specific to a neighbor.
-type NeighborEvents struct {
-	// Fired when a neighbor disconnects.
-	Disconnected *event.Event[*NeighborDisconnectedEvent]
-
-	// Fired when a packet is received from a neighbor.
-	PacketReceived *event.Event[*NeighborPacketReceivedEvent]
-}
-
-// NewNeighborEvents returns a new instance of NeighborsEvents.
-func NewNeighborEvents() (new *NeighborEvents) {
-	return &NeighborEvents{
-		Disconnected:   event.New[*NeighborDisconnectedEvent](),
-		PacketReceived: event.New[*NeighborPacketReceivedEvent](),
-	}
-}
-
-// NeighborDisconnectedEvent holds data about the disconnected neighbor.
-type NeighborDisconnectedEvent struct{}
-
-// NeighborPacketReceivedEvent holds data about the disconnected neighbor.
-type NeighborPacketReceivedEvent struct {
-	Packet *pb.Packet
-=======
 // newEvents returns a new Events object.
 func newEvents() (new *Events) {
 	return &Events{
 		BlockReceived: event.New[*BlockReceivedEvent](),
 	}
->>>>>>> 892af54e
 }