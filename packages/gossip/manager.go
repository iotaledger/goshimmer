package gossip

import (
	"fmt"
	"net"
	"sync"

	"github.com/golang/protobuf/proto"
	"github.com/iotaledger/goshimmer/packages/binary/messagelayer/message"
	pb "github.com/iotaledger/goshimmer/packages/gossip/proto"
	"github.com/iotaledger/goshimmer/packages/gossip/server"
	"github.com/iotaledger/hive.go/autopeering/peer"
	"github.com/iotaledger/hive.go/events"
	"github.com/iotaledger/hive.go/identity"
	"go.uber.org/zap"
)

const (
	maxPacketSize = 2048
)

<<<<<<< HEAD
// GetTransaction defines a function that returns the transaction data with the given hash.
type GetTransaction func(transactionId message.Id) ([]byte, error)
=======
var (
	ErrNeighborManagerNotRunning = errors.New("neighbor manager is not running")
	ErrNeighborAlreadyConnected  = errors.New("neighbor is already connected")
)

// LoadMessageFunc defines a function that returns the message for the given id.
type LoadMessageFunc func(messageId message.Id) ([]byte, error)
>>>>>>> 08b51ce5

type Manager struct {
	local           *peer.Local
	loadMessageFunc LoadMessageFunc
	log             *zap.SugaredLogger

	wg sync.WaitGroup

	mu        sync.Mutex
	srv       *server.TCP
	neighbors map[identity.ID]*Neighbor
}

func NewManager(local *peer.Local, f LoadMessageFunc, log *zap.SugaredLogger) *Manager {
	return &Manager{
<<<<<<< HEAD
		local:          local,
		getTransaction: f,
		log:            log,
		srv:            nil,
		neighbors:      make(map[identity.ID]*Neighbor),
=======
		local:           local,
		loadMessageFunc: f,
		log:             log,
		srv:             nil,
		neighbors:       make(map[identity.ID]*Neighbor),
		running:         false,
>>>>>>> 08b51ce5
	}
}

func (m *Manager) Start(srv *server.TCP) {
	m.mu.Lock()
	defer m.mu.Unlock()

	m.srv = srv
}

// Close stops the manager and closes all established connections.
func (m *Manager) Close() {
	m.stop()
	m.wg.Wait()
}

func (m *Manager) stop() {
	m.mu.Lock()
	defer m.mu.Unlock()

	m.srv = nil

	// close all neighbor connections
	for _, nbr := range m.neighbors {
		_ = nbr.Close()
	}
}

// AddOutbound tries to add a neighbor by connecting to that peer.
func (m *Manager) AddOutbound(p *peer.Peer) error {
	m.mu.Lock()
	defer m.mu.Unlock()

	if p.ID() == m.local.ID() {
		return ErrLoopback
	}
	if m.srv == nil {
		return ErrNotRunning
	}
	return m.addNeighbor(p, m.srv.DialPeer)
}

// AddInbound tries to add a neighbor by accepting an incoming connection from that peer.
func (m *Manager) AddInbound(p *peer.Peer) error {
	m.mu.Lock()
	defer m.mu.Unlock()

	if p.ID() == m.local.ID() {
		return ErrLoopback
	}
	if m.srv == nil {
		return ErrNotRunning
	}
	return m.addNeighbor(p, m.srv.AcceptPeer)
}

// DropNeighbor disconnects the neighbor with the given ID.
func (m *Manager) DropNeighbor(id identity.ID) error {
	m.mu.Lock()
	defer m.mu.Unlock()

	if _, ok := m.neighbors[id]; !ok {
		return ErrNotANeighbor
	}
	n := m.neighbors[id]
	delete(m.neighbors, id)

	return n.Close()
}

// RequestMessage requests the message with the given id from the neighbors.
// If no peer is provided, all neighbors are queried.
func (m *Manager) RequestMessage(messageId []byte, to ...identity.ID) {
	msgReq := &pb.MessageRequest{Id: messageId}
	m.log.Debugw("send packet", "type", msgReq.Type(), "to", to)
	m.send(marshal(msgReq), to...)
}

// SendMessage adds the given message the send queue of the neighbors.
// The actual send then happens asynchronously. If no peer is provided, it is send to all neighbors.
func (m *Manager) SendMessage(msgData []byte, to ...identity.ID) {
	msg := &pb.Message{Data: msgData}
	m.log.Debugw("send packet", "type", msg.Type(), "to", to)
	m.send(marshal(msg), to...)
}

// AllNeighbors returns all the neighbors that are currently connected.
func (m *Manager) AllNeighbors() []*Neighbor {
	m.mu.Lock()
	defer m.mu.Unlock()

	result := make([]*Neighbor, 0, len(m.neighbors))
	for _, n := range m.neighbors {
		result = append(result, n)
	}
	return result
}

func (m *Manager) getNeighbors(ids ...identity.ID) []*Neighbor {
	if len(ids) > 0 {
		return m.getNeighborsById(ids)
	}
	return m.AllNeighbors()
}

func (m *Manager) getNeighborsById(ids []identity.ID) []*Neighbor {
	result := make([]*Neighbor, 0, len(ids))

	m.mu.Lock()
	defer m.mu.Unlock()

	for _, id := range ids {
		if n, ok := m.neighbors[id]; ok {
			result = append(result, n)
		}
	}
	return result
}

func (m *Manager) send(b []byte, to ...identity.ID) {
	neighbors := m.getNeighbors(to...)

	for _, nbr := range neighbors {
		if _, err := nbr.Write(b); err != nil {
			m.log.Warnw("send error", "err", err, "neighbor", nbr.Peer.Address())
		}
	}
}

func (m *Manager) addNeighbor(peer *peer.Peer, connectorFunc func(*peer.Peer) (net.Conn, error)) error {
	conn, err := connectorFunc(peer)
	if err != nil {
		Events.ConnectionFailed.Trigger(peer, err)
		return err
	}

	if _, ok := m.neighbors[peer.ID()]; ok {
		_ = conn.Close()
		Events.ConnectionFailed.Trigger(peer, ErrDuplicateNeighbor)
		return ErrDuplicateNeighbor
	}

	// create and add the neighbor
	n := NewNeighbor(peer, conn, m.log)
	n.Events.Close.Attach(events.NewClosure(func() {
		// assure that the neighbor is removed and notify
		_ = m.DropNeighbor(peer.ID())
		Events.NeighborRemoved.Trigger(peer)
	}))
	n.Events.ReceiveMessage.Attach(events.NewClosure(func(data []byte) {
		if err := m.handlePacket(data, peer); err != nil {
			m.log.Debugw("error handling packet", "err", err)
		}
	}))

	m.neighbors[peer.ID()] = n
	n.Listen()
	Events.NeighborAdded.Trigger(n)

	return nil
}

func (m *Manager) handlePacket(data []byte, p *peer.Peer) error {
	// ignore empty packages
	if len(data) == 0 {
		return nil
	}

	switch pb.PacketType(data[0]) {

	case pb.PacketMessage:
		protoMsg := new(pb.Message)
		if err := proto.Unmarshal(data[1:], protoMsg); err != nil {
			return fmt.Errorf("invalid packet: %w", err)
		}
		m.log.Debugw("received packet", "type", protoMsg.Type(), "peer-id", p.ID())
		Events.MessageReceived.Trigger(&MessageReceivedEvent{Data: protoMsg.GetData(), Peer: p})

	case pb.PacketMessageRequest:
		protoMsgReq := new(pb.MessageRequest)
		if err := proto.Unmarshal(data[1:], protoMsgReq); err != nil {
			return fmt.Errorf("invalid packet: %w", err)
		}

		m.log.Debugw("received packet", "type", protoMsgReq.Type(), "peer-id", p.ID())
		msgId, err, _ := message.IdFromBytes(protoMsgReq.GetId())
		if err != nil {
			m.log.Debugw("couldn't compute message id from bytes", "peer-id", p.ID(), "err", err)
			return nil
		}

		msg, err := m.loadMessageFunc(msgId)
		if err != nil {
			m.log.Debugw("error getting message", "peer-id", p.ID(), "msg-id", msgId, "err", err)
			return nil
		}

		m.SendMessage(msg, p.ID())
	default:
		return ErrInvalidPacket
	}

	return nil
}

func marshal(packet pb.Packet) []byte {
	packetType := packet.Type()
	if packetType > 0xFF {
		panic("invalid packet")
	}

	data, err := proto.Marshal(packet)
	if err != nil {
		panic("invalid packet")
	}
	return append([]byte{byte(packetType)}, data...)
}<|MERGE_RESOLUTION|>--- conflicted
+++ resolved
@@ -19,18 +19,8 @@
 	maxPacketSize = 2048
 )
 
-<<<<<<< HEAD
-// GetTransaction defines a function that returns the transaction data with the given hash.
-type GetTransaction func(transactionId message.Id) ([]byte, error)
-=======
-var (
-	ErrNeighborManagerNotRunning = errors.New("neighbor manager is not running")
-	ErrNeighborAlreadyConnected  = errors.New("neighbor is already connected")
-)
-
 // LoadMessageFunc defines a function that returns the message for the given id.
 type LoadMessageFunc func(messageId message.Id) ([]byte, error)
->>>>>>> 08b51ce5
 
 type Manager struct {
 	local           *peer.Local
@@ -44,22 +34,14 @@
 	neighbors map[identity.ID]*Neighbor
 }
 
+// NewManager creates a new Manager.
 func NewManager(local *peer.Local, f LoadMessageFunc, log *zap.SugaredLogger) *Manager {
 	return &Manager{
-<<<<<<< HEAD
 		local:          local,
-		getTransaction: f,
+		loadMessageFunc: f,
 		log:            log,
 		srv:            nil,
 		neighbors:      make(map[identity.ID]*Neighbor),
-=======
-		local:           local,
-		loadMessageFunc: f,
-		log:             log,
-		srv:             nil,
-		neighbors:       make(map[identity.ID]*Neighbor),
-		running:         false,
->>>>>>> 08b51ce5
 	}
 }
 
