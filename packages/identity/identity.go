--- conflicted
+++ resolved
@@ -14,7 +14,6 @@
 	privateKey       []byte
 }
 
-<<<<<<< HEAD
 // Creates a new identity based on the given public key.
 func NewPublicIdentity(publicKey []byte) *Identity {
 	identifier := crypto.Hash20(publicKey)
@@ -22,7 +21,7 @@
 	return &Identity{
 		Identifier:       identifier,
 		StringIdentifier: fmt.Sprintf("%x", identifier),
-		PublicKey:        publicKey,
+		PublicKey:        append([]byte(nil), publicKey...),
 		privateKey:       nil,
 	}
 }
@@ -66,17 +65,6 @@
 
 	// ignore the public key
 	sig := data[signatureStart+ed25519.PublicKeySize:]
-=======
-func NewIdentity(publicKey []byte, optionalPrivateKey ...[]byte) *Identity {
-	this := &Identity{
-		Identifier: crypto.Hash20(publicKey),
-		PublicKey:  make([]byte, len(publicKey)),
-	}
-
-	copy(this.PublicKey, publicKey)
-
-	this.StringIdentifier = fmt.Sprintf("%x", this.Identifier)
->>>>>>> 9362c0fb
 
 	if !ed25519.Verify(id.PublicKey, msg, sig) {
 		return ErrInvalidSignature
