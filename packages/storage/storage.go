--- conflicted
+++ resolved
@@ -54,13 +54,9 @@
 func (s *Storage) Shutdown() {
 	event.Loop.PendingTasksCounter.WaitIsZero()
 
-<<<<<<< HEAD
-	if err := c.Permanent.Commitments.Close(); err != nil {
+	if err := s.Permanent.Commitments.Close(); err != nil {
 		panic(err)
 	}
 
-	defer c.databaseManager.Shutdown()
-=======
 	s.databaseManager.Shutdown()
->>>>>>> 2a0a93d8
 }