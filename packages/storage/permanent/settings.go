--- conflicted
+++ resolved
@@ -22,23 +22,13 @@
 	*settingsModel
 	mutex sync.RWMutex
 
-<<<<<<< HEAD
+	slotTimeProvider *slot.TimeProvider
+
 	module.Module
-}
-
-func NewSettings(path string) (settings *Settings) {
-	return &Settings{
-=======
-	slotTimeProvider *slot.TimeProvider
-
-	traits.Initializable
 }
 
 func NewSettings(path string) (settings *Settings) {
 	s := &Settings{
-		Initializable: traits.NewInitializable(),
-
->>>>>>> 3d29b6b8
 		settingsModel: storable.InitStruct(&settingsModel{
 			SnapshotImported:        false,
 			GenesisUnixTime:         0,
