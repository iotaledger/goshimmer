--- conflicted
+++ resolved
@@ -405,13 +405,8 @@
 
 // NewMockedTransaction creates a new MockedTransaction with the given inputs and specified outputCount.
 // A unique essence is simulated by an atomic counter, incremented globally for each MockedTransaction created.
-<<<<<<< HEAD
-func NewMockedTransaction(inputs []*MockedInput, outputCount uint16) (new *MockedTransaction) {
-	return &MockedTransaction{model.NewStorable(mockedTransaction{
-=======
 func NewMockedTransaction(inputs []*MockedInput, outputCount uint16) (tx *MockedTransaction) {
 	tx = model.NewStorable[utxo.TransactionID, MockedTransaction](&mockedTransaction{
->>>>>>> ffa0dcaa
 		Inputs:        inputs,
 		OutputCount:   outputCount,
 		UniqueEssence: atomic.AddUint64(&_uniqueEssenceCounter, 1),
