package utxo

import (
	"fmt"
	"sync"

	"github.com/cockroachdb/errors"
	"github.com/iotaledger/hive.go/generics/set"
	"github.com/iotaledger/hive.go/marshalutil"
	"github.com/iotaledger/hive.go/types"
	"github.com/mr-tron/base58"
)

// region TransactionID ////////////////////////////////////////////////////////////////////////////////////////////////

// TransactionID is a unique identifier for a Transaction.
type TransactionID struct {
	types.Identifier
}

// NewTransactionID returns a new TransactionID for the given data.
func NewTransactionID(txData []byte) (new TransactionID) {
	return TransactionID{
		types.NewIdentifier(txData),
	}
}

// Unmarshal un-serializes a TransactionID using a MarshalUtil.
func (t TransactionID) Unmarshal(marshalUtil *marshalutil.MarshalUtil) (txID TransactionID, err error) {
	err = txID.Identifier.FromMarshalUtil(marshalUtil)
	return
}

// String returns a human-readable version of the TransactionID.
func (t TransactionID) String() (humanReadable string) {
	return "TransactionID(" + t.Alias() + ")"
}

// EmptyTransactionID contains the null-value of the TransactionID type.
var EmptyTransactionID TransactionID

// TransactionIDLength contains the byte length of a serialized TransactionID.
const TransactionIDLength = types.IdentifierLength

// endregion ///////////////////////////////////////////////////////////////////////////////////////////////////////////

// region TransactionIDs ///////////////////////////////////////////////////////////////////////////////////////////////

// TransactionIDs represents a collection of TransactionIDs.
type TransactionIDs = *set.AdvancedSet[TransactionID]

// NewTransactionIDs returns a new TransactionID collection with the given elements.
func NewTransactionIDs(ids ...TransactionID) (new TransactionIDs) {
	return set.NewAdvancedSet[TransactionID](ids...)
}

// endregion ///////////////////////////////////////////////////////////////////////////////////////////////////////////

// region OutputID /////////////////////////////////////////////////////////////////////////////////////////////////////

// OutputID is a unique identifier for an Output.
type OutputID struct {
	TransactionID TransactionID
	Index         uint16
}

// NewOutputID returns a new OutputID for the given details.
func NewOutputID(txID TransactionID, index uint16) OutputID {
	return OutputID{
		TransactionID: txID,
		Index:         index,
	}
}

// FromRandomness generates a random OutputID.
func (o *OutputID) FromRandomness() (err error) {
	if err = o.TransactionID.FromRandomness(); err != nil {
		return errors.Errorf("could not create TransactionID from randomness: %w", err)
	}

	return nil
}

// FromMarshalUtil un-serializes an OutputID from a MarshalUtil.
func (o *OutputID) FromMarshalUtil(marshalUtil *marshalutil.MarshalUtil) (err error) {
	if err = o.TransactionID.FromMarshalUtil(marshalUtil); err != nil {
		return errors.Errorf("failed to parse TransactionID: %w", err)
	}
	if o.Index, err = marshalUtil.ReadUint16(); err != nil {
		return errors.Errorf("failed to parse Index: %w", err)
	}

	return nil
}

<<<<<<< HEAD
// FromBase58 decodes the OutputID from a Base58 encoded string.
func (o *OutputID) FromBase58(base58EncodedString string) (err error) {
	decodedBytes, err := base58.Decode(base58EncodedString)
	if err != nil {
		return errors.Errorf("failed to decode Base58 string: %w", err)
	}

	return o.FromMarshalUtil(marshalutil.New(decodedBytes))
}

=======
>>>>>>> 11c20b10
// Unmarshal un-serializes a OutputID using a MarshalUtil (additional unmarshal signature required for AdvancedSet).
func (o OutputID) Unmarshal(marshalUtil *marshalutil.MarshalUtil) (outputID OutputID, err error) {
	err = outputID.FromMarshalUtil(marshalUtil)
	return outputID, err
}

// RegisterAlias allows to register a human-readable alias for the OutputID which will be used as a replacement for the
// String method.
func (o OutputID) RegisterAlias(alias string) {
	_outputIDAliasesMutex.Lock()
	defer _outputIDAliasesMutex.Unlock()

	_outputIDAliases[o] = alias
}

// Alias returns the human-readable alias of the OutputID (or the base58 encoded bytes of no alias was set).
func (o OutputID) Alias() (alias string) {
	_outputIDAliasesMutex.RLock()
	defer _outputIDAliasesMutex.RUnlock()

	if existingAlias, exists := _outputIDAliases[o]; exists {
		return existingAlias
	}

	return fmt.Sprintf("%s, %d", o.TransactionID, int(o.Index))
}

// UnregisterAlias allows to unregister a previously registered alias.
func (o OutputID) UnregisterAlias() {
	_outputIDAliasesMutex.Lock()
	defer _outputIDAliasesMutex.Unlock()

	delete(_outputIDAliases, o)
}

// Base58 returns a base58 encoded version of the OutputID.
func (o OutputID) Base58() (base58Encoded string) {
	return base58.Encode(o.Bytes())
}

// Bytes returns the serialized version of the OutputID.
func (o OutputID) Bytes() (serialized []byte) {
	return marshalutil.New().
		Write(o.TransactionID).
		WriteUint16(o.Index).
		Bytes()
}

// String returns a human-readable version of the OutputID.
func (o OutputID) String() (humanReadable string) {
	return "OutputID(" + o.Alias() + ")"
}

// EmptyOutputID contains the null-value of the OutputID type.
var EmptyOutputID OutputID

// OutputIDLength contains the byte length of a serialized OutputID.
const OutputIDLength = TransactionIDLength + 2

var (
	// _outputIDAliases contains a dictionary of OutputIDs associated to their human-readable alias.
	_outputIDAliases = make(map[OutputID]string)

	// _outputIDAliasesMutex is the mutex that is used to synchronize access to the previous map.
	_outputIDAliasesMutex = sync.RWMutex{}
)

// endregion ///////////////////////////////////////////////////////////////////////////////////////////////////////////

// region OutputIDs ////////////////////////////////////////////////////////////////////////////////////////////////////

// OutputIDs represents a collection of OutputIDs.
type OutputIDs = *set.AdvancedSet[OutputID]

// NewOutputIDs returns a new OutputID collection with the given elements.
func NewOutputIDs(ids ...OutputID) (new OutputIDs) {
	return set.NewAdvancedSet[OutputID](ids...)
}

// endregion ///////////////////////////////////////////////////////////////////////////////////////////////////////////<|MERGE_RESOLUTION|>--- conflicted
+++ resolved
@@ -93,19 +93,6 @@
 	return nil
 }
 
-<<<<<<< HEAD
-// FromBase58 decodes the OutputID from a Base58 encoded string.
-func (o *OutputID) FromBase58(base58EncodedString string) (err error) {
-	decodedBytes, err := base58.Decode(base58EncodedString)
-	if err != nil {
-		return errors.Errorf("failed to decode Base58 string: %w", err)
-	}
-
-	return o.FromMarshalUtil(marshalutil.New(decodedBytes))
-}
-
-=======
->>>>>>> 11c20b10
 // Unmarshal un-serializes a OutputID using a MarshalUtil (additional unmarshal signature required for AdvancedSet).
 func (o OutputID) Unmarshal(marshalUtil *marshalutil.MarshalUtil) (outputID OutputID, err error) {
 	err = outputID.FromMarshalUtil(marshalUtil)
