package warpsync

import (
	"context"

	"github.com/celestiaorg/smt"
	"github.com/cockroachdb/errors"
	"github.com/iotaledger/hive.go/core/autopeering/peer"
	"github.com/iotaledger/hive.go/core/generics/dataflow"
	"github.com/iotaledger/hive.go/core/generics/lo"
	"github.com/iotaledger/hive.go/core/generics/set"
	"github.com/iotaledger/hive.go/core/identity"
	"github.com/iotaledger/hive.go/core/types"
	"golang.org/x/crypto/blake2b"
<<<<<<< HEAD
=======
	"golang.org/x/sync/errgroup"
>>>>>>> de8af2a7

	"github.com/iotaledger/goshimmer/packages/core/epoch"
	"github.com/iotaledger/goshimmer/packages/core/tangleold"
	"github.com/iotaledger/goshimmer/packages/node/database"
	"github.com/iotaledger/goshimmer/packages/node/p2p"
	wp "github.com/iotaledger/goshimmer/packages/node/warpsync/warpsyncproto"
	"github.com/iotaledger/goshimmer/plugins/epochstorage"
)

type epochSyncStart struct {
	ei          epoch.Index
	ec          epoch.EC
	blocksCount int64
}

type epochSyncBlock struct {
	ei    epoch.Index
	ec    epoch.EC
	block *tangleold.Block
	peer  *peer.Peer
}

type epochSyncEnd struct {
	ei                epoch.Index
	ec                epoch.EC
	stateMutationRoot epoch.MerkleRoot
	stateRoot         epoch.MerkleRoot
	manaRoot          epoch.MerkleRoot
}

type blockReceived struct {
	block *tangleold.Block
	peer  *peer.Peer
}

func (m *Manager) syncRange(ctx context.Context, start, end epoch.Index, startEC epoch.EC, ecChain map[epoch.Index]epoch.EC, validPeers *set.AdvancedSet[identity.ID]) (completedEpoch epoch.Index, err error) {
	startRange := start + 1
	endRange := end - 1

	m.startSyncing(startRange, endRange)
	defer m.endSyncing()

	eg, errCtx := errgroup.WithContext(ctx)
	eg.SetLimit(m.concurrency)

	epochProcessedChan := make(chan epoch.Index)
	discardedPeers := set.NewAdvancedSet[identity.ID]()

	workerFunc := m.syncEpochFunc(errCtx, eg, validPeers, discardedPeers, ecChain, epochProcessedChan)
	completedEpoch = m.queueSlidingEpochs(errCtx, startRange, endRange, workerFunc, epochProcessedChan)

	if err := eg.Wait(); err != nil {
		return completedEpoch, errors.Wrapf(err, "sync failed for range %d-%d", start, end)
	}
	return completedEpoch, nil
}

<<<<<<< HEAD
					db, _ := database.NewMemDB("")
					tangleTree := smt.NewSparseMerkleTree(db.NewStore(), db.NewStore(), lo.PanicOnErr(blake2b.New256(nil)))

					epochChannels := m.startEpochSyncing(targetEpoch)
					epochChannels.RLock()

					m.requestEpochBlocks(targetEpoch, ecChain[targetEpoch], peerID)

					dataflow.New(
						m.epochStartCommand,
						m.epochBlockCommand,
						m.epochEndCommand,
						m.epochVerifyCommand,
						m.epochProcessBlocksCommand,
					).WithTerminationCallback(func(params *syncingFlowParams) {
						epochChannels.RUnlock()
						m.endEpochSyncing(targetEpoch)
					}).WithSuccessCallback(func(params *syncingFlowParams) {
						success = true
						epochProcessedChan <- targetEpoch
						m.log.Infow("synced epoch", "epoch", params.targetEpoch, "peer", params.peerID)
					}).WithErrorCallback(func(flowErr error, params *syncingFlowParams) {
						discardedPeers.Add(params.peerID)
						m.log.Warnf("error while syncing epoch %d from peer %s: %s", params.targetEpoch, params.peerID, flowErr)
					}).Run(&syncingFlowParams{
						ctx:           errCtx,
						targetEpoch:   targetEpoch,
						targetEC:      ecChain[targetEpoch],
						targetPrevEC:  ecChain[targetEpoch-1],
						epochChannels: epochChannels,
						peerID:        peerID,
						tangleTree:    tangleTree,
						epochBlocks:   make(map[tangleold.BlockID]*tangleold.Block),
					})
=======
func (m *Manager) syncEpochFunc(errCtx context.Context, eg *errgroup.Group, validPeers *set.AdvancedSet[identity.ID], discardedPeers *set.AdvancedSet[identity.ID], ecChain map[epoch.Index]epoch.EC, epochProcessedChan chan epoch.Index) func(targetEpoch epoch.Index) {
	return func(targetEpoch epoch.Index) {
		eg.Go(func() error {
			success := false
			for it := validPeers.Iterator(); it.HasNext() && !success; {
				peerID := it.Next()
				if discardedPeers.Has(peerID) {
					m.log.Debugw("skipping discarded peer", "peer", peerID)
					continue
>>>>>>> de8af2a7
				}

				db, _ := database.NewMemDB()
				tangleTree := smt.NewSparseMerkleTree(db.NewStore(), db.NewStore(), lo.PanicOnErr(blake2b.New256(nil)))

				epochChannels := m.startEpochSyncing(targetEpoch)
				epochChannels.RLock()

				m.requestEpochBlocks(targetEpoch, ecChain[targetEpoch], peerID)

				dataflow.New(
					m.epochStartCommand,
					m.epochBlockCommand,
					m.epochEndCommand,
					m.epochVerifyCommand,
					m.epochProcessBlocksCommand,
				).WithTerminationCallback(func(params *syncingFlowParams) {
					params.epochChannels.RUnlock()
					m.endEpochSyncing(params.targetEpoch)
				}).WithSuccessCallback(func(params *syncingFlowParams) {
					success = true
					select {
					case <-params.ctx.Done():
						return
					case epochProcessedChan <- params.targetEpoch:
					}
					m.log.Infow("synced epoch", "epoch", params.targetEpoch, "peer", params.peerID)
				}).WithErrorCallback(func(flowErr error, params *syncingFlowParams) {
					discardedPeers.Add(params.peerID)
					m.log.Warnf("error while syncing epoch %d from peer %s: %s", params.targetEpoch, params.peerID, flowErr)
				}).Run(&syncingFlowParams{
					ctx:           errCtx,
					targetEpoch:   targetEpoch,
					targetEC:      ecChain[targetEpoch],
					targetPrevEC:  ecChain[targetEpoch-1],
					epochChannels: epochChannels,
					peerID:        peerID,
					tangleTree:    tangleTree,
					epochBlocks:   make(map[tangleold.BlockID]*tangleold.Block),
				})
			}

			if !success {
				return errors.Errorf("unable to sync epoch %d", targetEpoch)
			}

			return nil
		})
	}
}

func (m *Manager) queueSlidingEpochs(errCtx context.Context, startRange, endRange epoch.Index, workerFunc func(epoch.Index), epochProcessedChan chan epoch.Index) (completedEpoch epoch.Index) {
	processedEpochs := make(map[epoch.Index]types.Empty)
	for ei := startRange; ei < startRange+epoch.Index(m.concurrency) && ei <= endRange; ei++ {
		workerFunc(ei)
	}

	windowStart := startRange
	for {
		select {
		case processedEpoch := <-epochProcessedChan:
			processedEpochs[processedEpoch] = types.Void
			for {
				if _, processed := processedEpochs[windowStart]; processed {
					completedEpoch = windowStart
					if completedEpoch == endRange {
						return
					}
					windowEnd := windowStart + epoch.Index(m.concurrency)
					if windowEnd <= endRange {
						workerFunc(windowEnd)
					}
					windowStart++
				} else {
					break
				}
			}
		case <-errCtx.Done():
			return
		}
	}
}

func (m *Manager) startSyncing(startRange, endRange epoch.Index) {
	m.syncingLock.Lock()
	defer m.syncingLock.Unlock()

	m.syncingInProgress = true
	m.epochsChannels = make(map[epoch.Index]*epochChannels)
	for ei := startRange; ei <= endRange; ei++ {
		m.epochsChannels[ei] = &epochChannels{}
	}
}

func (m *Manager) endSyncing() {
	m.syncingLock.Lock()
	defer m.syncingLock.Unlock()

	m.syncingInProgress = false
	m.epochsChannels = nil
}

func (m *Manager) startEpochSyncing(ei epoch.Index) (epochChannels *epochChannels) {
	m.syncingLock.Lock()
	defer m.syncingLock.Unlock()

	epochChannels = m.epochsChannels[ei]

	epochChannels.Lock()
	defer epochChannels.Unlock()

	epochChannels.startChan = make(chan *epochSyncStart, 1)
	epochChannels.blockChan = make(chan *epochSyncBlock, 1)
	epochChannels.endChan = make(chan *epochSyncEnd, 1)
	epochChannels.stopChan = make(chan struct{})
	epochChannels.active = true

	return
}

func (m *Manager) endEpochSyncing(ei epoch.Index) {
	m.syncingLock.Lock()
	defer m.syncingLock.Unlock()

	epochChannels := m.epochsChannels[ei]

	epochChannels.active = false
	close(epochChannels.stopChan)
	epochChannels.Lock()
	defer epochChannels.Unlock()

	close(epochChannels.startChan)
	close(epochChannels.blockChan)
	close(epochChannels.endChan)
}

func (m *Manager) processEpochBlocksRequestPacket(packetEpochRequest *wp.Packet_EpochBlocksRequest, nbr *p2p.Neighbor) {
	ei := epoch.Index(packetEpochRequest.EpochBlocksRequest.GetEI())
	ec := epoch.NewMerkleRoot(packetEpochRequest.EpochBlocksRequest.GetEC())

	m.log.Debugw("received epoch blocks request", "peer", nbr.Peer.ID(), "EI", ei, "EC", ec)

	ecRecord, exists := epochstorage.GetEpochCommittment(ei)
	if !exists || ec != ecRecord.ComputeEC() {
		m.log.Debugw("epoch blocks request rejected: unknown epoch or mismatching EC", "peer", nbr.Peer.ID(), "EI", ei, "EC", ec)
		return
	}
	blockIDs := epochstorage.GetEpochBlockIDs(ei)
	blocksCount := len(blockIDs)

	// Send epoch starter.
	m.sendEpochStarter(ei, ec, blocksCount, nbr.ID())
	m.log.Debugw("sent epoch start", "peer", nbr.Peer.ID(), "EI", ei, "blocksCount", blocksCount)

	// Send epoch's blocks in batches.
	for batchNum := 0; batchNum <= len(blockIDs)/m.blockBatchSize; batchNum++ {
		blocks := make([]*tangleold.Block, 0)
		for i := batchNum * m.blockBatchSize; i < len(blockIDs) && i < (batchNum+1)*m.blockBatchSize; i++ {
			block, err := m.blockLoaderFunc(blockIDs[i])
			if err != nil {
				m.log.Errorf("failed to load block %s: %s", blockIDs[i], err)
				return
			}
			blocks = append(blocks, block)
		}

		m.sendBlocksBatch(ei, ec, blocks, nbr.ID())
		m.log.Debugw("sent epoch blocks batch", "peer", nbr.ID(), "EI", ei, "blocksLen", len(blocks))
	}

	// Send epoch terminator.
	m.sendEpochEnd(ei, ec, ecRecord.Roots(), nbr.ID())
	m.log.Debugw("sent epoch blocks end", "peer", nbr.ID(), "EI", ei, "EC", ec.Base58())
}

func (m *Manager) processEpochBlocksStartPacket(packetEpochBlocksStart *wp.Packet_EpochBlocksStart, nbr *p2p.Neighbor) {
	epochBlocksStart := packetEpochBlocksStart.EpochBlocksStart
	ei := epoch.Index(epochBlocksStart.GetEI())

	epochChannels := m.getEpochChannels(ei)
	if epochChannels == nil {
		return
	}

	epochChannels.RLock()
	defer epochChannels.RUnlock()

	if !epochChannels.active {
		return
	}

	m.log.Debugw("received epoch blocks start", "peer", nbr.Peer.ID(), "EI", ei, "blocksCount", epochBlocksStart.GetBlocksCount())

	epochChannels.startChan <- &epochSyncStart{
		ei:          ei,
		ec:          epoch.NewMerkleRoot(epochBlocksStart.GetEC()),
		blocksCount: epochBlocksStart.GetBlocksCount(),
	}
}

func (m *Manager) processEpochBlocksBatchPacket(packetEpochBlocksBatch *wp.Packet_EpochBlocksBatch, nbr *p2p.Neighbor) {
	epochBlocksBatch := packetEpochBlocksBatch.EpochBlocksBatch
	ei := epoch.Index(epochBlocksBatch.GetEI())

	epochChannels := m.getEpochChannels(ei)
	if epochChannels == nil {
		return
	}

	epochChannels.RLock()
	defer epochChannels.RUnlock()

	if !epochChannels.active {
		return
	}

	blocksBytes := epochBlocksBatch.GetBlocks()
	m.log.Debugw("received epoch blocks", "peer", nbr.Peer.ID(), "EI", ei, "blocksLen", len(blocksBytes))

	for _, blockBytes := range blocksBytes {
		block := new(tangleold.Block)
		if err := block.FromBytes(blockBytes); err != nil {
			m.log.Errorw("failed to deserialize block", "peer", nbr.Peer.ID(), "err", err)
			return
		}

		select {
		case <-epochChannels.stopChan:
			return
		case epochChannels.blockChan <- &epochSyncBlock{
			ei:    ei,
			ec:    epoch.NewMerkleRoot(epochBlocksBatch.GetEC()),
			peer:  nbr.Peer,
			block: block,
		}:
		}
	}
}

func (m *Manager) processEpochBlocksEndPacket(packetEpochBlocksEnd *wp.Packet_EpochBlocksEnd, nbr *p2p.Neighbor) {
	epochBlocksBatch := packetEpochBlocksEnd.EpochBlocksEnd
	ei := epoch.Index(epochBlocksBatch.GetEI())

	epochChannels := m.getEpochChannels(ei)
	if epochChannels == nil {
		return
	}

	epochChannels.RLock()
	defer epochChannels.RUnlock()

	if !epochChannels.active {
		return
	}

	m.log.Debugw("received epoch blocks end", "peer", nbr.Peer.ID(), "EI", ei)

	epochChannels.endChan <- &epochSyncEnd{
		ei:                ei,
		ec:                epoch.NewMerkleRoot(packetEpochBlocksEnd.EpochBlocksEnd.GetEC()),
		stateMutationRoot: epoch.NewMerkleRoot(packetEpochBlocksEnd.EpochBlocksEnd.GetStateMutationRoot()),
		stateRoot:         epoch.NewMerkleRoot(packetEpochBlocksEnd.EpochBlocksEnd.GetStateRoot()),
		manaRoot:          epoch.NewMerkleRoot(packetEpochBlocksEnd.EpochBlocksEnd.GetManaRoot()),
	}
}

func (m *Manager) getEpochChannels(ei epoch.Index) *epochChannels {
	m.syncingLock.RLock()
	defer m.syncingLock.RUnlock()

	if !m.syncingInProgress {
		return nil
	}

	return m.epochsChannels[ei]
}<|MERGE_RESOLUTION|>--- conflicted
+++ resolved
@@ -12,10 +12,7 @@
 	"github.com/iotaledger/hive.go/core/identity"
 	"github.com/iotaledger/hive.go/core/types"
 	"golang.org/x/crypto/blake2b"
-<<<<<<< HEAD
-=======
 	"golang.org/x/sync/errgroup"
->>>>>>> de8af2a7
 
 	"github.com/iotaledger/goshimmer/packages/core/epoch"
 	"github.com/iotaledger/goshimmer/packages/core/tangleold"
@@ -73,42 +70,6 @@
 	return completedEpoch, nil
 }
 
-<<<<<<< HEAD
-					db, _ := database.NewMemDB("")
-					tangleTree := smt.NewSparseMerkleTree(db.NewStore(), db.NewStore(), lo.PanicOnErr(blake2b.New256(nil)))
-
-					epochChannels := m.startEpochSyncing(targetEpoch)
-					epochChannels.RLock()
-
-					m.requestEpochBlocks(targetEpoch, ecChain[targetEpoch], peerID)
-
-					dataflow.New(
-						m.epochStartCommand,
-						m.epochBlockCommand,
-						m.epochEndCommand,
-						m.epochVerifyCommand,
-						m.epochProcessBlocksCommand,
-					).WithTerminationCallback(func(params *syncingFlowParams) {
-						epochChannels.RUnlock()
-						m.endEpochSyncing(targetEpoch)
-					}).WithSuccessCallback(func(params *syncingFlowParams) {
-						success = true
-						epochProcessedChan <- targetEpoch
-						m.log.Infow("synced epoch", "epoch", params.targetEpoch, "peer", params.peerID)
-					}).WithErrorCallback(func(flowErr error, params *syncingFlowParams) {
-						discardedPeers.Add(params.peerID)
-						m.log.Warnf("error while syncing epoch %d from peer %s: %s", params.targetEpoch, params.peerID, flowErr)
-					}).Run(&syncingFlowParams{
-						ctx:           errCtx,
-						targetEpoch:   targetEpoch,
-						targetEC:      ecChain[targetEpoch],
-						targetPrevEC:  ecChain[targetEpoch-1],
-						epochChannels: epochChannels,
-						peerID:        peerID,
-						tangleTree:    tangleTree,
-						epochBlocks:   make(map[tangleold.BlockID]*tangleold.Block),
-					})
-=======
 func (m *Manager) syncEpochFunc(errCtx context.Context, eg *errgroup.Group, validPeers *set.AdvancedSet[identity.ID], discardedPeers *set.AdvancedSet[identity.ID], ecChain map[epoch.Index]epoch.EC, epochProcessedChan chan epoch.Index) func(targetEpoch epoch.Index) {
 	return func(targetEpoch epoch.Index) {
 		eg.Go(func() error {
@@ -118,10 +79,9 @@
 				if discardedPeers.Has(peerID) {
 					m.log.Debugw("skipping discarded peer", "peer", peerID)
 					continue
->>>>>>> de8af2a7
 				}
 
-				db, _ := database.NewMemDB()
+				db, _ := database.NewMemDB("")
 				tangleTree := smt.NewSparseMerkleTree(db.NewStore(), db.NewStore(), lo.PanicOnErr(blake2b.New256(nil)))
 
 				epochChannels := m.startEpochSyncing(targetEpoch)
