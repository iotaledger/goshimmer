package node

import "fmt"

type Logger struct {
	Enabled    bool
	LogInfo    func(pluginName string, message string)
	LogSuccess func(pluginName string, message string)
	LogWarning func(pluginName string, message string)
	LogFailure func(pluginName string, message string)
	LogDebug   func(pluginName string, message string)
}

func pluginPrefix(pluginName string) string {
	var pluginPrefix string
	if pluginName == "Node" {
		pluginPrefix = ""
	} else {
		pluginPrefix = pluginName + ": "
	}

	return pluginPrefix
}

var DEFAULT_LOGGER = &Logger{
	Enabled: true,
	LogSuccess: func(pluginName string, message string) {
		fmt.Println("[  OK  ] " + pluginPrefix(pluginName) + message)
	},
	LogInfo: func(pluginName string, message string) {
		fmt.Println("[ INFO ] " + pluginPrefix(pluginName) + message)
	},
	LogWarning: func(pluginName string, message string) {
		fmt.Println("[ WARN ] " + pluginPrefix(pluginName) + message)
	},
	LogFailure: func(pluginName string, message string) {
		fmt.Println("[ FAIL ] " + pluginPrefix(pluginName) + message)
	},
	LogDebug: func(pluginName string, message string) {
<<<<<<< HEAD
		// fmt.Println("[ NOTE ] " + pluginPrefix(pluginName) + message)
=======
		fmt.Println("[ NOTE ] " + pluginPrefix(pluginName) + message)
>>>>>>> 584569ef
	},
}<|MERGE_RESOLUTION|>--- conflicted
+++ resolved
@@ -37,10 +37,6 @@
 		fmt.Println("[ FAIL ] " + pluginPrefix(pluginName) + message)
 	},
 	LogDebug: func(pluginName string, message string) {
-<<<<<<< HEAD
-		// fmt.Println("[ NOTE ] " + pluginPrefix(pluginName) + message)
-=======
 		fmt.Println("[ NOTE ] " + pluginPrefix(pluginName) + message)
->>>>>>> 584569ef
 	},
 }