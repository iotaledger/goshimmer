package remotemetrics

import (
	"time"

	"github.com/iotaledger/hive.go/generics/event"
)

// CollectionLogEvents defines the events for the remotelogmetrics package.
type CollectionLogEvents struct {
	// TangleTimeSyncChanged defines the local sync status change event based on tangle time.
	TangleTimeSyncChanged *event.Event[*TangleTimeSyncChangedEvent]
	SchedulerQuery        *event.Event[*SchedulerQueryEvent]
}

<<<<<<< HEAD
func newCollectionLogEvents() *CollectionLogEvents {
=======
func newCollectionLogEvents() (newEvents *CollectionLogEvents) {
>>>>>>> 0e5e0574
	return &CollectionLogEvents{
		TangleTimeSyncChanged: event.New[*TangleTimeSyncChangedEvent](),
		SchedulerQuery:        event.New[*SchedulerQueryEvent](),
	}
}

// TangleTimeSyncChangedEvent is triggered by a node when its sync status changes. It is also structure that is sent to remote logger.
type TangleTimeSyncChangedEvent struct {
	// Type defines the type of the message.
	Type string `json:"type" bson:"type"`
	// NodeID defines the ID of the node.
	NodeID string `json:"nodeid" bson:"nodeid"`
	// MetricsLevel defines the amount of metrics that are sent by the node.
	MetricsLevel uint8 `json:"metricsLevel" bson:"metricsLevel"`
	// Time defines the time when the sync status changed.
	Time time.Time `json:"datetime" bson:"datetime"`
	// CurrentStatus contains current sync status
	CurrentStatus bool `json:"currentStatus" bson:"currentStatus"`
	// PreviousStatus contains previous sync status
	PreviousStatus bool `json:"previousStatus" bson:"previousStatus"`
	// ATT contains time of the last accepted message
	ATT time.Time `json:"acceptanceTangleTime" bson:"acceptanceTangleTime"`
	// RATT contains relative time of the last accepted message
	RATT time.Time `json:"relativeAcceptanceTangleTime" bson:"relativeAcceptanceTangleTime"`
	// CTT contains time of the last confirmed message
	CTT time.Time `json:"confirmedTangleTime" bson:"confirmedTangleTime"`
	// RCTT contains relative time of the last confirmed message
	RCTT time.Time `json:"relativeConfirmedTangleTime" bson:"relativeConfirmedTangleTime"`
}

// SchedulerQueryEvent is used to trigger scheduler metric collection for remote metric monitoring.
type SchedulerQueryEvent struct {
	Time time.Time
}

// MessageFinalizedMetrics defines the transaction metrics record that is sent to remote logger.
type MessageFinalizedMetrics struct {
	Type                 string    `json:"type" bson:"type"`
	NodeID               string    `json:"nodeID" bson:"nodeID"`
	IssuerID             string    `json:"issuerID" bson:"issuerID"`
	MetricsLevel         uint8     `json:"metricsLevel" bson:"metricsLevel"`
	MessageID            string    `json:"messageID" bson:"messageID"`
	TransactionID        string    `json:"transactionID,omitempty" bson:"transactionID"`
	IssuedTimestamp      time.Time `json:"issuedTimestamp" bson:"issuedTimestamp"`
	SolidTimestamp       time.Time `json:"solidTimestamp,omitempty" bson:"solidTimestamp"`
	ScheduledTimestamp   time.Time `json:"scheduledTimestamp" bson:"scheduledTimestamp"`
	BookedTimestamp      time.Time `json:"bookedTimestamp" bson:"bookedTimestamp"`
	ConfirmedTimestamp   time.Time `json:"confirmedTimestamp" bson:"confirmedTimestamp"`
	DeltaSolid           int64     `json:"deltaSolid,omitempty" bson:"deltaSolid"`
	DeltaScheduled       int64     `json:"deltaArrival" bson:"deltaArrival"`
	DeltaBooked          int64     `json:"deltaBooked" bson:"deltaBooked"`
	DeltaConfirmed       int64     `json:"deltaConfirmed" bson:"deltaConfirmed"`
	StrongEdgeCount      int       `json:"strongEdgeCount" bson:"strongEdgeCount"`
	WeakEdgeCount        int       `json:"weakEdgeCount,omitempty" bson:"weakEdgeCount"`
	ShallowLikeEdgeCount int       `json:"shallowLikeEdgeCount,omitempty" bson:"likeEdgeCount"`
}

// MessageScheduledMetrics defines the scheduling message confirmation metrics record that is sent to remote logger.
type MessageScheduledMetrics struct {
	Type          string `json:"type" bson:"type"`
	NodeID        string `json:"nodeID" bson:"nodeID"`
	IssuerID      string `json:"issuerID" bson:"issuerID"`
	MetricsLevel  uint8  `json:"metricsLevel" bson:"metricsLevel"`
	MessageID     string `json:"messageID" bson:"messageID"`
	TransactionID string `json:"transactionID,omitempty" bson:"transactionID"`
	// Time where the message was created by the issuing node
	IssuedTimestamp time.Time `json:"issuedTimestamp" bson:"issuedTimestamp"`
	// Time where the message was first seen by the node
	ReceivedTimestamp        time.Time `json:"receivedTimestamp" bson:"receivedTimestamp"`
	SolidTimestamp           time.Time `json:"solidTimestamp,omitempty" bson:"solidTimestamp"`
	ScheduledTimestamp       time.Time `json:"scheduledTimestamp,omitempty" bson:"scheduledTimestamp"`
	BookedTimestamp          time.Time `json:"bookedTimestamp" bson:"bookedTimestamp"`
	QueuedTimestamp          time.Time `json:"queuedTimestamp" bson:"queuedTimestamp"`
	DroppedTimestamp         time.Time `json:"droppedTimestamp,omitempty" bson:"DroppedTimestamp"`
	GradeOfFinalityTimestamp time.Time `json:"gradeOfFinalityTimestamp,omitempty" bson:"GradeOfFinalityTimestamp"`
	GradeOfFinality          uint8     `json:"gradeOfFinality" bson:"GradeOfFinality"`
	DeltaGradeOfFinalityTime int64     `json:"deltaGradeOfFinalityTime" bson:"deltaGradeOfFinalityTime"`
	DeltaSolid               int64     `json:"deltaSolid,omitempty" bson:"deltaSolid"`
	// ScheduledTimestamp - IssuedTimestamp in nanoseconds
	DeltaScheduledIssued int64 `json:"deltaScheduledIssued" bson:"deltaScheduledIssued"`
	DeltaBooked          int64 `json:"deltaBooked" bson:"deltaBooked"`
	// ScheduledTimestamp - ReceivedTimestamp in nanoseconds
	DeltaScheduledReceived int64 `json:"deltaScheduledReceived" bson:"deltaScheduledReceived"`
	// ReceivedTimestamp - IssuedTimestamp in nanoseconds
	DeltaReceivedIssued int64 `json:"DeltaReceivedIssued" bson:"DeltaReceivedIssued"`
	// ScheduledTimestamp - QueuedTimestamp in nanoseconds
	SchedulingTime  int64 `json:"schedulingTime" bson:"schedulingTime"`
	AccessMana      int64 `json:"accessMana" bson:"accessMana"`
	StrongEdgeCount int   `json:"strongEdgeCount" bson:"strongEdgeCount"`
	WeakEdgeCount   int   `json:"weakEdgeCount,omitempty" bson:"weakEdgeCount"`
	LikeEdgeCount   int   `json:"likeEdgeCount,omitempty" bson:"likeEdgeCount"`
}

// MissingMessageMetrics defines message solidification record that is sent to the remote logger.
type MissingMessageMetrics struct {
	Type         string `json:"type" bson:"type"`
	NodeID       string `json:"nodeID" bson:"nodeID"`
	MetricsLevel uint8  `json:"metricsLevel" bson:"metricsLevel"`
	MessageID    string `json:"messageID" bson:"messageID"`
	IssuerID     string `json:"issuerID"  bson:"issuerID"`
}

// BranchConfirmationMetrics defines the branch confirmation metrics record that is sent to remote logger.
type BranchConfirmationMetrics struct {
	Type               string    `json:"type" bson:"type"`
	NodeID             string    `json:"nodeID" bson:"nodeID"`
	IssuerID           string    `json:"issuerID" bson:"issuerID"`
	MetricsLevel       uint8     `json:"metricsLevel" bson:"metricsLevel"`
	MessageID          string    `json:"messageID" bson:"messageID"`
	BranchID           string    `json:"transactionID" bson:"transactionID"`
	CreatedTimestamp   time.Time `json:"createdTimestamp" bson:"createdTimestamp"`
	ConfirmedTimestamp time.Time `json:"confirmedTimestamp" bson:"confirmedTimestamp"`
	DeltaConfirmed     int64     `json:"deltaConfirmed" bson:"deltaConfirmed"`
}

// SchedulerMetrics defines the schedule metrics sent to the remote logger.
type SchedulerMetrics struct {
	Type                         string             `json:"type" bson:"type"`
	NodeID                       string             `json:"nodeID" bson:"nodeID"`
	Synced                       bool               `json:"synced" bson:"synced"`
	MetricsLevel                 uint8              `json:"metricsLevel" bson:"metricsLevel"`
	QueueLengthPerNode           map[string]uint32  `json:"queueLengthPerNode" bson:"queueLengthPerNode"`
	AManaNormalizedLengthPerNode map[string]float64 `json:"aManaNormalizedQueueLengthPerNode" bson:"aManaNormalizedQueueLengthPerNode"`
	BufferSize                   uint32             `json:"bufferSize" bson:"bufferSize"`
	BufferLength                 uint32             `json:"bufferLength" bson:"bufferLength"`
	ReadyMessagesInBuffer        uint32             `json:"readyMessagesInBuffer" bson:"readyMessagesInBuffer"`
	Timestamp                    time.Time          `json:"timestamp" bson:"timestamp"`
}

// BranchCountUpdate defines the branch confirmation metrics record that is sent to remote logger.
type BranchCountUpdate struct {
	Type                           string `json:"type" bson:"type"`
	NodeID                         string `json:"nodeID" bson:"nodeID"`
	MetricsLevel                   uint8  `json:"metricsLevel" bson:"metricsLevel"`
	TotalBranchCount               uint64 `json:"totalBranchCount" bson:"totalBranchCount"`
	FinalizedBranchCount           uint64 `json:"finalizedBranchCount" bson:"finalizedBranchCount"`
	ConfirmedBranchCount           uint64 `json:"confirmedBranchCount" bson:"confirmedBranchCount"`
	InitialTotalBranchCount        uint64 `json:"initialTotalBranchCount" bson:"initialTotalBranchCount"`
	TotalBranchCountSinceStart     uint64 `json:"totalBranchCountSinceStart" bson:"totalBranchCountSinceStart"`
	InitialConfirmedBranchCount    uint64 `json:"initialConfirmedBranchCount" bson:"initialConfirmedBranchCount"`
	ConfirmedBranchCountSinceStart uint64 `json:"confirmedBranchCountSinceStart" bson:"confirmedBranchCountSinceStart"`
	InitialFinalizedBranchCount    uint64 `json:"initialFinalizedBranchCount" bson:"initialFinalizedBranchCount"`
	FinalizedBranchCountSinceStart uint64 `json:"finalizedBranchCountSinceStart" bson:"finalizedBranchCountSinceStart"`
}<|MERGE_RESOLUTION|>--- conflicted
+++ resolved
@@ -13,11 +13,7 @@
 	SchedulerQuery        *event.Event[*SchedulerQueryEvent]
 }
 
-<<<<<<< HEAD
 func newCollectionLogEvents() *CollectionLogEvents {
-=======
-func newCollectionLogEvents() (newEvents *CollectionLogEvents) {
->>>>>>> 0e5e0574
 	return &CollectionLogEvents{
 		TangleTimeSyncChanged: event.New[*TangleTimeSyncChangedEvent](),
 		SchedulerQuery:        event.New[*SchedulerQueryEvent](),
