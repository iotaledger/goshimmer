--- conflicted
+++ resolved
@@ -4,14 +4,6 @@
 	"github.com/iotaledger/goshimmer/packages/core/commitment"
 )
 
-<<<<<<< HEAD
-type EpochInfo struct {
-	EI     uint64 `json:"index"`
-	ECR    string `json:"rootsID"`
-	PrevEC string `json:"prevEC"`
-	Blocks uint64 `json:"blocks"`
-	Txs    uint64 `json:"txs"`
-=======
 type Epoch struct {
 	Index             uint64 `json:"index"`
 	Commitment        string `json:"commitment"`
@@ -26,7 +18,8 @@
 	StateRoot         string `json:"stateRoot"`
 	ManaRoot          string `json:"manaRoot"`
 	CumulativeStake   string `json:"cumulativeStake"`
->>>>>>> a22745db
+	Blocks            uint64 `json:"blocks"`
+	Transactions      uint64 `json:"transactions"`
 }
 
 func EpochInfoFromRecord(c *commitment.Commitment) *Epoch {
@@ -44,6 +37,8 @@
 		StateRoot:         "",
 		ManaRoot:          "",
 		CumulativeStake:   "",
+		Blocks:            0,
+		Transactions:      0,
 	}
 }
 
