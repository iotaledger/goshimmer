--- conflicted
+++ resolved
@@ -4,15 +4,6 @@
 	"encoding/json"
 	"time"
 
-<<<<<<< HEAD
-	"github.com/iotaledger/hive.go/core/crypto/ed25519"
-	"github.com/iotaledger/hive.go/core/generics/lo"
-	"github.com/iotaledger/hive.go/core/types/confirmation"
-	"github.com/iotaledger/hive.go/core/typeutils"
-
-	"github.com/iotaledger/hive.go/core/crypto/bls"
-=======
->>>>>>> a872d7d4
 	"github.com/mr-tron/base58"
 	"github.com/pkg/errors"
 
@@ -22,6 +13,8 @@
 	"github.com/iotaledger/goshimmer/packages/protocol/engine/ledger/utxo"
 	"github.com/iotaledger/goshimmer/packages/protocol/engine/ledger/vm/devnetvm"
 	"github.com/iotaledger/goshimmer/packages/typeutils"
+	"github.com/iotaledger/hive.go/crypto/bls"
+	"github.com/iotaledger/hive.go/crypto/ed25519"
 	"github.com/iotaledger/hive.go/lo"
 )
 
@@ -68,15 +61,8 @@
 		return nil, errors.Wrap(err, "failed to parse output type")
 	}
 	var id utxo.OutputID
-<<<<<<< HEAD
-	if o.OutputID != nil {
-		if iErr := id.FromBase58(o.OutputID.Base58); err != nil {
-			return nil, errors.Wrap(iErr, "failed to parse outputID")
-		}
-=======
 	if iErr := id.FromBase58(o.OutputID.Base58); iErr != nil {
 		return nil, errors.Wrap(iErr, "failed to parse outputID")
->>>>>>> a872d7d4
 	}
 
 	switch outputType {
