--- conflicted
+++ resolved
@@ -1,12 +1,9 @@
 package blockfactory
 
 import (
-<<<<<<< HEAD
-=======
 	"fmt"
 	"time"
 
->>>>>>> 907ff40d
 	"github.com/pkg/errors"
 
 	"github.com/iotaledger/goshimmer/packages/core/epoch"
