package blockfactory

import (
	"testing"
	"time"

	"github.com/iotaledger/hive.go/core/generics/lo"
	"github.com/iotaledger/hive.go/core/identity"
	"github.com/iotaledger/hive.go/core/types"
	"github.com/stretchr/testify/assert"
	"github.com/stretchr/testify/require"

	"github.com/iotaledger/goshimmer/packages/core/commitment"
	"github.com/iotaledger/goshimmer/packages/core/epoch"
	"github.com/iotaledger/goshimmer/packages/protocol/engine/tangle/blockdag"
	"github.com/iotaledger/goshimmer/packages/protocol/models"
	"github.com/iotaledger/goshimmer/packages/protocol/models/payload"
)

func TestFactory_IssuePayload(t *testing.T) {
	localIdentity := identity.GenerateLocalIdentity()

	ecRecord := commitment.New(1, commitment.NewID(1, []byte{90, 111}), types.NewIdentifier([]byte{123, 255}), 1)
	confirmedEpochIndex := epoch.Index(25)
	commitmentFunc := func() (*commitment.Commitment, epoch.Index, error) {
		return ecRecord, confirmedEpochIndex, nil
	}

	referencesFunc := func(payload payload.Payload, strongParents models.BlockIDs) (references models.ParentBlockIDs, err error) {
		return models.NewParentBlockIDs().AddAll(models.StrongParentType, strongParents), nil
	}

	block1 := blockdag.NewBlock(models.NewBlock(
		models.WithIssuingTime(time.Now().Add(+5 * time.Minute)),
	))
	block2 := blockdag.NewBlock(models.NewBlock(
		models.WithIssuingTime(time.Now().Add(-5 * time.Minute)),
	))
	blockRetriever := func(blockID models.BlockID) (block *blockdag.Block, exists bool) {
		if blockID == block1.ID() {
			return block1, true
		}
		if blockID == block2.ID() {
			return block2, true
		}

		return nil, false
	}

	tipSelectorFunc := func(countParents int) models.BlockIDs {
		return models.NewBlockIDs(block1.ID(), block2.ID())
	}

	pay := payload.NewGenericDataPayload([]byte("test"))

	factory := NewBlockFactory(localIdentity, blockRetriever, tipSelectorFunc, referencesFunc, commitmentFunc)
	createdBlock, err := factory.CreateBlock(pay, 2)
	require.NoError(t, err)

	assert.Contains(t, createdBlock.ParentsByType(models.StrongParentType), block1.ID(), block2.ID())
	assert.Equal(t, localIdentity.PublicKey(), createdBlock.IssuerPublicKey())
	// issuingTime
	assert.Equal(t, createdBlock.IssuingTime(), block1.IssuingTime().Add(time.Second))
	assert.EqualValues(t, 0, createdBlock.SequenceNumber())
	assert.Equal(t, lo.PanicOnErr(pay.Bytes()), lo.PanicOnErr(createdBlock.Payload().Bytes()))
	assert.Equal(t, ecRecord.Index(), createdBlock.Commitment().Index())
	assert.Equal(t, ecRecord.RootsID(), createdBlock.Commitment().RootsID())
	assert.Equal(t, ecRecord.PrevID(), createdBlock.Commitment().PrevID())
	assert.Equal(t, confirmedEpochIndex, createdBlock.LatestConfirmedEpoch())
	assert.EqualValues(t, 0, createdBlock.Nonce())

	signatureValid, err := createdBlock.VerifySignature()
	require.NoError(t, err)
	assert.True(t, signatureValid)

	b := lo.PanicOnErr(createdBlock.Bytes())
	deserializedBlock := new(models.Block)
<<<<<<< HEAD
	if _, errFromBytes := deserializedBlock.FromBytes(b); errFromBytes != nil {
		panic(errFromBytes)
=======
	if _, err = deserializedBlock.FromBytes(b); err != nil {
		panic(err)
>>>>>>> 8f605148
	}
	require.Equal(t, b, lo.PanicOnErr(deserializedBlock.Bytes()))

	require.NoError(t, deserializedBlock.DetermineID())
	require.Equal(t, createdBlock.ID(), deserializedBlock.ID())

	signatureValid, err = deserializedBlock.VerifySignature()
	require.NoError(t, err)
	require.True(t, signatureValid)
}<|MERGE_RESOLUTION|>--- conflicted
+++ resolved
@@ -75,13 +75,8 @@
 
 	b := lo.PanicOnErr(createdBlock.Bytes())
 	deserializedBlock := new(models.Block)
-<<<<<<< HEAD
-	if _, errFromBytes := deserializedBlock.FromBytes(b); errFromBytes != nil {
-		panic(errFromBytes)
-=======
 	if _, err = deserializedBlock.FromBytes(b); err != nil {
 		panic(err)
->>>>>>> 8f605148
 	}
 	require.Equal(t, b, lo.PanicOnErr(deserializedBlock.Bytes()))
 
