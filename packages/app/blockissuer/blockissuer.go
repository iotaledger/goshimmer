package blockissuer

import (
	"time"

	"github.com/cockroachdb/errors"
	"github.com/iotaledger/hive.go/core/generics/event"
	"github.com/iotaledger/hive.go/core/generics/options"
	"github.com/iotaledger/hive.go/core/identity"

	"github.com/iotaledger/goshimmer/packages/app/blockissuer/blockfactory"
	"github.com/iotaledger/goshimmer/packages/app/blockissuer/ratesetter"
	"github.com/iotaledger/goshimmer/packages/core/commitment"
	"github.com/iotaledger/goshimmer/packages/core/epoch"
	"github.com/iotaledger/goshimmer/packages/protocol"
	"github.com/iotaledger/goshimmer/packages/protocol/congestioncontrol/icca/scheduler"
	"github.com/iotaledger/goshimmer/packages/protocol/engine/tangle/blockdag"
	"github.com/iotaledger/goshimmer/packages/protocol/engine/tangle/booker"
	"github.com/iotaledger/goshimmer/packages/protocol/models"
	"github.com/iotaledger/goshimmer/packages/protocol/models/payload"
)

// region Factory ///////////////////////////////////////////////////////////////////////////////////////////////

// BlockIssuer contains logic to create and issue blocks.
type BlockIssuer struct {
	Events *Events

	*blockfactory.Factory
	ratesetter.RateSetter
	protocol          *protocol.Protocol
	identity          *identity.LocalIdentity
	referenceProvider *blockfactory.ReferenceProvider

	optsBlockFactoryOptions    []options.Option[blockfactory.Factory]
	optsIgnoreBootstrappedFlag bool
}

// New creates a new block issuer.
func New(protocol *protocol.Protocol, localIdentity *identity.LocalIdentity, opts ...options.Option[BlockIssuer]) *BlockIssuer {
	return options.Apply(&BlockIssuer{
		Events:   NewEvents(),
		identity: localIdentity,
		protocol: protocol,
		referenceProvider: blockfactory.NewReferenceProvider(protocol, func() epoch.Index {
			return protocol.Engine().Storage.Settings.LatestCommitment().Index()
		}),
	}, opts, func(i *BlockIssuer) {
		i.Factory = blockfactory.NewBlockFactory(
			localIdentity,
			func(blockID models.BlockID) (block *blockdag.Block, exists bool) {
				return i.protocol.Engine().Tangle.BlockDAG.Block(blockID)
			},
			func(countParents int) (parents models.BlockIDs) {
				return i.protocol.TipManager.Tips(countParents)
			},
			i.referenceProvider.References,
			func() (ecRecord *commitment.Commitment, lastConfirmedEpochIndex epoch.Index, err error) {
				latestCommitment := i.protocol.Engine().Storage.Settings.LatestCommitment()
				if err != nil {
					return nil, 0, err
				}
				confirmedEpochIndex := i.protocol.Engine().Storage.Settings.LatestConfirmedEpoch()
				if err != nil {
					return nil, 0, err
				}

				return latestCommitment, confirmedEpochIndex, nil
			},
			i.optsBlockFactoryOptions...)
<<<<<<< HEAD
=======

		i.RateSetter = ratesetter.New(
			i.protocol,
			i.protocol.Engine().ThroughputQuota.BalanceByIDs,
			i.protocol.Engine().ThroughputQuota.TotalBalance,
			i.identity.ID(),
			i.optsRateSetterOptions...,
		)
>>>>>>> ea59124c
	}, (*BlockIssuer).setupEvents)
}

func (i *BlockIssuer) setupEvents() {
}

// IssuePayload creates a new block including sequence number and tip selection, submits it to be processed and returns it.
func (i *BlockIssuer) IssuePayload(p payload.Payload, parentsCount ...int) (block *models.Block, err error) {
	if !i.optsIgnoreBootstrappedFlag && !i.protocol.Engine().IsBootstrapped() {
		return nil, ErrNotBootstraped
	}

	block, err = i.Factory.CreateBlock(p, parentsCount...)
	if err != nil {
		i.Events.Error.Trigger(errors.Errorf("block could not be created: %w", err))
		return block, err
	}
	return block, i.issueBlock(block)
}

// IssuePayloadWithReferences creates a new block with the references submit.
func (i *BlockIssuer) IssuePayloadWithReferences(p payload.Payload, references models.ParentBlockIDs, strongParentsCountOpt ...int) (block *models.Block, err error) {
	if !i.optsIgnoreBootstrappedFlag && !i.protocol.Engine().IsBootstrapped() {
		return nil, ErrNotBootstraped
	}

	block, err = i.Factory.CreateBlockWithReferences(p, references, strongParentsCountOpt...)
	if err != nil {
		i.Events.Error.Trigger(errors.Errorf("block with references could not be created: %w", err))
		return nil, err
	}

	return block, i.issueBlock(block)
}

func (i *BlockIssuer) issueBlock(block *models.Block) error {
	err := i.protocol.ProcessBlock(block, i.identity.ID())
	i.Events.BlockIssued.Trigger(block)
	return err
}

// IssueBlockAndAwaitBlockToBeBooked awaits maxAwait for the given block to get booked.
func (i *BlockIssuer) IssueBlockAndAwaitBlockToBeBooked(block *models.Block, maxAwait time.Duration) error {
	if !i.optsIgnoreBootstrappedFlag && !i.protocol.Engine().IsBootstrapped() {
		return ErrNotBootstraped
	}

	// first subscribe to the transaction booked event
	booked := make(chan *booker.Block, 1)
	// exit is used to let the caller exit if for whatever
	// reason the same transaction gets booked multiple times
	exit := make(chan struct{})
	defer close(exit)

	closure := event.NewClosure(func(bookedBlock *booker.Block) {
		if block.ID() != bookedBlock.ID() {
			return
		}
		select {
		case booked <- bookedBlock:
		case <-exit:
		}
	})
	i.protocol.Events.Engine.Tangle.Booker.BlockBooked.Attach(closure)
	defer i.protocol.Events.Engine.Tangle.Booker.BlockBooked.Detach(closure)

	err := i.issueBlock(block)

	if err != nil {
		return errors.Errorf("failed to issue block %s: %w", block.ID().String(), err)
	}

	timer := time.NewTimer(maxAwait)
	defer timer.Stop()
	select {
	case <-timer.C:
		return ErrBlockWasNotBookedInTime
	case <-booked:
		return nil
	}
}

// IssueBlockAndAwaitBlockToBeScheduled awaits maxAwait for the given block to get issued.
func (i *BlockIssuer) IssueBlockAndAwaitBlockToBeScheduled(block *models.Block, maxAwait time.Duration) error {
	if !i.optsIgnoreBootstrappedFlag && !i.protocol.Engine().IsBootstrapped() {
		return ErrNotBootstraped
	}

	scheduled := make(chan *scheduler.Block, 1)
	exit := make(chan struct{})
	defer close(exit)

	closure := event.NewClosure(func(scheduledBlock *scheduler.Block) {
		if block.ID() != scheduledBlock.ID() {
			return
		}
		select {
		case scheduled <- scheduledBlock:
		case <-exit:
		}
	})
	i.protocol.Events.CongestionControl.Scheduler.BlockScheduled.Attach(closure)
	defer i.protocol.Events.CongestionControl.Scheduler.BlockScheduled.Detach(closure)

	err := i.issueBlock(block)

	if err != nil {
		return errors.Errorf("failed to issue block %s: %w", block.ID().String(), err)
	}

	timer := time.NewTimer(maxAwait)
	defer timer.Stop()
	select {
	case <-timer.C:
		return ErrBlockWasNotScheduledInTime
	case <-scheduled:
		return nil
	}
}

// region Options //////////////////////////////////////////////////////////////////////////////////////////////////////

func WithBlockFactoryOptions(blockFactoryOptions ...options.Option[blockfactory.Factory]) options.Option[BlockIssuer] {
	return func(issuer *BlockIssuer) {
		issuer.optsBlockFactoryOptions = blockFactoryOptions
	}
}
func WithRateSetter(rateSetter ratesetter.RateSetter) options.Option[BlockIssuer] {
	return func(issuer *BlockIssuer) {
		issuer.RateSetter = rateSetter
	}
}

func WithIgnoreBootstrappedFlag(ignoreBootstrappedFlag bool) options.Option[BlockIssuer] {
	return func(issuer *BlockIssuer) {
		issuer.optsIgnoreBootstrappedFlag = ignoreBootstrappedFlag
	}
}

// endregion ///////////////////////////////////////////////////////////////////////////////////////////////////////////<|MERGE_RESOLUTION|>--- conflicted
+++ resolved
@@ -68,8 +68,6 @@
 				return latestCommitment, confirmedEpochIndex, nil
 			},
 			i.optsBlockFactoryOptions...)
-<<<<<<< HEAD
-=======
 
 		i.RateSetter = ratesetter.New(
 			i.protocol,
@@ -78,7 +76,6 @@
 			i.identity.ID(),
 			i.optsRateSetterOptions...,
 		)
->>>>>>> ea59124c
 	}, (*BlockIssuer).setupEvents)
 }
 
