package blockissuer

import (
	"time"

	"github.com/iotaledger/hive.go/core/generics/event"
	"github.com/iotaledger/hive.go/core/generics/options"
	"github.com/iotaledger/hive.go/core/identity"
	"github.com/pkg/errors"

	"github.com/iotaledger/goshimmer/packages/app/blockissuer/blockfactory"
	"github.com/iotaledger/goshimmer/packages/app/blockissuer/ratesetter"
	"github.com/iotaledger/goshimmer/packages/core/commitment"
	"github.com/iotaledger/goshimmer/packages/core/epoch"
	"github.com/iotaledger/goshimmer/packages/protocol"
	"github.com/iotaledger/goshimmer/packages/protocol/congestioncontrol/icca/scheduler"
	"github.com/iotaledger/goshimmer/packages/protocol/engine/tangle/blockdag"
	"github.com/iotaledger/goshimmer/packages/protocol/engine/tangle/booker"
	"github.com/iotaledger/goshimmer/packages/protocol/models"
	"github.com/iotaledger/goshimmer/packages/protocol/models/payload"
)

// region Factory ///////////////////////////////////////////////////////////////////////////////////////////////

// BlockIssuer contains logic to create and issue blocks.
type BlockIssuer struct {
	Events *Events

	*blockfactory.Factory
	ratesetter.RateSetter
	protocol          *protocol.Protocol
	identity          *identity.LocalIdentity
	referenceProvider *blockfactory.ReferenceProvider

	optsBlockFactoryOptions    []options.Option[blockfactory.Factory]
	optsIgnoreBootstrappedFlag bool
}

// New creates a new block issuer.
func New(protocol *protocol.Protocol, localIdentity *identity.LocalIdentity, opts ...options.Option[BlockIssuer]) *BlockIssuer {
	return options.Apply(&BlockIssuer{
		Events:   NewEvents(),
		identity: localIdentity,
		protocol: protocol,
		referenceProvider: blockfactory.NewReferenceProvider(protocol, func() epoch.Index {
			return protocol.Engine().Storage.Settings.LatestCommitment().Index()
		}),
	}, opts, func(i *BlockIssuer) {
		i.Factory = blockfactory.NewBlockFactory(
			localIdentity,
			func(blockID models.BlockID) (block *blockdag.Block, exists bool) {
				return i.protocol.Engine().Tangle.BlockDAG.Block(blockID)
			},
			func(countParents int) (parents models.BlockIDs) {
				return i.protocol.TipManager.Tips(countParents)
			},
			i.referenceProvider.References,
			func() (ecRecord *commitment.Commitment, lastConfirmedEpochIndex epoch.Index, err error) {
				latestCommitment := i.protocol.Engine().Storage.Settings.LatestCommitment()
				if err != nil {
					return nil, 0, err
				}
				confirmedEpochIndex := i.protocol.Engine().Storage.Settings.LatestConfirmedEpoch()
				if err != nil {
					return nil, 0, err
				}

				return latestCommitment, confirmedEpochIndex, nil
			},
			i.optsBlockFactoryOptions...)

	}, (*BlockIssuer).setupEvents)
}

func (i *BlockIssuer) setupEvents() {
}

// IssuePayload creates a new block including sequence number and tip selection, submits it to be processed and returns it.
func (i *BlockIssuer) IssuePayload(p payload.Payload, parentsCount ...int) (block *models.Block, err error) {
	if !i.optsIgnoreBootstrappedFlag && !i.protocol.Engine().IsBootstrapped() {
		return nil, ErrNotBootstraped
	}

	block, err = i.Factory.CreateBlock(p, parentsCount...)
	if err != nil {
<<<<<<< HEAD
		i.Events.Error.Trigger(errors.Errorf("block could not be created: %w", err))
=======
		f.Events.Error.Trigger(errors.Wrap(err, "block could not be created"))
>>>>>>> c3d32330
		return block, err
	}
	return block, i.issueBlock(block)
}

// IssuePayloadWithReferences creates a new block with the references submit.
func (i *BlockIssuer) IssuePayloadWithReferences(p payload.Payload, references models.ParentBlockIDs, strongParentsCountOpt ...int) (block *models.Block, err error) {
	if !i.optsIgnoreBootstrappedFlag && !i.protocol.Engine().IsBootstrapped() {
		return nil, ErrNotBootstraped
	}

	block, err = i.Factory.CreateBlockWithReferences(p, references, strongParentsCountOpt...)
	if err != nil {
<<<<<<< HEAD
		i.Events.Error.Trigger(errors.Errorf("block with references could not be created: %w", err))
=======
		f.Events.Error.Trigger(errors.Wrap(err, "block with references could not be created"))
>>>>>>> c3d32330
		return nil, err
	}

	return block, i.issueBlock(block)
}

func (i *BlockIssuer) issueBlock(block *models.Block) error {
	err := i.protocol.ProcessBlock(block, i.identity.ID())
	i.Events.BlockIssued.Trigger(block)
	return err
}

// IssueBlockAndAwaitBlockToBeBooked awaits maxAwait for the given block to get booked.
func (i *BlockIssuer) IssueBlockAndAwaitBlockToBeBooked(block *models.Block, maxAwait time.Duration) error {
	if !i.optsIgnoreBootstrappedFlag && !i.protocol.Engine().IsBootstrapped() {
		return ErrNotBootstraped
	}

	// first subscribe to the transaction booked event
	booked := make(chan *booker.Block, 1)
	// exit is used to let the caller exit if for whatever
	// reason the same transaction gets booked multiple times
	exit := make(chan struct{})
	defer close(exit)

	closure := event.NewClosure(func(bookedBlock *booker.Block) {
		if block.ID() != bookedBlock.ID() {
			return
		}
		select {
		case booked <- bookedBlock:
		case <-exit:
		}
	})
	i.protocol.Events.Engine.Tangle.Booker.BlockBooked.Attach(closure)
	defer i.protocol.Events.Engine.Tangle.Booker.BlockBooked.Detach(closure)

	err := i.issueBlock(block)

	if err != nil {
		return errors.Wrapf(err, "failed to issue block %s", block.ID().String())
	}

	timer := time.NewTimer(maxAwait)
	defer timer.Stop()
	select {
	case <-timer.C:
		return ErrBlockWasNotBookedInTime
	case <-booked:
		return nil
	}
}

// IssueBlockAndAwaitBlockToBeScheduled awaits maxAwait for the given block to get issued.
func (i *BlockIssuer) IssueBlockAndAwaitBlockToBeScheduled(block *models.Block, maxAwait time.Duration) error {
	if !i.optsIgnoreBootstrappedFlag && !i.protocol.Engine().IsBootstrapped() {
		return ErrNotBootstraped
	}

	scheduled := make(chan *scheduler.Block, 1)
	exit := make(chan struct{})
	defer close(exit)

	closure := event.NewClosure(func(scheduledBlock *scheduler.Block) {
		if block.ID() != scheduledBlock.ID() {
			return
		}
		select {
		case scheduled <- scheduledBlock:
		case <-exit:
		}
	})
	i.protocol.Events.CongestionControl.Scheduler.BlockScheduled.Attach(closure)
	defer i.protocol.Events.CongestionControl.Scheduler.BlockScheduled.Detach(closure)

	err := i.issueBlock(block)

	if err != nil {
		return errors.Wrapf(err, "failed to issue block %s", block.ID().String())
	}

	timer := time.NewTimer(maxAwait)
	defer timer.Stop()
	select {
	case <-timer.C:
		return ErrBlockWasNotScheduledInTime
	case <-scheduled:
		return nil
	}
}

// region Options //////////////////////////////////////////////////////////////////////////////////////////////////////

func WithBlockFactoryOptions(blockFactoryOptions ...options.Option[blockfactory.Factory]) options.Option[BlockIssuer] {
	return func(issuer *BlockIssuer) {
		issuer.optsBlockFactoryOptions = blockFactoryOptions
	}
}
func WithRateSetter(rateSetter ratesetter.RateSetter) options.Option[BlockIssuer] {
	return func(issuer *BlockIssuer) {
		issuer.RateSetter = rateSetter
	}
}

func WithIgnoreBootstrappedFlag(ignoreBootstrappedFlag bool) options.Option[BlockIssuer] {
	return func(issuer *BlockIssuer) {
		issuer.optsIgnoreBootstrappedFlag = ignoreBootstrappedFlag
	}
}

// endregion ///////////////////////////////////////////////////////////////////////////////////////////////////////////<|MERGE_RESOLUTION|>--- conflicted
+++ resolved
@@ -83,11 +83,7 @@
 
 	block, err = i.Factory.CreateBlock(p, parentsCount...)
 	if err != nil {
-<<<<<<< HEAD
-		i.Events.Error.Trigger(errors.Errorf("block could not be created: %w", err))
-=======
 		f.Events.Error.Trigger(errors.Wrap(err, "block could not be created"))
->>>>>>> c3d32330
 		return block, err
 	}
 	return block, i.issueBlock(block)
@@ -101,11 +97,8 @@
 
 	block, err = i.Factory.CreateBlockWithReferences(p, references, strongParentsCountOpt...)
 	if err != nil {
-<<<<<<< HEAD
-		i.Events.Error.Trigger(errors.Errorf("block with references could not be created: %w", err))
-=======
+
 		f.Events.Error.Trigger(errors.Wrap(err, "block with references could not be created"))
->>>>>>> c3d32330
 		return nil, err
 	}
 
