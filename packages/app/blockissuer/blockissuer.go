package blockissuer

import (
	"time"

	"github.com/cockroachdb/errors"
	"github.com/iotaledger/hive.go/core/generics/event"
	"github.com/iotaledger/hive.go/core/generics/options"
	"github.com/iotaledger/hive.go/core/identity"

	"github.com/iotaledger/goshimmer/packages/app/blockissuer/blockfactory"
	"github.com/iotaledger/goshimmer/packages/app/blockissuer/ratesetter"
	"github.com/iotaledger/goshimmer/packages/core/commitment"
	"github.com/iotaledger/goshimmer/packages/core/epoch"
	"github.com/iotaledger/goshimmer/packages/protocol"
	"github.com/iotaledger/goshimmer/packages/protocol/congestioncontrol/icca/scheduler"
	"github.com/iotaledger/goshimmer/packages/protocol/engine/tangle/blockdag"
	"github.com/iotaledger/goshimmer/packages/protocol/engine/tangle/booker"
	"github.com/iotaledger/goshimmer/packages/protocol/models"
	"github.com/iotaledger/goshimmer/packages/protocol/models/payload"
)

// region Factory ///////////////////////////////////////////////////////////////////////////////////////////////

// BlockIssuer contains logic to create and issue blocks.
type BlockIssuer struct {
	Events *Events

	*blockfactory.Factory
	ratesetter.RateSetter
	protocol          *protocol.Protocol
	identity          *identity.LocalIdentity
	referenceProvider *blockfactory.ReferenceProvider

	optsRateSetterMode         ratesetter.ModeType
	optsBlockFactoryOptions    []options.Option[blockfactory.Factory]
	optsIgnoreBootstrappedFlag bool
}

// New creates a new block issuer.
func New(protocol *protocol.Protocol, localIdentity *identity.LocalIdentity, opts ...options.Option[BlockIssuer]) *BlockIssuer {
	return options.Apply(&BlockIssuer{
		Events:   NewEvents(),
		identity: localIdentity,
		protocol: protocol,
		referenceProvider: blockfactory.NewReferenceProvider(protocol, func() epoch.Index {
			return protocol.Engine().Storage.Settings.LatestCommitment().Index()
		}),
	}, opts, func(i *BlockIssuer) {
		i.Factory = blockfactory.NewBlockFactory(
			localIdentity,
			func(blockID models.BlockID) (block *blockdag.Block, exists bool) {
				return i.protocol.Engine().Tangle.BlockDAG.Block(blockID)
			},
			func(countParents int) (parents models.BlockIDs) {
				return i.protocol.TipManager.Tips(countParents)
			},
			i.referenceProvider.References,
			func() (ecRecord *commitment.Commitment, lastConfirmedEpochIndex epoch.Index, err error) {
				latestCommitment := i.protocol.Engine().Storage.Settings.LatestCommitment()
				if err != nil {
					return nil, 0, err
				}
				confirmedEpochIndex := i.protocol.Engine().Storage.Settings.LatestConfirmedEpoch()
				if err != nil {
					return nil, 0, err
				}

				return latestCommitment, confirmedEpochIndex, nil
			},
			i.optsBlockFactoryOptions...)
	}, (*BlockIssuer).setupEvents)
}

func (i *BlockIssuer) setupEvents() {
}

// IssuePayload creates a new block including sequence number and tip selection, submits it to be processed and returns it.
func (i *BlockIssuer) IssuePayload(p payload.Payload, parentsCount ...int) (block *models.Block, err error) {
	if !i.optsIgnoreBootstrappedFlag && !i.protocol.Engine().IsBootstrapped() {
		return nil, ErrNotBootstraped
	}

	block, err = i.Factory.CreateBlock(p, parentsCount...)
	if err != nil {
		i.Events.Error.Trigger(errors.Errorf("block could not be created: %w", err))
		return block, err
	}
	return block, i.protocol.ProcessBlock(block, i.identity.ID())
}

// IssuePayloadWithReferences creates a new block with the references submit.
func (i *BlockIssuer) IssuePayloadWithReferences(p payload.Payload, references models.ParentBlockIDs, strongParentsCountOpt ...int) (block *models.Block, err error) {
	if !i.optsIgnoreBootstrappedFlag && !i.protocol.Engine().IsBootstrapped() {
		return nil, ErrNotBootstraped
	}

	block, err = i.Factory.CreateBlockWithReferences(p, references, strongParentsCountOpt...)
	if err != nil {
		i.Events.Error.Trigger(errors.Errorf("block with references could not be created: %w", err))
		return nil, err
	}

	return block, i.protocol.ProcessBlock(block, i.identity.ID())
}

// IssueBlockAndAwaitBlockToBeBooked awaits maxAwait for the given block to get booked.
func (i *BlockIssuer) IssueBlockAndAwaitBlockToBeBooked(block *models.Block, maxAwait time.Duration) error {
	if !i.optsIgnoreBootstrappedFlag && !i.protocol.Engine().IsBootstrapped() {
		return ErrNotBootstraped
	}

	// first subscribe to the transaction booked event
	booked := make(chan *booker.Block, 1)
	// exit is used to let the caller exit if for whatever
	// reason the same transaction gets booked multiple times
	exit := make(chan struct{})
	defer close(exit)

	closure := event.NewClosure(func(bookedBlock *booker.Block) {
		if block.ID() != bookedBlock.ID() {
			return
		}
		select {
		case booked <- bookedBlock:
		case <-exit:
		}
	})
	i.protocol.Events.Engine.Tangle.Booker.BlockBooked.Attach(closure)
	defer i.protocol.Events.Engine.Tangle.Booker.BlockBooked.Detach(closure)

	err := i.protocol.ProcessBlock(block, i.identity.ID())

	if err != nil {
		return errors.Errorf("failed to issue block %s: %w", block.ID().String(), err)
	}

	select {
	case <-time.After(maxAwait):
		return ErrBlockWasNotBookedInTime
	case <-booked:
		return nil
	}
}

<<<<<<< HEAD
// IssueBlockAndAwaitBlockToBeIssued awaits maxAwait for the given block to get issued.
func (i *BlockIssuer) IssueBlockAndAwaitBlockToBeScheduled(block *models.Block, maxAwait time.Duration) error {
	if !i.optsIgnoreBootstrappedFlag && !i.protocol.Engine().IsBootstrapped() {
=======
// IssueBlockAndAwaitBlockToBeScheduled awaits maxAwait for the given block to get issued.
func (f *BlockIssuer) IssueBlockAndAwaitBlockToBeScheduled(block *models.Block, maxAwait time.Duration) error {
	if !f.optsIgnoreBootstrappedFlag && !f.protocol.Engine().IsBootstrapped() {
>>>>>>> 7e9ca607
		return ErrNotBootstraped
	}

	scheduled := make(chan *scheduler.Block, 1)
	exit := make(chan struct{})
	defer close(exit)

	closure := event.NewClosure(func(scheduledBlock *scheduler.Block) {
		if block.ID() != scheduledBlock.ID() {
			return
		}
		select {
		case scheduled <- scheduledBlock:
		case <-exit:
		}
	})
	i.protocol.Events.CongestionControl.Scheduler.BlockScheduled.Attach(closure)
	defer i.protocol.Events.CongestionControl.Scheduler.BlockScheduled.Detach(closure)

	err := i.protocol.ProcessBlock(block, i.identity.ID())

	if err != nil {
		return errors.Errorf("failed to issue block %s: %w", block.ID().String(), err)
	}

	select {
	case <-time.After(maxAwait):
		return ErrBlockWasNotScheduledInTime
	case <-scheduled:
		return nil
	}
}

// region Options //////////////////////////////////////////////////////////////////////////////////////////////////////

func WithBlockFactoryOptions(blockFactoryOptions ...options.Option[blockfactory.Factory]) options.Option[BlockIssuer] {
	return func(issuer *BlockIssuer) {
		issuer.optsBlockFactoryOptions = blockFactoryOptions
	}
}
func WithRateSetterMode(rateSetterMode ratesetter.ModeType) options.Option[BlockIssuer] {
	return func(issuer *BlockIssuer) {
		issuer.optsRateSetterMode = rateSetterMode
	}
}
func WithRateSetter(rateSetter ratesetter.RateSetter) options.Option[BlockIssuer] {
	return func(issuer *BlockIssuer) {
		issuer.RateSetter = rateSetter
	}
}

func WithIgnoreBootstrappedFlag(ignoreBootstrappedFlag bool) options.Option[BlockIssuer] {
	return func(issuer *BlockIssuer) {
		issuer.optsIgnoreBootstrappedFlag = ignoreBootstrappedFlag
	}
}

// endregion ///////////////////////////////////////////////////////////////////////////////////////////////////////////<|MERGE_RESOLUTION|>--- conflicted
+++ resolved
@@ -143,15 +143,9 @@
 	}
 }
 
-<<<<<<< HEAD
-// IssueBlockAndAwaitBlockToBeIssued awaits maxAwait for the given block to get issued.
-func (i *BlockIssuer) IssueBlockAndAwaitBlockToBeScheduled(block *models.Block, maxAwait time.Duration) error {
-	if !i.optsIgnoreBootstrappedFlag && !i.protocol.Engine().IsBootstrapped() {
-=======
 // IssueBlockAndAwaitBlockToBeScheduled awaits maxAwait for the given block to get issued.
 func (f *BlockIssuer) IssueBlockAndAwaitBlockToBeScheduled(block *models.Block, maxAwait time.Duration) error {
 	if !f.optsIgnoreBootstrappedFlag && !f.protocol.Engine().IsBootstrapped() {
->>>>>>> 7e9ca607
 		return ErrNotBootstraped
 	}
 
