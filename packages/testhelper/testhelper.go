package testhelper

<<<<<<< HEAD
import (
	"fmt"
	"os"
)

=======
// GlobalSetup setups global environment and parameters for any unit test
>>>>>>> 98516c5c
func GlobalSetup() {
	err := os.Setenv("GOSHIMMER_ENV", "testing")
	if err != nil {
		panic(fmt.Sprintf("Failed to set test environment variable. %s", err))
	}
}

// GlobalTeardown resets all the changes the test made
func GlobalTeardown() {
	err := os.Setenv("GOSHIMMER_ENV", "")
	if err != nil {
		panic(fmt.Sprintf("Failed to clear test environment variable. %s", err))
	}
}

// IsTest returns true if we are now running a unit test
func IsTest() bool {
	return os.Getenv("GOSHIMMER_ENV") == "testing"
}<|MERGE_RESOLUTION|>--- conflicted
+++ resolved
@@ -1,14 +1,11 @@
 package testhelper
 
-<<<<<<< HEAD
 import (
 	"fmt"
 	"os"
 )
 
-=======
 // GlobalSetup setups global environment and parameters for any unit test
->>>>>>> 98516c5c
 func GlobalSetup() {
 	err := os.Setenv("GOSHIMMER_ENV", "testing")
 	if err != nil {
