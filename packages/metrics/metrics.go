--- conflicted
+++ resolved
@@ -13,7 +13,6 @@
 
 func new() *CollectionEvents {
 	return &CollectionEvents{
-<<<<<<< HEAD
 		AnalysisOutboundBytes: events.NewEvent(uint64Caller),
 		FPCInboundBytes:       events.NewEvent(uint64Caller),
 		FPCOutboundBytes:      events.NewEvent(uint64Caller),
@@ -21,17 +20,10 @@
 		MemUsage:              events.NewEvent(uint64Caller),
 		DBSize:                events.NewEvent(uint64Caller),
 		Synced:                events.NewEvent(boolCaller),
-=======
-		events.NewEvent(uint64Caller),
-		events.NewEvent(uint64Caller),
-		events.NewEvent(float64Caller),
-		events.NewEvent(uint64Caller),
-		events.NewEvent(boolCaller),
-		events.NewEvent(uint64Caller),
-		events.NewEvent(uint64Caller),
-		events.NewEvent(queryReceivedEventCaller),
-		events.NewEvent(queryReplyErrorEventCaller),
->>>>>>> 35959853
+		ValueTips:             events.NewEvent(uint64Caller),
+		MessageTips:           events.NewEvent(uint64Caller),
+		QueryReceived:         events.NewEvent(queryReceivedEventCaller),
+		QueryReplyError:       events.NewEvent(queryReplyErrorEventCaller),
 	}
 }
 
