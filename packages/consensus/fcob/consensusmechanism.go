package fcob

import (
	"fmt"
	"time"

	"github.com/iotaledger/hive.go/datastructure/walker"
	"github.com/iotaledger/hive.go/events"
	"github.com/iotaledger/hive.go/timedexecutor"
	"github.com/iotaledger/hive.go/timedqueue"

	"github.com/iotaledger/goshimmer/packages/clock"
	"github.com/iotaledger/goshimmer/packages/ledgerstate"
	"github.com/iotaledger/goshimmer/packages/tangle"
	"github.com/iotaledger/goshimmer/packages/vote"
	"github.com/iotaledger/goshimmer/packages/vote/opinion"
	voter "github.com/iotaledger/goshimmer/packages/vote/opinion"
)

var (
	// LikedThreshold is the first time threshold of FCoB.
	LikedThreshold = 5 * time.Second

	// LocallyFinalizedThreshold is the second time threshold of FCoB.
	LocallyFinalizedThreshold = 10 * time.Second
)

// region ConsensusMechanism ///////////////////////////////////////////////////////////////////////////////////////////

// ConsensusMechanism represents the FCoB consensus that can be used as a ConsensusMechanism in the Tangle.
type ConsensusMechanism struct {
	Events *ConsensusMechanismEvents

	tangle                   *tangle.Tangle
	Storage                  *Storage
	likedThresholdExecutor   *timedexecutor.TimedExecutor
	locallyFinalizedExecutor *timedexecutor.TimedExecutor
}

// NewConsensusMechanism is the constructor for the FCoB consensus mechanism.
func NewConsensusMechanism() *ConsensusMechanism {
	return &ConsensusMechanism{
		Events: &ConsensusMechanismEvents{
			Error: events.NewEvent(events.ErrorCaller),
			Vote:  events.NewEvent(voteEventHandler),
		},
		likedThresholdExecutor:   timedexecutor.New(1),
		locallyFinalizedExecutor: timedexecutor.New(1),
	}
}

// Init initializes the ConsensusMechanism by making the Tangle object available that is using it.
func (f *ConsensusMechanism) Init(tangle *tangle.Tangle) {
	f.tangle = tangle
	f.Storage = NewStorage(tangle.Options.Store)
}

// Setup sets up the behavior of the ConsensusMechanism by making it attach to the relevant events in the Tangle.
func (f *ConsensusMechanism) Setup() {
	f.tangle.Booker.Events.MessageBooked.Attach(events.NewClosure(f.EvaluateTransaction))
	f.tangle.Booker.Events.MessageBooked.Attach(events.NewClosure(f.EvaluateTimestamp))
}

// TransactionLiked returns a boolean value indicating whether the given Transaction is liked.
func (f *ConsensusMechanism) TransactionLiked(transactionID ledgerstate.TransactionID) (liked bool) {
	f.tangle.LedgerState.TransactionMetadata(transactionID).Consume(func(transactionMetadata *ledgerstate.TransactionMetadata) {
		f.tangle.LedgerState.BranchDAG.Branch(transactionMetadata.BranchID()).Consume(func(branch ledgerstate.Branch) {
			if !branch.MonotonicallyLiked() {
				return
			}

<<<<<<< HEAD
			f.Storage.TransactionOpinion(transactionID).Consume(func(opinion *TransactionOpinion) {
=======
			f.Storage.TransactionOpinion(transactionID).Consume(func(opinion *Opinion) {
>>>>>>> b00fc5f1
				liked = opinion.OpinionEssence.liked
			})
		})
	})

	return
}

// Shutdown shuts down the ConsensusMechanism and persists its state.
func (f *ConsensusMechanism) Shutdown() {
	f.likedThresholdExecutor.Shutdown(timedqueue.CancelPendingElements)
	f.locallyFinalizedExecutor.Shutdown(timedqueue.CancelPendingElements)
	f.Storage.Shutdown()
}

// EvaluateTransaction evaluates the opinion of the given messageID.
func (f *ConsensusMechanism) EvaluateTransaction(messageID tangle.MessageID) {
	f.Storage.StoreMessageMetadata(NewMessageMetadata(messageID))
	if f.tangle.Utils.ComputeIfTransaction(messageID, func(transactionID ledgerstate.TransactionID) {
		f.onTransactionBooked(transactionID, messageID)
	}) {
		return
	}

	// likes by default all non-value-transaction messages
	f.onPayloadOpinionFormed(messageID, true)
}

// EvaluateTimestamp evaluates the honesty of the timestamp of the given Message.
func (f *ConsensusMechanism) EvaluateTimestamp(messageID tangle.MessageID) {

	f.Storage.StoreMessageMetadata(NewMessageMetadata(messageID))

	var issuingTime time.Time

	if !f.tangle.Storage.Message(messageID).Consume(func(messageMetadata *tangle.Message) {
		issuingTime = messageMetadata.IssuingTime()
	}) {
		// FIXME: what to do when message does not exist in the storage?
		return
	}

	timestampOpinion, _ := TimestampQuality(messageID, issuingTime, clock.SyncedTime())
<<<<<<< HEAD
	// TODO: handle error which indicates timestamp from the future

	f.Storage.StoreTimestampOpinion(timestampOpinion)

	if timestampOpinion.LevelOfKnowledge() < Two {
		liked := voter.Dislike
		if timestampOpinion.Liked() {
			liked = voter.Like
		}

		f.Events.Vote.Trigger(messageID.Base58(), liked, vote.TimestampType)
=======

	f.Storage.StoreTimestampOpinion(timestampOpinion)

	if timestampOpinion.LoK < Two {
		f.Events.Vote.Trigger(messageID.Base58(), timestampOpinion.Value, vote.TimestampType)
>>>>>>> b00fc5f1
		return
	}
	// eligible when timestamp is ok but confirmed when timestamp and tx is correct
	f.setEligibility(messageID)

	f.setTimestampOpinionDone(messageID)

	// trigger MessageOpinionFormed event for messageID and all its approvers once both opinions for timestamp and payload are set
	if f.messageDone(messageID) {
		f.tangle.Utils.WalkMessageID(f.createMessageOpinion, tangle.MessageIDs{messageID}, true)
	}
}

// ProcessVote allows an external voter to hand in the results of the voting process.
func (f *ConsensusMechanism) ProcessVote(ev *vote.OpinionEvent) {
	switch ev.Ctx.Type {
	case vote.ConflictType:
		transactionID, err := ledgerstate.TransactionIDFromBase58(ev.ID)
		if err != nil {
			f.Events.Error.Trigger(err)
			return
		}

<<<<<<< HEAD
		f.Storage.TransactionOpinion(transactionID).Consume(func(opinion *TransactionOpinion) {
=======
		f.Storage.TransactionOpinion(transactionID).Consume(func(opinion *Opinion) {
>>>>>>> b00fc5f1
			opinion.SetLiked(ev.Opinion == voter.Like)
			opinion.SetLevelOfKnowledge(Two)
			// trigger PayloadOpinionFormed event
			messageIDs := f.tangle.Storage.AttachmentMessageIDs(transactionID)
			for _, messageID := range messageIDs {
				f.onPayloadOpinionFormed(messageID, opinion.liked)
			}
		})
	case vote.TimestampType:
		messageID, err := tangle.NewMessageID(ev.ID)
		if err != nil {
			f.Events.Error.Trigger(err)
			return
		}

		f.Storage.TimestampOpinion(messageID).Consume(func(opinion *TimestampOpinion) {
<<<<<<< HEAD
			opinion.SetLiked(ev.Opinion == voter.Like)
=======
			opinion.SetLiked(ev.Opinion)
>>>>>>> b00fc5f1
			opinion.SetLevelOfKnowledge(Two)
		})

		// eligible when timestamp is ok but confirmed when timestamp and tx is correct
		f.setEligibility(messageID)

		f.setTimestampOpinionDone(messageID)

<<<<<<< HEAD
		// trigger MessageOpinionFormed event for messageID and all its approvers
=======
		// trigger MessageOpinionFormed event for messageID and all its approvers once both opinions for timestamp and payload are set
>>>>>>> b00fc5f1
		if f.messageDone(messageID) {
			f.tangle.Utils.WalkMessageID(f.createMessageOpinion, tangle.MessageIDs{messageID}, true)
		}
	}
}

// TransactionOpinionEssence returns the opinion essence of a given transactionID.
func (f *ConsensusMechanism) TransactionOpinionEssence(transactionID ledgerstate.TransactionID) (opinion OpinionEssence) {
	// what TODO when transactionID does not exist?
<<<<<<< HEAD
	opinion = f.Storage.TransactionOpinionEssence(transactionID)
=======
	opinion = f.Storage.OpinionEssence(transactionID)
>>>>>>> b00fc5f1
	return
}

// TimestampOpinion returns the opinion of a given messageID.
func (f *ConsensusMechanism) TimestampOpinion(messageID tangle.MessageID) (timestampOpinion opinion.Opinion) {
	// what TODO when messageID does not exist?
	f.Storage.TimestampOpinion(messageID).Consume(func(o *TimestampOpinion) {
<<<<<<< HEAD
		liked := voter.Dislike
		if o.Liked() {
			liked = voter.Like
		}

		timestampOpinion = liked
=======
		timestampOpinion = o.Value
>>>>>>> b00fc5f1
	})
	return
}

// OpinionsEssence returns a list of OpinionEssence (i.e., a copy of the triple{timestamp, liked, levelOfKnowledge})
// of given conflictSet.
func (f *ConsensusMechanism) OpinionsEssence(targetID ledgerstate.TransactionID, conflictSet ledgerstate.TransactionIDs) (opinions []OpinionEssence) {
	opinions = make([]OpinionEssence, 0)
	for conflictID := range conflictSet {
		if conflictID == targetID {
			continue
		}
		opinions = append(opinions, f.Storage.TransactionOpinionEssence(conflictID))
	}
	return
}

func (f *ConsensusMechanism) onTransactionBooked(transactionID ledgerstate.TransactionID, messageID tangle.MessageID) {
	// if the opinion for this transactionID is already present,
	// it's a reattachment and thus, we re-use the same opinion.
	isReattachment := false
<<<<<<< HEAD
	f.Storage.TransactionOpinion(transactionID).Consume(func(opinion *TransactionOpinion) {
=======
	f.Storage.TransactionOpinion(transactionID).Consume(func(opinion *Opinion) {
>>>>>>> b00fc5f1
		// if the opinion has been already set by the opinion provider, re-use it
		if opinion.LevelOfKnowledge() > One {
			// trigger PayloadOpinionFormed event
			f.onPayloadOpinionFormed(messageID, opinion.liked)
		}
		// otherwise the PayloadOpinionFormed will be triggered by iterating over the Attachments
		// either after FCOB or as a result of an FPC voting.
		isReattachment = true
	})
	if isReattachment {
		return
	}

	newOpinion := &TransactionOpinion{
		transactionID: transactionID,
	}
	var timestamp time.Time
	f.tangle.LedgerState.TransactionMetadata(transactionID).Consume(func(transactionMetadata *ledgerstate.TransactionMetadata) {
		timestamp = transactionMetadata.SolidificationTime()
	})

	// filters both rejected and invalid branch
	branchInclusionState := f.tangle.LedgerState.BranchInclusionState(f.tangle.LedgerState.BranchID(transactionID))
	if branchInclusionState == ledgerstate.Rejected {
		newOpinion.OpinionEssence = OpinionEssence{
			timestamp:        timestamp,
			liked:            false,
			levelOfKnowledge: Two,
		}
		f.Storage.transactionOpinionStorage.Store(newOpinion).Release()
		f.onPayloadOpinionFormed(messageID, newOpinion.liked)
		return
	}

	if f.tangle.LedgerState.TransactionConflicting(transactionID) {
		newOpinion.OpinionEssence = deriveOpinion(timestamp, f.OpinionsEssence(transactionID, f.tangle.LedgerState.ConflictSet(transactionID)))

		f.Storage.transactionOpinionStorage.Store(newOpinion).Release()

		switch newOpinion.LevelOfKnowledge() {
		case Pending:
			break

		case One:
			// trigger voting for this transactionID
			liked := voter.Dislike
			if newOpinion.liked {
				liked = voter.Like
			}
			f.Events.Vote.Trigger(transactionID.Base58(), liked, vote.ConflictType)
			return

		default:
			f.onPayloadOpinionFormed(messageID, newOpinion.liked)
			return
		}
	}

	newOpinion.OpinionEssence = OpinionEssence{
		timestamp:        timestamp,
		levelOfKnowledge: Pending,
	}
	o, stored := f.Storage.transactionOpinionStorage.StoreIfAbsent(newOpinion)
	if stored {
		o.Release()
	}

	// Wait LikedThreshold
	f.likedThresholdExecutor.ExecuteAt(func() {
		runLocallyFinalizedExecutor := true
<<<<<<< HEAD
		if !f.Storage.TransactionOpinion(transactionID).Consume(func(opinion *TransactionOpinion) {
=======
		if !f.Storage.TransactionOpinion(transactionID).Consume(func(opinion *Opinion) {
>>>>>>> b00fc5f1
			opinion.SetFCOBTime1(time.Now())

			if f.tangle.LedgerState.TransactionConflicting(transactionID) {
				runLocallyFinalizedExecutor = false
				// if the previous conflicts have been finalized with all dislikes,
				// and no other conflicts arrived within LikedThreshold seconds,
				// start voting with local like
				conflictSet := ConflictSet(f.OpinionsEssence(transactionID, f.tangle.LedgerState.ConflictSet(transactionID)))
				if conflictSet.finalizedAsDisliked(opinion.OpinionEssence) {
					opinion.SetLiked(true)
					opinion.SetLevelOfKnowledge(One)
					// trigger voting for this transactionID
					f.Events.Vote.Trigger(transactionID.Base58(), voter.Like, vote.ConflictType)
					return
				}
				opinion.SetLevelOfKnowledge(One)
				opinion.SetLiked(false)
				// trigger voting for this transactionID
				f.Events.Vote.Trigger(transactionID.Base58(), voter.Dislike, vote.ConflictType)
				return
			}
			opinion.SetLevelOfKnowledge(One)
			opinion.SetLiked(true)
		}) {
			panic(fmt.Sprintf("could not load opinion of transaction %s", transactionID))
		}

		if runLocallyFinalizedExecutor {
			// Wait LocallyFinalizedThreshold
			f.locallyFinalizedExecutor.ExecuteAt(func() {
<<<<<<< HEAD
				if !f.Storage.TransactionOpinion(transactionID).Consume(func(opinion *TransactionOpinion) {
=======
				if !f.Storage.TransactionOpinion(transactionID).Consume(func(opinion *Opinion) {
>>>>>>> b00fc5f1
					opinion.SetFCOBTime2(time.Now())

					opinion.SetLiked(true)
					if f.tangle.LedgerState.TransactionConflicting(transactionID) {
						// trigger voting for this transactionID
						f.Events.Vote.Trigger(transactionID.Base58(), voter.Like, vote.ConflictType)
						return
					}
					opinion.SetLevelOfKnowledge(Two)
					// trigger OpinionPayloadFormed
					messageIDs := f.tangle.Storage.AttachmentMessageIDs(transactionID)
					for _, messageID := range messageIDs {
						f.onPayloadOpinionFormed(messageID, opinion.liked)
					}
				}) {
					panic(fmt.Sprintf("could not load opinion of transaction %s", transactionID))
				}
			}, timestamp.Add(LocallyFinalizedThreshold))
		}
	}, timestamp.Add(LikedThreshold))
}

func (f *ConsensusMechanism) onPayloadOpinionFormed(messageID tangle.MessageID, liked bool) {
	// set BranchLiked and BranchFinalized if this payload was a conflict
	f.tangle.Utils.ComputeIfTransaction(messageID, func(transactionID ledgerstate.TransactionID) {
		f.tangle.LedgerState.TransactionMetadata(transactionID).Consume(func(transactionMetadata *ledgerstate.TransactionMetadata) {
			transactionMetadata.SetFinalized(true)
		})
		if f.tangle.LedgerState.TransactionConflicting(transactionID) {
			_, _ = f.tangle.LedgerState.BranchDAG.SetBranchLiked(f.tangle.LedgerState.BranchID(transactionID), liked)
			// TODO: move this to approval weight logic
			_, _ = f.tangle.LedgerState.BranchDAG.SetBranchFinalized(f.tangle.LedgerState.BranchID(transactionID), true)
		}
	})

	f.setPayloadOpinionDone(messageID)

	// trigger MessageOpinionFormed event for messageID and all its approvers once both opinions for timestamp and payload are set
	if f.messageDone(messageID) {
		f.tangle.Utils.WalkMessageID(f.createMessageOpinion, tangle.MessageIDs{messageID}, true)
	}
}

func (f *ConsensusMechanism) createMessageOpinion(messageID tangle.MessageID, walker *walker.Walker) {
	if !f.parentsDone(messageID) {
		return
	}

	if !f.setMessageOpinionFormed(messageID) {
		return
	}

	// trigger TransactionOpinionFormed if the message contains a transaction
	f.tangle.Utils.ComputeIfTransaction(messageID, func(transactionID ledgerstate.TransactionID) {
		if f.tangle.LedgerState.BranchInclusionState(f.tangle.LedgerState.BranchID(transactionID)) == ledgerstate.Confirmed {
			// skip reattachments
			for _, attachmentID := range f.tangle.Storage.AttachmentMessageIDs(transactionID) {
				if f.messageOpinionTriggered(attachmentID) {
					return
				}
			}

			f.tangle.ConsensusManager.Events.TransactionConfirmed.Trigger(messageID)
		}
	})

	f.tangle.ConsensusManager.Events.MessageOpinionFormed.Trigger(messageID)

	f.setMessageOpinionTriggered(messageID)

	f.tangle.Storage.Approvers(messageID).Consume(func(approver *tangle.Approver) {
		if f.messageDone(approver.ApproverMessageID()) {
			walker.Push(approver.ApproverMessageID())
		}
	})
}

func (f *ConsensusMechanism) setEligibility(messageID tangle.MessageID) {
	f.tangle.Storage.MessageMetadata(messageID).Consume(func(messageMetadata *tangle.MessageMetadata) {
		f.Storage.TimestampOpinion(messageID).Consume(func(timestampOpinion *TimestampOpinion) {
			messageMetadata.SetEligible(
				timestampOpinion != nil && timestampOpinion.Liked() && timestampOpinion.LevelOfKnowledge() > One && f.parentsEligibility(messageID),
			)
		})
	})
}

// OpinionFormedTime returns the time when the opinion for the given message was formed.
func (f *ConsensusMechanism) OpinionFormedTime(messageID tangle.MessageID) (t time.Time) {
	f.Storage.MessageMetadata(messageID).Consume(func(messageMetadata *MessageMetadata) {
		t = messageMetadata.OpinionFormedTime()
	})
	return
}

// parentsEligibility checks if the parents are eligible.
func (f *ConsensusMechanism) parentsEligibility(messageID tangle.MessageID) (eligible bool) {
	f.tangle.Storage.Message(messageID).Consume(func(message *tangle.Message) {
		eligible = true
		// check if all the parents are eligible
		message.ForEachParent(func(parent tangle.Parent) {
			if eligible = eligible && f.tangle.ConsensusManager.MessageEligible(parent.ID); !eligible {
				return
			}
		})
	})
	return
}

// setPayloadOpinionDone set the payload opinion as formed.
func (f *ConsensusMechanism) setPayloadOpinionDone(messageID tangle.MessageID) (modified bool) {
	f.Storage.MessageMetadata(messageID).Consume(func(messageMetadata *MessageMetadata) {
		modified = messageMetadata.SetPayloadOpinionFormed(true)
	})
	return
}

// setTimestampOpinionDone set the timestamp opinion as formed.
func (f *ConsensusMechanism) setTimestampOpinionDone(messageID tangle.MessageID) (modified bool) {
	f.Storage.MessageMetadata(messageID).Consume(func(messageMetadata *MessageMetadata) {
		modified = messageMetadata.SetTimestampOpinionFormed(true)
	})
	return
}

// setMessageOpinionFormed set the message opinion as formed.
func (f *ConsensusMechanism) setMessageOpinionFormed(messageID tangle.MessageID) (modified bool) {
	f.Storage.MessageMetadata(messageID).Consume(func(messageMetadata *MessageMetadata) {
		modified = messageMetadata.SetMessageOpinionFormed(true)
	})
	return
}

// messageDone checks if the both timestamp opinion and payload opinion are formed.
func (f *ConsensusMechanism) messageDone(messageID tangle.MessageID) (done bool) {
	f.Storage.MessageMetadata(messageID).Consume(func(messageMetadata *MessageMetadata) {
		done = messageMetadata.TimestampOpinionFormed() && messageMetadata.PayloadOpinionFormed()
	})
	return
}

// setMessageOpinionTriggered set the message opinion as triggered.
func (f *ConsensusMechanism) setMessageOpinionTriggered(messageID tangle.MessageID) (modified bool) {
	f.Storage.MessageMetadata(messageID).Consume(func(messageMetadata *MessageMetadata) {
		modified = messageMetadata.SetMessageOpinionTriggered(true)
	})
	return
}

// messageOpinionTriggered checks if the message opinion has been triggered.
func (f *ConsensusMechanism) messageOpinionTriggered(messageID tangle.MessageID) (messageOpinionTriggered bool) {
	f.Storage.MessageMetadata(messageID).Consume(func(messageMetadata *MessageMetadata) {
		messageOpinionTriggered = messageMetadata.MessageOpinionTriggered()
	})
	return
}

// parentsDone checks if all of the parents' opinion are formed.
func (f *ConsensusMechanism) parentsDone(messageID tangle.MessageID) (done bool) {
	f.tangle.Storage.Message(messageID).Consume(func(message *tangle.Message) {
		done = true
		message.ForEachParent(func(parent tangle.Parent) {
			if !done {
				return
			}
			done = f.messageOpinionTriggered(parent.ID) && done
		})
	})
	return
}

// endregion ///////////////////////////////////////////////////////////////////////////////////////////////////////////

// region ConsensusMechanismEvents /////////////////////////////////////////////////////////////////////////////////////

// ConsensusMechanismEvents represents events triggered by the ConsensusMechanism.
type ConsensusMechanismEvents struct {
	// Error gets called when FCOB faces an error.
	Error *events.Event

	// Vote gets called when FCOB needs to vote.
	Vote *events.Event
}

func voteEventHandler(handler interface{}, params ...interface{}) {
	handler.(func(id string, initOpn voter.Opinion, objectType vote.ObjectType))(params[0].(string), params[1].(voter.Opinion), params[2].(vote.ObjectType))
}

// endregion ///////////////////////////////////////////////////////////////////////////////////////////////////////////

// region utility functions ////////////////////////////////////////////////////////////////////////////////////////////

// deriveOpinion returns the initial opinion based on the given targetTime and conflictSet.
func deriveOpinion(targetTime time.Time, conflictSet ConflictSet) (opinion OpinionEssence) {
	if conflictSet.hasDecidedLike() {
		opinion = OpinionEssence{
			timestamp:        targetTime,
			liked:            false,
			levelOfKnowledge: Two,
		}
		return
	}

	anchor := conflictSet.anchor()
	if (anchor == OpinionEssence{}) {
		opinion = OpinionEssence{
			timestamp:        targetTime,
			levelOfKnowledge: Pending,
		}
		return
	}

	opinion = OpinionEssence{
		timestamp:        targetTime,
		liked:            false,
		levelOfKnowledge: One,
	}
	return
}

// endregion ///////////////////////////////////////////////////////////////////////////////////////////////////////////<|MERGE_RESOLUTION|>--- conflicted
+++ resolved
@@ -69,11 +69,7 @@
 				return
 			}
 
-<<<<<<< HEAD
 			f.Storage.TransactionOpinion(transactionID).Consume(func(opinion *TransactionOpinion) {
-=======
-			f.Storage.TransactionOpinion(transactionID).Consume(func(opinion *Opinion) {
->>>>>>> b00fc5f1
 				liked = opinion.OpinionEssence.liked
 			})
 		})
@@ -117,8 +113,6 @@
 	}
 
 	timestampOpinion, _ := TimestampQuality(messageID, issuingTime, clock.SyncedTime())
-<<<<<<< HEAD
-	// TODO: handle error which indicates timestamp from the future
 
 	f.Storage.StoreTimestampOpinion(timestampOpinion)
 
@@ -129,13 +123,6 @@
 		}
 
 		f.Events.Vote.Trigger(messageID.Base58(), liked, vote.TimestampType)
-=======
-
-	f.Storage.StoreTimestampOpinion(timestampOpinion)
-
-	if timestampOpinion.LoK < Two {
-		f.Events.Vote.Trigger(messageID.Base58(), timestampOpinion.Value, vote.TimestampType)
->>>>>>> b00fc5f1
 		return
 	}
 	// eligible when timestamp is ok but confirmed when timestamp and tx is correct
@@ -159,11 +146,7 @@
 			return
 		}
 
-<<<<<<< HEAD
 		f.Storage.TransactionOpinion(transactionID).Consume(func(opinion *TransactionOpinion) {
-=======
-		f.Storage.TransactionOpinion(transactionID).Consume(func(opinion *Opinion) {
->>>>>>> b00fc5f1
 			opinion.SetLiked(ev.Opinion == voter.Like)
 			opinion.SetLevelOfKnowledge(Two)
 			// trigger PayloadOpinionFormed event
@@ -180,11 +163,7 @@
 		}
 
 		f.Storage.TimestampOpinion(messageID).Consume(func(opinion *TimestampOpinion) {
-<<<<<<< HEAD
 			opinion.SetLiked(ev.Opinion == voter.Like)
-=======
-			opinion.SetLiked(ev.Opinion)
->>>>>>> b00fc5f1
 			opinion.SetLevelOfKnowledge(Two)
 		})
 
@@ -193,11 +172,7 @@
 
 		f.setTimestampOpinionDone(messageID)
 
-<<<<<<< HEAD
-		// trigger MessageOpinionFormed event for messageID and all its approvers
-=======
 		// trigger MessageOpinionFormed event for messageID and all its approvers once both opinions for timestamp and payload are set
->>>>>>> b00fc5f1
 		if f.messageDone(messageID) {
 			f.tangle.Utils.WalkMessageID(f.createMessageOpinion, tangle.MessageIDs{messageID}, true)
 		}
@@ -207,11 +182,7 @@
 // TransactionOpinionEssence returns the opinion essence of a given transactionID.
 func (f *ConsensusMechanism) TransactionOpinionEssence(transactionID ledgerstate.TransactionID) (opinion OpinionEssence) {
 	// what TODO when transactionID does not exist?
-<<<<<<< HEAD
 	opinion = f.Storage.TransactionOpinionEssence(transactionID)
-=======
-	opinion = f.Storage.OpinionEssence(transactionID)
->>>>>>> b00fc5f1
 	return
 }
 
@@ -219,16 +190,12 @@
 func (f *ConsensusMechanism) TimestampOpinion(messageID tangle.MessageID) (timestampOpinion opinion.Opinion) {
 	// what TODO when messageID does not exist?
 	f.Storage.TimestampOpinion(messageID).Consume(func(o *TimestampOpinion) {
-<<<<<<< HEAD
 		liked := voter.Dislike
 		if o.Liked() {
 			liked = voter.Like
 		}
 
 		timestampOpinion = liked
-=======
-		timestampOpinion = o.Value
->>>>>>> b00fc5f1
 	})
 	return
 }
@@ -250,11 +217,7 @@
 	// if the opinion for this transactionID is already present,
 	// it's a reattachment and thus, we re-use the same opinion.
 	isReattachment := false
-<<<<<<< HEAD
 	f.Storage.TransactionOpinion(transactionID).Consume(func(opinion *TransactionOpinion) {
-=======
-	f.Storage.TransactionOpinion(transactionID).Consume(func(opinion *Opinion) {
->>>>>>> b00fc5f1
 		// if the opinion has been already set by the opinion provider, re-use it
 		if opinion.LevelOfKnowledge() > One {
 			// trigger PayloadOpinionFormed event
@@ -325,11 +288,7 @@
 	// Wait LikedThreshold
 	f.likedThresholdExecutor.ExecuteAt(func() {
 		runLocallyFinalizedExecutor := true
-<<<<<<< HEAD
 		if !f.Storage.TransactionOpinion(transactionID).Consume(func(opinion *TransactionOpinion) {
-=======
-		if !f.Storage.TransactionOpinion(transactionID).Consume(func(opinion *Opinion) {
->>>>>>> b00fc5f1
 			opinion.SetFCOBTime1(time.Now())
 
 			if f.tangle.LedgerState.TransactionConflicting(transactionID) {
@@ -360,11 +319,7 @@
 		if runLocallyFinalizedExecutor {
 			// Wait LocallyFinalizedThreshold
 			f.locallyFinalizedExecutor.ExecuteAt(func() {
-<<<<<<< HEAD
 				if !f.Storage.TransactionOpinion(transactionID).Consume(func(opinion *TransactionOpinion) {
-=======
-				if !f.Storage.TransactionOpinion(transactionID).Consume(func(opinion *Opinion) {
->>>>>>> b00fc5f1
 					opinion.SetFCOBTime2(time.Now())
 
 					opinion.SetLiked(true)
