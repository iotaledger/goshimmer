package jsonmodels

import (
	"encoding/json"
	"time"

	"github.com/cockroachdb/errors"
	"github.com/iotaledger/hive.go/typeutils"
	"github.com/mr-tron/base58"

	"github.com/iotaledger/goshimmer/packages/consensus/gof"
	"github.com/iotaledger/goshimmer/packages/ledgerstate"
)

// region Address //////////////////////////////////////////////////////////////////////////////////////////////////////

// Address represents the JSON model of a ledgerstate.Address.
type Address struct {
	Type   string `json:"type"`
	Base58 string `json:"base58"`
}

// NewAddress returns an Address from the given ledgerstate.Address.
func NewAddress(address ledgerstate.Address) *Address {
	return &Address{
		Type:   address.Type().String(),
		Base58: address.Base58(),
	}
}

// endregion ///////////////////////////////////////////////////////////////////////////////////////////////////////////

// region Output ///////////////////////////////////////////////////////////////////////////////////////////////////////

// Output represents the JSON model of a ledgerstate.Output.
type Output struct {
	OutputID *OutputID       `json:"outputID,omitempty"`
	Type     string          `json:"type"`
	Output   json.RawMessage `json:"output"`
}

// NewOutput returns an Output from the given ledgerstate.Output.
func NewOutput(output ledgerstate.Output) (result *Output) {
	return &Output{
		OutputID: NewOutputID(output.ID()),
		Type:     output.Type().String(),
		Output:   MarshalOutput(output),
	}
}

// ToLedgerstateOutput converts the json output object into a goshimmer representation.
func (o *Output) ToLedgerstateOutput() (ledgerstate.Output, error) {
	outputType, err := ledgerstate.OutputTypeFromString(o.Type)
	if err != nil {
		return nil, errors.Errorf("failed to parse output type: %w", err)
	}
	id, iErr := ledgerstate.OutputIDFromBase58(o.OutputID.Base58)
	if iErr != nil {
		return nil, errors.Errorf("failed to parse outputID: %w", iErr)
	}

	switch outputType {
	case ledgerstate.SigLockedSingleOutputType:
		s, uErr := UnmarshalSigLockedSingleOutputFromBytes(o.Output)
		if uErr != nil {
			return nil, uErr
		}
		res, tErr := s.ToLedgerStateOutput(id)
		if tErr != nil {
			return nil, tErr
		}
		return res, nil
	case ledgerstate.SigLockedColoredOutputType:
		s, uErr := UnmarshalSigLockedColoredOutputFromBytes(o.Output)
		if uErr != nil {
			return nil, uErr
		}
		res, tErr := s.ToLedgerStateOutput(id)
		if tErr != nil {
			return nil, tErr
		}
		return res, nil
	case ledgerstate.AliasOutputType:
		s, uErr := UnmarshalAliasOutputFromBytes(o.Output)
		if uErr != nil {
			return nil, uErr
		}
		res, tErr := s.ToLedgerStateOutput(id)
		if tErr != nil {
			return nil, tErr
		}
		return res, nil

	case ledgerstate.ExtendedLockedOutputType:
		s, uErr := UnmarshalExtendedLockedOutputFromBytes(o.Output)
		if uErr != nil {
			return nil, uErr
		}
		res, tErr := s.ToLedgerStateOutput(id)
		if tErr != nil {
			return nil, tErr
		}
		return res, nil
	default:
		return nil, errors.Errorf("not supported output type: %d", outputType)
	}
}

// MarshalOutput uses the json marshaller to marshal a ledgerstate.Output into bytes.
func MarshalOutput(output ledgerstate.Output) []byte {
	var res interface{}
	switch output.Type() {
	case ledgerstate.SigLockedSingleOutputType:
		var err error
		res, err = SigLockedSingleOutputFromLedgerstate(output)
		if err != nil {
			return nil
		}
	case ledgerstate.SigLockedColoredOutputType:
		var err error
		res, err = SigLockedColoredOutputFromLedgerstate(output)
		if err != nil {
			return nil
		}
	case ledgerstate.AliasOutputType:
		var err error
		res, err = AliasOutputFromLedgerstate(output)
		if err != nil {
			return nil
		}
	case ledgerstate.ExtendedLockedOutputType:
		var err error
		res, err = ExtendedLockedOutputFromLedgerstate(output)
		if err != nil {
			return nil
		}
	default:
		return nil
	}
	byteResult, mErr := json.Marshal(res)
	if mErr != nil {
		// should never happen
		panic(mErr)
	}
	return byteResult
}

// endregion ///////////////////////////////////////////////////////////////////////////////////////////////////////////

// region SigLockedSingleOutput ////////////////////////////////////////////////////////////////////////////////////////

// SigLockedSingleOutput is the JSON model of a ledgerstate.SigLockedSingleOutput.
type SigLockedSingleOutput struct {
	Balance uint64 `json:"balance"`
	Address string `json:"address"`
}

// ToLedgerStateOutput builds a ledgerstate.Output from SigLockedSingleOutput with the given outputID.
func (s *SigLockedSingleOutput) ToLedgerStateOutput(id ledgerstate.OutputID) (ledgerstate.Output, error) {
	addy, err := ledgerstate.AddressFromBase58EncodedString(s.Address)
	if err != nil {
		return nil, errors.Errorf("wrong address in SigLockedSingleOutput: %w", err)
	}
	res := ledgerstate.NewSigLockedSingleOutput(s.Balance, addy)
	res.SetID(id)
	return res, nil
}

// SigLockedSingleOutputFromLedgerstate creates a JSON compatible representation of a ledgerstate output.
func SigLockedSingleOutputFromLedgerstate(output ledgerstate.Output) (*SigLockedSingleOutput, error) {
	if output.Type() != ledgerstate.SigLockedSingleOutputType {
		return nil, errors.Errorf("wrong output type: %s", output.Type().String())
	}
	balance, _ := output.Balances().Get(ledgerstate.ColorIOTA)
	res := &SigLockedSingleOutput{
		Address: output.Address().Base58(),
		Balance: balance,
	}
	return res, nil
}

// UnmarshalSigLockedSingleOutputFromBytes uses the json unmarshaler to unmarshal data into a SigLockedSingleOutput.
func UnmarshalSigLockedSingleOutputFromBytes(data []byte) (*SigLockedSingleOutput, error) {
	marshalledOutput := &SigLockedSingleOutput{}
	err := json.Unmarshal(data, marshalledOutput)
	if err != nil {
		return nil, errors.Errorf("failed to unmarshal SigLockedSingleOutput: %w", err)
	}
	return marshalledOutput, nil
}

// endregion ///////////////////////////////////////////////////////////////////////////////////////////////////////////

// region SigLockedColoredOutput ///////////////////////////////////////////////////////////////////////////////////////

// SigLockedColoredOutput is the JSON model of a ledgerstate.SigLockedColoredOutput
type SigLockedColoredOutput struct {
	Balances map[string]uint64 `json:"balances"`
	Address  string            `json:"address"`
}

// ToLedgerStateOutput builds a ledgerstate.Output from SigLockedSingleOutput with the given outputID.
func (s *SigLockedColoredOutput) ToLedgerStateOutput(id ledgerstate.OutputID) (ledgerstate.Output, error) {
	addy, err := ledgerstate.AddressFromBase58EncodedString(s.Address)
	if err != nil {
		return nil, errors.Errorf("wrong address in SigLockedSingleOutput: %w", err)
	}
	balances, bErr := getColoredBalances(s.Balances)
	if bErr != nil {
		return nil, errors.Errorf("failed to parse colored balances: %w", bErr)
	}

	res := ledgerstate.NewSigLockedColoredOutput(balances, addy)
	res.SetID(id)
	return res, nil
}

// SigLockedColoredOutputFromLedgerstate creates a JSON compatible representation of a ledgerstate output.
func SigLockedColoredOutputFromLedgerstate(output ledgerstate.Output) (*SigLockedColoredOutput, error) {
	if output.Type() != ledgerstate.SigLockedColoredOutputType {
		return nil, errors.Errorf("wrong output type: %s", output.Type().String())
	}
	res := &SigLockedColoredOutput{
		Address:  output.Address().Base58(),
		Balances: getStringBalances(output),
	}
	return res, nil
}

// UnmarshalSigLockedColoredOutputFromBytes uses the json unmarshaler to unmarshal data into a SigLockedColoredOutput.
func UnmarshalSigLockedColoredOutputFromBytes(data []byte) (*SigLockedColoredOutput, error) {
	marshalledOutput := &SigLockedColoredOutput{}
	err := json.Unmarshal(data, marshalledOutput)
	if err != nil {
		return nil, errors.Errorf("failed to unmarshal SigLockedSingleOutput: %w", err)
	}
	return marshalledOutput, nil
}

// endregion ///////////////////////////////////////////////////////////////////////////////////////////////////////////

// region AliasOutput //////////////////////////////////////////////////////////////////////////////////////////////////

// AliasOutput is the JSON model of a ledgerstate.AliasOutput
type AliasOutput struct {
	Balances           map[string]uint64 `json:"balances"`
	AliasAddress       string            `json:"aliasAddress"`
	StateAddress       string            `json:"stateAddress"`
	StateIndex         uint32            `json:"stateIndex"`
	IsGovernanceUpdate bool              `json:"isGovernanceUpdate"`
	IsOrigin           bool              `json:"isOrigin"`
	IsDelegated        bool              `json:"isDelegated"`

	// marshaled to base64
	StateData          []byte `json:"stateData,omitempty"`
	GovernanceMetadata []byte `json:"governanceMetadata"`
	ImmutableData      []byte `json:"immutableData,omitempty"`

	GoverningAddress   string `json:"governingAddress,omitempty"`
	DelegationTimelock int64  `json:"delegationTimelock,omitempty"`
}

// ToLedgerStateOutput builds a ledgerstate.Output from SigLockedSingleOutput with the given outputID.
func (a *AliasOutput) ToLedgerStateOutput(id ledgerstate.OutputID) (ledgerstate.Output, error) {
	balances, err := getColoredBalances(a.Balances)
	if err != nil {
		return nil, errors.Errorf("failed to parse colored balances: %w", err)
	}
	// alias address
	aliasAddy, aErr := ledgerstate.AliasAddressFromBase58EncodedString(a.AliasAddress)
	if aErr != nil {
		return nil, errors.Errorf("wrong alias address in AliasOutput: %w", err)
	}
	// state address
	stateAddy, aErr := ledgerstate.AddressFromBase58EncodedString(a.StateAddress)
	if aErr != nil {
		return nil, errors.Errorf("wrong state address in AliasOutput: %w", err)
	}
	// stateIndex
	stateIndex := a.StateIndex
	// isGovernanceUpdate
	isGovernanceUpdate := a.IsGovernanceUpdate
	// isOrigin
	isOrigin := a.IsOrigin
	// isDelegated
	isDelegated := a.IsDelegated

	// no suitable constructor, doing it the manual way
	res := &ledgerstate.AliasOutput{}
	res = res.SetID(id).(*ledgerstate.AliasOutput)
	res.SetAliasAddress(aliasAddy)
	err = res.SetBalances(balances.Map())
	if err != nil {
		return nil, err
	}
	err = res.SetStateAddress(stateAddy)
	if err != nil {
		return nil, err
	}
	res.SetStateIndex(stateIndex)
	res.SetIsGovernanceUpdated(isGovernanceUpdate)
	res.SetIsOrigin(isOrigin)
	res.SetIsDelegated(isDelegated)

	// optional fields
	if a.StateData != nil {
		err = res.SetStateData(a.StateData)
		if err != nil {
			return nil, err
		}
	}
	if a.GovernanceMetadata != nil {
		err = res.SetGovernanceMetadata(a.GovernanceMetadata)
		if err != nil {
			return nil, err
		}
	}
	if a.ImmutableData != nil {
		err = res.SetImmutableData(a.ImmutableData)
		if err != nil {
			return nil, err
		}
	}
	if a.GoverningAddress != "" {
		addy, gErr := ledgerstate.AddressFromBase58EncodedString(a.GoverningAddress)
		if gErr != nil {
			return nil, gErr
		}
		res.SetGoverningAddress(addy)
	}
	if a.DelegationTimelock != 0 {
		err = res.SetDelegationTimelock(time.Unix(a.DelegationTimelock, 0))
		if err != nil {
			return nil, err
		}
	}
	return res, nil
}

// AliasOutputFromLedgerstate creates a JSON compatible representation of a ledgerstate output.
func AliasOutputFromLedgerstate(output ledgerstate.Output) (*AliasOutput, error) {
	if output.Type() != ledgerstate.AliasOutputType {
		return nil, errors.Errorf("wrong output type: %s", output.Type().String())
	}
	castedOutput := output.(*ledgerstate.AliasOutput)
	res := &AliasOutput{
		Balances:           getStringBalances(output),
		AliasAddress:       castedOutput.GetAliasAddress().Base58(),
		StateAddress:       castedOutput.GetStateAddress().Base58(),
		StateIndex:         castedOutput.GetStateIndex(),
		IsGovernanceUpdate: castedOutput.GetIsGovernanceUpdated(),
		StateData:          castedOutput.GetStateData(),
		GovernanceMetadata: castedOutput.GetGovernanceMetadata(),
		ImmutableData:      castedOutput.GetImmutableData(),
		IsOrigin:           castedOutput.IsOrigin(),
		IsDelegated:        castedOutput.IsDelegated(),
	}

	if !castedOutput.IsSelfGoverned() {
		res.GoverningAddress = castedOutput.GetGoverningAddress().Base58()
	}
	if !castedOutput.DelegationTimelock().IsZero() {
		res.DelegationTimelock = castedOutput.DelegationTimelock().Unix()
	}
	return res, nil
}

// UnmarshalAliasOutputFromBytes uses the json unmarshaler to unmarshal data into an AliasOutput.
func UnmarshalAliasOutputFromBytes(data []byte) (*AliasOutput, error) {
	marshalledOutput := &AliasOutput{}
	err := json.Unmarshal(data, marshalledOutput)
	if err != nil {
		return nil, errors.Errorf("failed to unmarshal AliasOutput: %w", err)
	}
	return marshalledOutput, nil
}

// endregion ///////////////////////////////////////////////////////////////////////////////////////////////////////////

// region ExtendedLockOutput ///////////////////////////////////////////////////////////////////////////////////////////

// ExtendedLockedOutput is the JSON model of a ledgerstate.ExtendedLockedOutput
type ExtendedLockedOutput struct {
	Balances         map[string]uint64 `json:"balances"`
	Address          string            `json:"address"`
	FallbackAddress  string            `json:"fallbackAddress,omitempty"`
	FallbackDeadline int64             `json:"fallbackDeadline,omitempty"`
	TimeLock         int64             `json:"timelock,omitempty"`
	Payload          []byte            `json:"payload,omitempty"`
}

// ToLedgerStateOutput builds a ledgerstate.Output from ExtendedLockedOutput with the given outputID.
func (e *ExtendedLockedOutput) ToLedgerStateOutput(id ledgerstate.OutputID) (ledgerstate.Output, error) {
	addy, err := ledgerstate.AddressFromBase58EncodedString(e.Address)
	if err != nil {
		return nil, errors.Errorf("wrong address in ExtendedLockedOutput: %w", err)
	}
	balances, bErr := getColoredBalances(e.Balances)
	if bErr != nil {
		return nil, errors.Errorf("failed to parse colored balances: %w", bErr)
	}

	res := ledgerstate.NewExtendedLockedOutput(balances.Map(), addy)

	if e.FallbackAddress != "" && e.FallbackDeadline != 0 {
		fallbackAddy, fErr := ledgerstate.AddressFromBase58EncodedString(e.FallbackAddress)
		if fErr != nil {
			return nil, errors.Errorf("wrong fallback address in ExtendedLockedOutput: %w", err)
		}
		res = res.WithFallbackOptions(fallbackAddy, time.Unix(e.FallbackDeadline, 0))
	}
	if e.TimeLock != 0 {
		res = res.WithTimeLock(time.Unix(e.TimeLock, 0))
	}
	if e.Payload != nil {
		rErr := res.SetPayload(e.Payload)
		if rErr != nil {
			return nil, rErr
		}
	}
	res.SetID(id)
	return res, nil
}

// ExtendedLockedOutputFromLedgerstate creates a JSON compatible representation of a ledgerstate output.
func ExtendedLockedOutputFromLedgerstate(output ledgerstate.Output) (*ExtendedLockedOutput, error) {
	if output.Type() != ledgerstate.ExtendedLockedOutputType {
		return nil, errors.Errorf("wrong output type: %s", output.Type().String())
	}
	res := &ExtendedLockedOutput{
		Address:  output.Address().Base58(),
		Balances: getStringBalances(output),
	}
	castedOutput := output.(*ledgerstate.ExtendedLockedOutput)
	fallbackAddy, fallbackDeadline := castedOutput.FallbackOptions()
	if !typeutils.IsInterfaceNil(fallbackAddy) {
		res.FallbackAddress = fallbackAddy.Base58()
		res.FallbackDeadline = fallbackDeadline.Unix()
	}
	if !castedOutput.TimeLock().Equal(time.Time{}) {
		res.TimeLock = castedOutput.TimeLock().Unix()
	}
	return res, nil
}

// UnmarshalExtendedLockedOutputFromBytes uses the json unmarshaler to unmarshal data into an ExtendedLockedOutput.
func UnmarshalExtendedLockedOutputFromBytes(data []byte) (*ExtendedLockedOutput, error) {
	marshalledOutput := &ExtendedLockedOutput{}
	err := json.Unmarshal(data, marshalledOutput)
	if err != nil {
		return nil, errors.Errorf("failed to unmarshal ExtendedLockedOutput: %w", err)
	}
	return marshalledOutput, nil
}

// endregion ///////////////////////////////////////////////////////////////////////////////////////////////////////////

// region OutputID /////////////////////////////////////////////////////////////////////////////////////////////////////

// OutputID represents the JSON model of a ledgerstate.OutputID.
type OutputID struct {
	Base58        string `json:"base58"`
	TransactionID string `json:"transactionID"`
	OutputIndex   uint16 `json:"outputIndex"`
}

// NewOutputID returns an OutputID from the given ledgerstate.OutputID.
func NewOutputID(outputID ledgerstate.OutputID) *OutputID {
	return &OutputID{
		Base58:        outputID.Base58(),
		TransactionID: outputID.TransactionID().Base58(),
		OutputIndex:   outputID.OutputIndex(),
	}
}

// endregion ///////////////////////////////////////////////////////////////////////////////////////////////////////////

// region OutputMetadata ///////////////////////////////////////////////////////////////////////////////////////////////

// OutputMetadata represents the JSON model of the ledgerstate.OutputMetadata.
type OutputMetadata struct {
	OutputID            *OutputID           `json:"outputID"`
	BranchID            string              `json:"branchID"`
	Solid               bool                `json:"solid"`
	SolidificationTime  int64               `json:"solidificationTime"`
	ConsumerCount       int                 `json:"consumerCount"`
	ConfirmedConsumer   string              `json:"confirmedConsumer,omitempty"`
	GradeOfFinality     gof.GradeOfFinality `json:"gradeOfFinality"`
	GradeOfFinalityTime int64               `json:"gradeOfFinalityTime"`
}

// NewOutputMetadata returns the OutputMetadata from the given ledgerstate.OutputMetadata.
func NewOutputMetadata(outputMetadata *ledgerstate.OutputMetadata, confirmedConsumerID ledgerstate.TransactionID) *OutputMetadata {
	return &OutputMetadata{
		OutputID:            NewOutputID(outputMetadata.ID()),
		BranchID:            outputMetadata.BranchID().Base58(),
		Solid:               outputMetadata.Solid(),
		SolidificationTime:  outputMetadata.SolidificationTime().Unix(),
		ConsumerCount:       outputMetadata.ConsumerCount(),
		ConfirmedConsumer:   confirmedConsumerID.Base58(),
		GradeOfFinality:     outputMetadata.GradeOfFinality(),
		GradeOfFinalityTime: outputMetadata.GradeOfFinalityTime().Unix(),
	}
}

// endregion ///////////////////////////////////////////////////////////////////////////////////////////////////////////

// region Consumer /////////////////////////////////////////////////////////////////////////////////////////////////////

// Consumer represents the JSON model of a ledgerstate.Consumer.
type Consumer struct {
	TransactionID string `json:"transactionID"`
	Valid         string `json:"valid"`
}

// NewConsumer returns a Consumer from the given ledgerstate.Consumer.
func NewConsumer(consumer *ledgerstate.Consumer) *Consumer {
	return &Consumer{
		TransactionID: consumer.TransactionID().Base58(),
		Valid:         consumer.Valid().String(),
	}
}

// endregion ///////////////////////////////////////////////////////////////////////////////////////////////////////////

// region Branch ///////////////////////////////////////////////////////////////////////////////////////////////////////

// Branch represents the JSON model of a ledgerstate.Branch.
type Branch struct {
	ID              string              `json:"id"`
	Type            string              `json:"type"`
	Parents         []string            `json:"parents"`
	ConflictIDs     []string            `json:"conflictIDs,omitempty"`
	GradeOfFinality gof.GradeOfFinality `json:"gradeOfFinality"`
	ApprovalWeight  float64             `json:"approvalWeight"`
}

// NewBranch returns a Branch from the given ledgerstate.Branch.
<<<<<<< HEAD
func NewBranch(branch ledgerstate.Branch, aw float64) Branch {
=======
func NewBranch(branch ledgerstate.Branch, gradeOfFinality gof.GradeOfFinality) Branch {
>>>>>>> 35bc2c67
	return Branch{
		ID:   branch.ID().Base58(),
		Type: branch.Type().String(),
		Parents: func() []string {
			parents := make([]string, 0)
			for id := range branch.Parents() {
				parents = append(parents, id.Base58())
			}

			return parents
		}(),
		ConflictIDs: func() []string {
			if branch.Type() != ledgerstate.ConflictBranchType {
				return make([]string, 0)
			}

			conflictIDs := make([]string, 0)
			for conflictID := range branch.(*ledgerstate.ConflictBranch).Conflicts() {
				conflictIDs = append(conflictIDs, conflictID.Base58())
			}

			return conflictIDs
		}(),
<<<<<<< HEAD
		GradeOfFinality: branch.GradeOfFinality(),
		ApprovalWeight:  aw,
=======
		GradeOfFinality: gradeOfFinality,
>>>>>>> 35bc2c67
	}
}

// endregion ///////////////////////////////////////////////////////////////////////////////////////////////////////////

// region ChildBranch //////////////////////////////////////////////////////////////////////////////////////////////////

// ChildBranch represents the JSON model of a ledgerstate.ChildBranch.
type ChildBranch struct {
	BranchID   string `json:"branchID"`
	BranchType string `json:"type"`
}

// NewChildBranch returns a ChildBranch from the given ledgerstate.ChildBranch.
func NewChildBranch(childBranch *ledgerstate.ChildBranch) *ChildBranch {
	return &ChildBranch{
		BranchID:   childBranch.ChildBranchID().Base58(),
		BranchType: childBranch.ChildBranchType().String(),
	}
}

// endregion ///////////////////////////////////////////////////////////////////////////////////////////////////////////

// region Conflict /////////////////////////////////////////////////////////////////////////////////////////////////////

// Conflict represents the JSON model of a ledgerstate.Conflict.
type Conflict struct {
	OutputID  *OutputID `json:"outputID"`
	BranchIDs []string  `json:"branchIDs"`
}

// NewConflict returns a Conflict from the given ledgerstate.ConflictID.
func NewConflict(conflictID ledgerstate.ConflictID, branchIDs []ledgerstate.BranchID) *Conflict {
	return &Conflict{
		OutputID: NewOutputID(conflictID.OutputID()),
		BranchIDs: func() (mappedBranchIDs []string) {
			mappedBranchIDs = make([]string, 0)
			for _, branchID := range branchIDs {
				mappedBranchIDs = append(mappedBranchIDs, branchID.Base58())
			}

			return
		}(),
	}
}

// endregion ///////////////////////////////////////////////////////////////////////////////////////////////////////////

// region Transaction //////////////////////////////////////////////////////////////////////////////////////////////////

// Transaction represents the JSON model of a ledgerstate.Transaction.
type Transaction struct {
	Version           ledgerstate.TransactionEssenceVersion `json:"version"`
	Timestamp         int64                                 `json:"timestamp"`
	AccessPledgeID    string                                `json:"accessPledgeID"`
	ConsensusPledgeID string                                `json:"consensusPledgeID"`
	Inputs            []*Input                              `json:"inputs"`
	Outputs           []*Output                             `json:"outputs"`
	UnlockBlocks      []*UnlockBlock                        `json:"unlockBlocks"`
	DataPayload       []byte                                `json:"dataPayload"`
}

// NewTransaction returns a Transaction from the given ledgerstate.Transaction.
func NewTransaction(transaction *ledgerstate.Transaction) *Transaction {
	inputs := make([]*Input, len(transaction.Essence().Inputs()))
	for i, input := range transaction.Essence().Inputs() {
		inputs[i] = NewInput(input)
	}

	outputs := make([]*Output, len(transaction.Essence().Outputs()))
	for i, output := range transaction.Essence().Outputs() {
		outputs[i] = NewOutput(output)
	}

	unlockBlocks := make([]*UnlockBlock, len(transaction.UnlockBlocks()))
	for i, unlockBlock := range transaction.UnlockBlocks() {
		unlockBlocks[i] = NewUnlockBlock(unlockBlock)
	}

	dataPayload := make([]byte, 0)
	if transaction.Essence().Payload() != nil {
		dataPayload = transaction.Essence().Payload().Bytes()
	}

	return &Transaction{
		Version:           transaction.Essence().Version(),
		Timestamp:         transaction.Essence().Timestamp().Unix(),
		AccessPledgeID:    base58.Encode(transaction.Essence().AccessPledgeID().Bytes()),
		ConsensusPledgeID: base58.Encode(transaction.Essence().ConsensusPledgeID().Bytes()),
		Inputs:            inputs,
		Outputs:           outputs,
		UnlockBlocks:      unlockBlocks,
		DataPayload:       dataPayload,
	}
}

// endregion ///////////////////////////////////////////////////////////////////////////////////////////////////////////

// region Input ////////////////////////////////////////////////////////////////////////////////////////////////////////

// Input represents the JSON model of a ledgerstate.Input.
type Input struct {
	Type               string    `json:"type"`
	ReferencedOutputID *OutputID `json:"referencedOutputID,omitempty"`
	// the referenced output object, omit if not specified
	Output *Output `json:"output,omitempty"`
}

// NewInput returns an Input from the given ledgerstate.Input.
func NewInput(input ledgerstate.Input, referencedOutput ...*Output) *Input {
	if input.Type() == ledgerstate.UTXOInputType {
		if len(referencedOutput) < 1 {
			return &Input{
				Type:               input.Type().String(),
				ReferencedOutputID: NewOutputID(input.(*ledgerstate.UTXOInput).ReferencedOutputID()),
			}
		}
		return &Input{
			Type:               input.Type().String(),
			ReferencedOutputID: NewOutputID(input.(*ledgerstate.UTXOInput).ReferencedOutputID()),
			Output:             referencedOutput[0],
		}
	}

	return &Input{
		Type:               "UnknownInputType",
		ReferencedOutputID: nil,
	}
}

// endregion ///////////////////////////////////////////////////////////////////////////////////////////////////////////

// region UnlockBlock //////////////////////////////////////////////////////////////////////////////////////////////////

// UnlockBlock represents the JSON model of a ledgerstate.UnlockBlock.
type UnlockBlock struct {
	Type            string                    `json:"type"`
	ReferencedIndex uint16                    `json:"referencedIndex,omitempty"`
	SignatureType   ledgerstate.SignatureType `json:"signatureType,omitempty"`
	PublicKey       string                    `json:"publicKey,omitempty"`
	Signature       string                    `json:"signature,omitempty"`
}

// NewUnlockBlock returns an UnlockBlock from the given ledgerstate.UnlockBlock.
func NewUnlockBlock(unlockBlock ledgerstate.UnlockBlock) *UnlockBlock {
	result := &UnlockBlock{
		Type: unlockBlock.Type().String(),
	}

	switch unlockBlock.Type() {
	case ledgerstate.SignatureUnlockBlockType:
		signature, _, _ := ledgerstate.SignatureFromBytes(unlockBlock.Bytes())
		result.SignatureType = signature.Type()
		switch signature.Type() {
		case ledgerstate.ED25519SignatureType:
			signature, _, _ := ledgerstate.ED25519SignatureFromBytes(signature.Bytes())
			result.PublicKey = signature.PublicKey.String()
			result.Signature = signature.Signature.String()

		case ledgerstate.BLSSignatureType:
			signature, _, _ := ledgerstate.BLSSignatureFromBytes(signature.Bytes())
			result.Signature = signature.Signature.String()
		}
	case ledgerstate.ReferenceUnlockBlockType:
		referenceUnlockBlock, _, _ := ledgerstate.ReferenceUnlockBlockFromBytes(unlockBlock.Bytes())
		result.ReferencedIndex = referenceUnlockBlock.ReferencedIndex()
	}

	return result
}

// endregion ///////////////////////////////////////////////////////////////////////////////////////////////////////////

// region TransactionMetadata ///////////////////////////////////////////////////////////////////////////////////////////

// TransactionMetadata represents the JSON model of the ledgerstate.TransactionMetadata.
type TransactionMetadata struct {
	TransactionID       string              `json:"transactionID"`
	BranchID            string              `json:"branchID"`
	Solid               bool                `json:"solid"`
	SolidificationTime  int64               `json:"solidificationTime"`
	LazyBooked          bool                `json:"lazyBooked"`
	GradeOfFinality     gof.GradeOfFinality `json:"gradeOfFinality"`
	GradeOfFinalityTime int64               `json:"gradeOfFinalityTime"`
}

// NewTransactionMetadata returns the TransactionMetadata from the given ledgerstate.TransactionMetadata.
func NewTransactionMetadata(transactionMetadata *ledgerstate.TransactionMetadata) *TransactionMetadata {
	return &TransactionMetadata{
		TransactionID:       transactionMetadata.ID().Base58(),
		BranchID:            transactionMetadata.BranchID().Base58(),
		Solid:               transactionMetadata.Solid(),
		SolidificationTime:  transactionMetadata.SolidificationTime().Unix(),
		LazyBooked:          transactionMetadata.LazyBooked(),
		GradeOfFinality:     transactionMetadata.GradeOfFinality(),
		GradeOfFinalityTime: transactionMetadata.GradeOfFinalityTime().Unix(),
	}
}

// endregion ///////////////////////////////////////////////////////////////////////////////////////////////////////////

// region utils ////////////////////////////////////////////////////////////////////////////////////////////////////////

// getStringBalances translates colored balances to map[string]uint64
func getStringBalances(output ledgerstate.Output) map[string]uint64 {
	balances := output.Balances().Map()
	stringBalances := make(map[string]uint64, len(balances))
	for color, balance := range balances {
		stringBalances[color.Base58()] = balance
	}
	return stringBalances
}

// getColoredBalances translates a map[string]uint64 to ledgerstate.ColoredBalances
func getColoredBalances(stringBalances map[string]uint64) (*ledgerstate.ColoredBalances, error) {
	cBalances := make(map[ledgerstate.Color]uint64, len(stringBalances))
	for stringColor, balance := range stringBalances {
		color, cErr := ledgerstate.ColorFromBase58EncodedString(stringColor)
		if cErr != nil {
			return nil, errors.Errorf("failed to decode color: %w", cErr)
		}
		cBalances[color] = balance
	}
	return ledgerstate.NewColoredBalances(cBalances), nil
}

// endregion<|MERGE_RESOLUTION|>--- conflicted
+++ resolved
@@ -536,11 +536,7 @@
 }
 
 // NewBranch returns a Branch from the given ledgerstate.Branch.
-<<<<<<< HEAD
-func NewBranch(branch ledgerstate.Branch, aw float64) Branch {
-=======
-func NewBranch(branch ledgerstate.Branch, gradeOfFinality gof.GradeOfFinality) Branch {
->>>>>>> 35bc2c67
+func NewBranch(branch ledgerstate.Branch, gradeOfFinality gof.GradeOfFinality, aw float64) Branch {
 	return Branch{
 		ID:   branch.ID().Base58(),
 		Type: branch.Type().String(),
@@ -564,12 +560,8 @@
 
 			return conflictIDs
 		}(),
-<<<<<<< HEAD
-		GradeOfFinality: branch.GradeOfFinality(),
+		GradeOfFinality: gradeOfFinality,
 		ApprovalWeight:  aw,
-=======
-		GradeOfFinality: gradeOfFinality,
->>>>>>> 35bc2c67
 	}
 }
 
