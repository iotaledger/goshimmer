--- conflicted
+++ resolved
@@ -31,28 +31,6 @@
 
 // region BlockMetadata //////////////////////////////////////////////////////////////////////////////////////////////
 
-<<<<<<< HEAD
-// MessageMetadata represents the JSON model of the tangle.MessageMetadata.
-type MessageMetadata struct {
-	ID                  string              `json:"id"`
-	ReceivedTime        int64               `json:"receivedTime"`
-	Solid               bool                `json:"solid"`
-	SolidificationTime  int64               `json:"solidificationTime"`
-	StructureDetails    *StructureDetails   `json:"structureDetails,omitempty"`
-	BranchIDs           []string            `json:"branchIDs"`
-	AddedBranchIDs      []string            `json:"addedBranchIDs"`
-	SubtractedBranchIDs []string            `json:"subtractedBranchIDs"`
-	Scheduled           bool                `json:"scheduled"`
-	ScheduledTime       int64               `json:"scheduledTime"`
-	Booked              bool                `json:"booked"`
-	BookedTime          int64               `json:"bookedTime"`
-	ObjectivelyInvalid  bool                `json:"objectivelyInvalid"`
-	SubjectivelyInvalid bool                `json:"subjectivelyInvalid"`
-	GradeOfFinality     gof.GradeOfFinality `json:"gradeOfFinality"`
-	GradeOfFinalityTime int64               `json:"gradeOfFinalityTime"`
-	Orphaned            bool                `json:"orphaned"`
-	OrphanedTime        int64               `json:"orphanedTime"`
-=======
 // BlockMetadata represents the JSON model of the tangle.BlockMetadata.
 type BlockMetadata struct {
 	ID                    string             `json:"id"`
@@ -71,7 +49,8 @@
 	SubjectivelyInvalid   bool               `json:"subjectivelyInvalid"`
 	ConfirmationState     confirmation.State `json:"confirmationState"`
 	ConfirmationStateTime int64              `json:"confirmationStateTime"`
->>>>>>> 892af54e
+	Orphaned            bool                `json:"orphaned"`
+	OrphanedTime        int64               `json:"orphanedTime"`
 }
 
 // endregion ///////////////////////////////////////////////////////////////////////////////////////////////////////////