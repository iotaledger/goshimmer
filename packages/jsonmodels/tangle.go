package jsonmodels

import (
	"github.com/iotaledger/goshimmer/packages/consensus/gof"
)

// region Message ///////////////////////////////////////////////////////////////////////////////////////////////////////

// Message represents the JSON model of a tangle.Message.
type Message struct {
<<<<<<< HEAD
	ID                      string   `json:"id"`
	StrongParents           []string `json:"strongParents"`
	WeakParents             []string `json:"weakParents"`
	ShallowLikeParents      []string `json:"shallowLikeParents"`
	ShallowDislikeParents   []string `json:"shallowDislikeParents"`
	StrongApprovers         []string `json:"strongApprovers"`
	WeakApprovers           []string `json:"weakApprovers"`
	ShallowLikeApprovers    []string `json:"shallowLikeApprovers"`
	ShallowDislikeApprovers []string `json:"shallowDislikeApprovers"`
	IssuerPublicKey         string   `json:"issuerPublicKey"`
	IssuingTime             int64    `json:"issuingTime"`
	SequenceNumber          uint64   `json:"sequenceNumber"`
	PayloadType             string   `json:"payloadType"`
	TransactionID           string   `json:"transactionID,omitempty"`
	Payload                 []byte   `json:"payload"`
	EC                      string   `json:"ec"`
	EI                      uint64   `json:"ei"`
	ECR                     string   `json:"ecr"`
	PrevEC                  string   `json:"prevEC"`
	Signature               string   `json:"signature"`
	LatestConfirmedEpoch    uint64   `json:"latestConfirmedEpoch"`
=======
	ID                   string   `json:"id"`
	StrongParents        []string `json:"strongParents"`
	WeakParents          []string `json:"weakParents"`
	ShallowLikeParents   []string `json:"shallowLikeParents"`
	StrongApprovers      []string `json:"strongApprovers"`
	WeakApprovers        []string `json:"weakApprovers"`
	ShallowLikeApprovers []string `json:"shallowLikeApprovers"`
	IssuerPublicKey      string   `json:"issuerPublicKey"`
	IssuingTime          int64    `json:"issuingTime"`
	SequenceNumber       uint64   `json:"sequenceNumber"`
	PayloadType          string   `json:"payloadType"`
	TransactionID        string   `json:"transactionID,omitempty"`
	Payload              []byte   `json:"payload"`
	Signature            string   `json:"signature"`
>>>>>>> 57ba081f
}

// endregion ///////////////////////////////////////////////////////////////////////////////////////////////////////////

// region MessageMetadata //////////////////////////////////////////////////////////////////////////////////////////////

// MessageMetadata represents the JSON model of the tangle.MessageMetadata.
type MessageMetadata struct {
	ID                  string              `json:"id"`
	ReceivedTime        int64               `json:"receivedTime"`
	Solid               bool                `json:"solid"`
	SolidificationTime  int64               `json:"solidificationTime"`
	StructureDetails    *StructureDetails   `json:"structureDetails,omitempty"`
	BranchIDs           []string            `json:"branchIDs"`
	AddedBranchIDs      []string            `json:"addedBranchIDs"`
	SubtractedBranchIDs []string            `json:"subtractedBranchIDs"`
	Scheduled           bool                `json:"scheduled"`
	ScheduledTime       int64               `json:"scheduledTime"`
	Booked              bool                `json:"booked"`
	BookedTime          int64               `json:"bookedTime"`
	ObjectivelyInvalid  bool                `json:"objectivelyInvalid"`
	SubjectivelyInvalid bool                `json:"subjectivelyInvalid"`
	GradeOfFinality     gof.GradeOfFinality `json:"gradeOfFinality"`
	GradeOfFinalityTime int64               `json:"gradeOfFinalityTime"`
}

// endregion ///////////////////////////////////////////////////////////////////////////////////////////////////////////<|MERGE_RESOLUTION|>--- conflicted
+++ resolved
@@ -8,29 +8,6 @@
 
 // Message represents the JSON model of a tangle.Message.
 type Message struct {
-<<<<<<< HEAD
-	ID                      string   `json:"id"`
-	StrongParents           []string `json:"strongParents"`
-	WeakParents             []string `json:"weakParents"`
-	ShallowLikeParents      []string `json:"shallowLikeParents"`
-	ShallowDislikeParents   []string `json:"shallowDislikeParents"`
-	StrongApprovers         []string `json:"strongApprovers"`
-	WeakApprovers           []string `json:"weakApprovers"`
-	ShallowLikeApprovers    []string `json:"shallowLikeApprovers"`
-	ShallowDislikeApprovers []string `json:"shallowDislikeApprovers"`
-	IssuerPublicKey         string   `json:"issuerPublicKey"`
-	IssuingTime             int64    `json:"issuingTime"`
-	SequenceNumber          uint64   `json:"sequenceNumber"`
-	PayloadType             string   `json:"payloadType"`
-	TransactionID           string   `json:"transactionID,omitempty"`
-	Payload                 []byte   `json:"payload"`
-	EC                      string   `json:"ec"`
-	EI                      uint64   `json:"ei"`
-	ECR                     string   `json:"ecr"`
-	PrevEC                  string   `json:"prevEC"`
-	Signature               string   `json:"signature"`
-	LatestConfirmedEpoch    uint64   `json:"latestConfirmedEpoch"`
-=======
 	ID                   string   `json:"id"`
 	StrongParents        []string `json:"strongParents"`
 	WeakParents          []string `json:"weakParents"`
@@ -44,8 +21,12 @@
 	PayloadType          string   `json:"payloadType"`
 	TransactionID        string   `json:"transactionID,omitempty"`
 	Payload              []byte   `json:"payload"`
+	EC                      string   `json:"ec"`
+	EI                      uint64   `json:"ei"`
+	ECR                     string   `json:"ecr"`
+	PrevEC                  string   `json:"prevEC"`
 	Signature            string   `json:"signature"`
->>>>>>> 57ba081f
+	LatestConfirmedEpoch    uint64   `json:"latestConfirmedEpoch"`
 }
 
 // endregion ///////////////////////////////////////////////////////////////////////////////////////////////////////////
