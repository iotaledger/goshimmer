--- conflicted
+++ resolved
@@ -51,11 +51,7 @@
 	return
 }
 
-<<<<<<< HEAD
-// CheckTransaction contains fast checks that always have to be performed before booking the Transaction.
-=======
 // CheckTransaction contains fast checks that have to be performed before booking a Transaction.
->>>>>>> dcd2ebcf
 func (u *UTXODAG) CheckTransaction(transaction *Transaction) (valid bool, err error) {
 	cachedConsumedOutputs := u.consumedOutputs(transaction)
 	defer cachedConsumedOutputs.Release()
