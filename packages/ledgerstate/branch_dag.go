--- conflicted
+++ resolved
@@ -49,15 +49,9 @@
 
 // region CORE API /////////////////////////////////////////////////////////////////////////////////////////////////////
 
-<<<<<<< HEAD
-// CreateConflictBranch retrieves the ConflictBranch that corresponds to the given details. It automatically creates and
-// updates the ConflictBranch according to the new details if necessary.
-func (b *BranchDAG) CreateConflictBranch(branchID BranchID, parentBranchIDs BranchIDs, conflictIDs ConflictIDs) (cachedConflictBranch *objectstorage.CachedObject[Branch], newBranchCreated bool, err error) {
-=======
 // CreateBranch retrieves the Branch that corresponds to the given details. It automatically creates and
 // updates the Branch according to the new details if necessary.
-func (b *BranchDAG) CreateBranch(branchID BranchID, parentBranchIDs BranchIDs, conflictIDs ConflictIDs) (cachedBranch *CachedBranch, newBranchCreated bool, err error) {
->>>>>>> e5997eb0
+func (b *BranchDAG) CreateBranch(branchID BranchID, parentBranchIDs BranchIDs, conflictIDs ConflictIDs) (cachedBranch *objectstorage.CachedObject[Branch], newBranchCreated bool, err error) {
 	b.inclusionStateMutex.RLock()
 
 	// create or load the branch
@@ -69,17 +63,12 @@
 		return branch
 	}).Retain()
 
-<<<<<<< HEAD
-	cachedConflictBranch.Consume(func(branch Branch) {
-=======
 	cachedBranch.Consume(func(branch *Branch) {
->>>>>>> e5997eb0
 		// If the branch existed already we simply update its conflict members.
 		//
 		// An existing Branch can only become a new member of a conflict set if that conflict set was newly created in which
 		// case none of the members of that set can either be Confirmed or Rejected. This means that our InclusionState does
 		// not change, and we don't need to update and propagate it.
-		conflictBranch := branch.(*ConflictBranch)
 		if !newBranchCreated {
 			for conflictID := range conflictIDs {
 				if branch.AddConflict(conflictID) {
@@ -120,26 +109,10 @@
 	b.inclusionStateMutex.RLock()
 	defer b.inclusionStateMutex.RUnlock()
 
-<<<<<<< HEAD
-	cachedConflictBranch := b.Branch(conflictBranchID)
-	defer cachedConflictBranch.Release()
-
-	branch, exists := cachedConflictBranch.Unwrap()
-	if !exists {
-		err = errors.Errorf("failed to unwrap ConflictBranch: %w", cerrors.ErrFatal)
-		return
-	}
-	conflictBranch, ok := branch.(*ConflictBranch)
-	if !ok {
-		err = errors.Errorf("failed to unwrap ConflictBranch: %w", cerrors.ErrFatal)
-		return
-	}
-=======
 	if !b.Branch(branchID).Consume(func(branch *Branch) {
 		parentBranchIDs := branch.Parents()
 		if _, exists := parentBranchIDs[newParentBranchID]; !exists {
 			parentBranchIDs.Add(newParentBranchID)
->>>>>>> e5997eb0
 
 			// make sure that once we add something, MasterBranchID is removed as it is the root of all branches.
 			if parentBranchIDs.Contains(MasterBranchID) {
@@ -150,63 +123,21 @@
 				cachedChildBranch.Release()
 			}
 
-<<<<<<< HEAD
-	conflictBranch.SetParents(newParentBranchIDs)
-
-	b.Events.BranchParentsUpdated.Trigger(&BranchParentUpdate{conflictBranchID, newParentBranchIDs})
-
-	return
-}
-
-// ResolveConflictBranchIDs returns the BranchIDs of the ConflictBranches that the given Branches represent by resolving
-// AggregatedBranches to their corresponding ConflictBranches.
-func (b *BranchDAG) ResolveConflictBranchIDs(branchIDs BranchIDs) (conflictBranchIDs BranchIDs, err error) {
-	// initialize return variable
-	result := make(BranchIDs)
-
-	// iterate through parameters and collect the conflict branches
-	seenBranches := set.New[BranchID]()
-	for branchID := range branchIDs {
-		// abort if branch was processed already
-		if !seenBranches.Add(branchID) {
-			continue
-		}
-
-		// process branch or abort if it can not be found
-		if !b.Branch(branchID).Consume(func(branch Branch) {
-			switch branch.Type() {
-			case ConflictBranchType:
-				result.Add(branch.ID())
-			case AggregatedBranchType:
-				for parentBranchID := range branch.Parents() {
-					result.Add(parentBranchID)
-				}
-=======
 			if branch.SetParents(parentBranchIDs) {
 				b.Events.BranchParentsUpdated.Trigger(&BranchParentUpdate{branchID, parentBranchIDs})
->>>>>>> e5997eb0
 			}
 		}
 	}) {
 		return errors.Errorf("failed to unwrap Branch: %w", cerrors.ErrFatal)
 	}
 
-<<<<<<< HEAD
-	return result, nil
-=======
 	return nil
->>>>>>> e5997eb0
 }
 
 // ResolvePendingBranchIDs returns the BranchIDs of the pending and rejected Branches that are
 // addressed by the given BranchIDs.
-<<<<<<< HEAD
-func (b *BranchDAG) ResolvePendingConflictBranchIDs(branchIDs BranchIDs) (conflictBranchIDs BranchIDs, err error) {
+func (b *BranchDAG) ResolvePendingBranchIDs(branchIDs BranchIDs) (pendingBranchIDs BranchIDs, err error) {
 	branchWalker := walker.New[BranchID]()
-=======
-func (b *BranchDAG) ResolvePendingBranchIDs(branchIDs BranchIDs) (pendingBranchIDs BranchIDs, err error) {
-	branchWalker := walker.New()
->>>>>>> e5997eb0
 	for branchID := range branchIDs {
 		branchWalker.Push(branchID)
 	}
@@ -237,33 +168,15 @@
 	b.inclusionStateMutex.Lock()
 	defer b.inclusionStateMutex.Unlock()
 
-<<<<<<< HEAD
-	conflictBranchIDs, err := b.ResolveConflictBranchIDs(NewBranchIDs(branchID))
-	if err != nil {
-		panic(err)
-	}
-
-	confirmationWalker := walker.New[BranchID]()
-	for conflictBranchID := range conflictBranchIDs {
-		confirmationWalker.Push(conflictBranchID)
-	}
+	confirmationWalker := walker.New[BranchID]().Push(branchID)
 	rejectedWalker := walker.New[BranchID]()
-=======
-	confirmationWalker := walker.New().Push(branchID)
-	rejectedWalker := walker.New()
->>>>>>> e5997eb0
 
 	for confirmationWalker.HasNext() {
 		currentBranchID := confirmationWalker.Next()
 
-<<<<<<< HEAD
 		b.Branch(currentBranchID).Consume(func(branch Branch) {
-			conflictBranch := branch.(*ConflictBranch)
+			conflictBranch := branch.(*Branch)
 			if modified = conflictBranch.setInclusionState(Confirmed); !modified {
-=======
-		b.Branch(currentBranchID).Consume(func(branch *Branch) {
-			if modified = branch.setInclusionState(Confirmed); !modified {
->>>>>>> e5997eb0
 				return
 			}
 
@@ -282,13 +195,8 @@
 	}
 
 	for rejectedWalker.HasNext() {
-<<<<<<< HEAD
-		b.Branch(rejectedWalker.Next()).Consume(func(branch Branch) {
-			if modified = branch.(*ConflictBranch).setInclusionState(Rejected); !modified {
-=======
-		b.Branch(rejectedWalker.Next().(BranchID)).Consume(func(branch *Branch) {
+		b.Branch(rejectedWalker.Next()).Consume(func(branch *Branch) {
 			if modified = branch.setInclusionState(Rejected); !modified {
->>>>>>> e5997eb0
 				return
 			}
 
@@ -306,38 +214,12 @@
 	b.inclusionStateMutex.RLock()
 	defer b.inclusionStateMutex.RUnlock()
 
-<<<<<<< HEAD
-	b.Branch(branchID).Consume(func(branch Branch) {
-		if conflictBranch, isConflictBranch := branch.(*ConflictBranch); isConflictBranch {
-			inclusionState = conflictBranch.InclusionState()
-			return
-		}
-
-		isParentRejected := false
-		isParentPending := false
-		for parentBranchID := range branch.Parents() {
-			b.Branch(parentBranchID).Consume(func(branch Branch) {
-				parentInclusionState := branch.(*ConflictBranch).InclusionState()
-
-				isParentRejected = parentInclusionState == Rejected
-				isParentPending = isParentPending || parentInclusionState == Pending
-			})
-
-			if isParentRejected {
-				inclusionState = Rejected
-				return
-			}
-		}
-
-		if isParentPending {
-=======
 	inclusionState = Confirmed
 	for branchID := range branchIDs {
 		switch b.inclusionState(branchID) {
 		case Rejected:
 			return Rejected
 		case Pending:
->>>>>>> e5997eb0
 			inclusionState = Pending
 		}
 	}
@@ -390,11 +272,7 @@
 // region STORAGE API //////////////////////////////////////////////////////////////////////////////////////////////////
 
 // Branch retrieves the Branch with the given BranchID from the object storage.
-<<<<<<< HEAD
-func (b *BranchDAG) Branch(branchID BranchID, computeIfAbsentCallback ...func() Branch) (cachedBranch *objectstorage.CachedObject[Branch]) {
-=======
-func (b *BranchDAG) Branch(branchID BranchID, computeIfAbsentCallback ...func() *Branch) (cachedBranch *CachedBranch) {
->>>>>>> e5997eb0
+func (b *BranchDAG) Branch(branchID BranchID, computeIfAbsentCallback ...func() *Branch) (cachedBranch *objectstorage.CachedObject[Branch]) {
 	if len(computeIfAbsentCallback) >= 1 {
 		return b.branchStorage.ComputeIfAbsent(branchID.Bytes(), func(key []byte) Branch {
 			return computeIfAbsentCallback[0]()
@@ -417,15 +295,9 @@
 }
 
 // ForEachBranch iterates over all the branches and executes consumer.
-<<<<<<< HEAD
-func (b *BranchDAG) ForEachBranch(consumer func(branch Branch)) {
+func (b *BranchDAG) ForEachBranch(consumer func(branch *Branch)) {
 	b.branchStorage.ForEach(func(key []byte, cachedObject *objectstorage.CachedObject[Branch]) bool {
-		cachedObject.Consume(func(branch Branch) {
-=======
-func (b *BranchDAG) ForEachBranch(consumer func(branch *Branch)) {
-	b.branchStorage.ForEach(func(key []byte, cachedObject objectstorage.CachedObject) bool {
-		(&CachedBranch{CachedObject: cachedObject}).Consume(func(branch *Branch) {
->>>>>>> e5997eb0
+		cachedObject.Consume(func(branch *Branch) {
 			consumer(branch)
 		})
 
@@ -473,31 +345,16 @@
 // ForEachConnectedConflictingBranchID executes the callback for each Branch that is connected through a chain
 // of intersecting ConflictSets.
 func (b *BranchDAG) ForEachConnectedConflictingBranchID(branchID BranchID, callback func(conflictingBranchID BranchID)) {
-<<<<<<< HEAD
-	resolvedConflictBranchIDs, err := b.ResolveConflictBranchIDs(NewBranchIDs(branchID))
-	if err != nil {
-		panic(err)
-	}
-
 	traversedBranches := set.New[BranchID]()
 	conflictSetsWalker := walker.New[ConflictID]()
-=======
-	traversedBranches := set.New()
-	conflictSetsWalker := walker.New()
->>>>>>> e5997eb0
 
 	processBranchAndQueueConflictSets := func(branchID BranchID) {
 		if !traversedBranches.Add(branchID) {
 			return
 		}
 
-<<<<<<< HEAD
-		b.Branch(conflictBranchID).Consume(func(branch Branch) {
-			for conflictID := range branch.(*ConflictBranch).Conflicts() {
-=======
 		b.Branch(branchID).Consume(func(branch *Branch) {
 			for conflictID := range branch.Conflicts() {
->>>>>>> e5997eb0
 				conflictSetsWalker.Push(conflictID)
 			}
 		})
@@ -524,26 +381,16 @@
 func (b *BranchDAG) init() {
 	cachedMasterBranch, stored := b.branchStorage.StoreIfAbsent(NewBranch(MasterBranchID, nil, nil))
 	if stored {
-<<<<<<< HEAD
-		cachedMasterBranch.Consume(func(branch Branch) {
-			branch.(*ConflictBranch).setInclusionState(Confirmed)
-=======
-		(&CachedBranch{CachedObject: cachedMasterBranch}).Consume(func(conflictBranch *Branch) {
-			conflictBranch.setInclusionState(Confirmed)
->>>>>>> e5997eb0
+		cachedMasterBranch.Consume(func(branch *Branch) {
+			branch.setInclusionState(Confirmed)
 		})
 	}
 }
 
 func (b *BranchDAG) anyParentRejected(conflictBranch *Branch) (parentRejected bool) {
 	for parentBranchID := range conflictBranch.Parents() {
-<<<<<<< HEAD
-		b.Branch(parentBranchID).Consume(func(parentBranch Branch) {
-			if parentRejected = parentBranch.(*ConflictBranch).InclusionState() == Rejected; parentRejected {
-=======
 		b.Branch(parentBranchID).Consume(func(parentBranch *Branch) {
 			if parentRejected = parentBranch.InclusionState() == Rejected; parentRejected {
->>>>>>> e5997eb0
 				return
 			}
 		})
@@ -565,13 +412,8 @@
 				return
 			}
 
-<<<<<<< HEAD
-			b.Branch(conflictMember.BranchID()).Consume(func(branch Branch) {
-				conflictMemberConfirmed = branch.(*ConflictBranch).InclusionState() == Confirmed
-=======
 			b.Branch(conflictMember.BranchID()).Consume(func(conflictingBranch *Branch) {
 				conflictMemberConfirmed = conflictingBranch.InclusionState() == Confirmed
->>>>>>> e5997eb0
 			})
 		})
 
@@ -583,42 +425,6 @@
 	return
 }
 
-<<<<<<< HEAD
-// AggregateConflictBranchesID returns the aggregated BranchID that represents the given BranchIDs.
-func (b *BranchDAG) AggregateConflictBranchesID(parentBranchIDs BranchIDs) (branchID BranchID) {
-	branchIDs := NewBranchIDs()
-	for branchID := range parentBranchIDs {
-		b.Branch(branchID).Consume(func(branch Branch) {
-			if branch.(*ConflictBranch).InclusionState() == Confirmed {
-				return
-			}
-			branchIDs.Add(branchID)
-		})
-	}
-
-	if len(branchIDs) == 0 {
-		return MasterBranchID
-	}
-
-	if len(branchIDs) == 1 {
-		for firstBranchID := range branchIDs {
-			return firstBranchID
-		}
-	}
-
-	aggregatedBranch := NewAggregatedBranch(branchIDs)
-	b.branchStorage.ComputeIfAbsent(aggregatedBranch.ID().Bytes(), func(key []byte) Branch {
-		aggregatedBranch.Persist()
-		aggregatedBranch.SetModified()
-
-		return aggregatedBranch
-	}).Release()
-
-	return aggregatedBranch.ID()
-}
-
-=======
->>>>>>> e5997eb0
 // registerConflictMember is an internal utility function that creates the ConflictMember references of a Branch
 // belonging to a given Conflict. It automatically creates the Conflict if it doesn't exist, yet.
 func (b *BranchDAG) registerConflictMember(conflictID ConflictID, branchID BranchID) {
