package mana

import (
	"time"

	"github.com/cockroachdb/errors"
	"github.com/iotaledger/hive.go/identity"
)

// BaseManaVector is an interface for vectors that store base mana values of nodes in the network.
type BaseManaVector interface {
	// Type returns the type of the base mana vector (access/consensus).
	Type() Type
	// Size returns the size of the base mana vector.
	Size() int
	// Has tells if a certain node is present in the base mana vactor.
	Has(identity.ID) bool
	// LoadSnapshot loads the initial mana state into the base mana vector.
	LoadSnapshot(map[identity.ID]*SnapshotInfo, time.Time)
	// Book books mana into the base mana vector.
	Book(*TxInfo)
	// Update updates the mana entries for a particular node wrt time.
	Update(identity.ID, time.Time) error
	// UpdateAll updates all entries in the base mana vector wrt to time.
	UpdateAll(time.Time) error
	// GetMana returns the mana value of a node with default weights.
	GetMana(identity.ID, ...time.Time) (float64, time.Time, error)
	// GetManaMap returns the map derived from the vector.
	GetManaMap(...time.Time) (NodeMap, time.Time, error)
	// GetHighestManaNodes returns the n highest mana nodes in descending order.
	GetHighestManaNodes(uint) ([]Node, time.Time, error)
	// GetHighestManaNodesFraction returns the highest mana that own 'p' percent of total mana.
	GetHighestManaNodesFraction(p float64) ([]Node, time.Time, error)
	// SetMana sets the base mana for a node.
	SetMana(identity.ID, BaseMana)
	// ForEach executes a callback function for each entry in the vector.
	ForEach(func(identity.ID, BaseMana) bool)
	// ToPersistables converts the BaseManaVector to a list of persistable mana objects.
	ToPersistables() []*PersistableBaseMana
	// FromPersistable fills the BaseManaVector from persistable mana objects.
	FromPersistable(*PersistableBaseMana) error
	// RemoveZeroNodes removes all zero mana nodes from the mana vector.
	RemoveZeroNodes()
}

// NewBaseManaVector creates and returns a new base mana vector for the specified type.
func NewBaseManaVector(vectorType Type) (BaseManaVector, error) {
	switch vectorType {
	case AccessMana:
		return &AccessBaseManaVector{
			vector: make(map[identity.ID]*AccessBaseMana),
		}, nil
	case ConsensusMana:
		return &ConsensusBaseManaVector{
			vector: make(map[identity.ID]*ConsensusBaseMana),
		}, nil
	default:
		return nil, errors.Errorf("error while creating base mana vector with type %d: %w", vectorType, ErrUnknownManaType)
	}
<<<<<<< HEAD
=======
}

// NewResearchBaseManaVector creates a base mana vector for research purposes.
func NewResearchBaseManaVector(vectorType Type, targetMana Type, weight float64) (BaseManaVector, error) {
	if targetMana != AccessMana && targetMana != ConsensusMana {
		return nil, errors.Errorf(
			"targetMana must be either %s or %s, but it is %s: %w",
			AccessMana.String(),
			ConsensusMana.String(),
			targetMana.String(),
			ErrInvalidTargetManaType,
		)
	}
	switch vectorType {
	case WeightedMana:
		vec := &WeightedBaseManaVector{
			vector: make(map[identity.ID]*WeightedBaseMana),
			target: targetMana,
		}
		if err := vec.SetWeight(weight); err != nil {
			return nil, errors.Errorf("error while creating base mana vector with weight %f: %w", weight, err)
		}
		return vec, nil
	default:
		return nil, errors.Errorf("error while creating base mana vector with type %d: %w", vectorType, ErrUnknownManaType)
	}
>>>>>>> c6773929
}<|MERGE_RESOLUTION|>--- conflicted
+++ resolved
@@ -57,33 +57,4 @@
 	default:
 		return nil, errors.Errorf("error while creating base mana vector with type %d: %w", vectorType, ErrUnknownManaType)
 	}
-<<<<<<< HEAD
-=======
-}
-
-// NewResearchBaseManaVector creates a base mana vector for research purposes.
-func NewResearchBaseManaVector(vectorType Type, targetMana Type, weight float64) (BaseManaVector, error) {
-	if targetMana != AccessMana && targetMana != ConsensusMana {
-		return nil, errors.Errorf(
-			"targetMana must be either %s or %s, but it is %s: %w",
-			AccessMana.String(),
-			ConsensusMana.String(),
-			targetMana.String(),
-			ErrInvalidTargetManaType,
-		)
-	}
-	switch vectorType {
-	case WeightedMana:
-		vec := &WeightedBaseManaVector{
-			vector: make(map[identity.ID]*WeightedBaseMana),
-			target: targetMana,
-		}
-		if err := vec.SetWeight(weight); err != nil {
-			return nil, errors.Errorf("error while creating base mana vector with weight %f: %w", weight, err)
-		}
-		return vec, nil
-	default:
-		return nil, errors.Errorf("error while creating base mana vector with type %d: %w", vectorType, ErrUnknownManaType)
-	}
->>>>>>> c6773929
 }