package tipmanager

import (
	"fmt"
	"sync"
	"sync/atomic"
	"testing"
	"time"

	"github.com/iotaledger/hive.go/core/debug"
	"github.com/iotaledger/hive.go/core/generics/event"
	"github.com/iotaledger/hive.go/core/generics/options"
	"github.com/iotaledger/hive.go/core/generics/shrinkingmap"
	"github.com/stretchr/testify/assert"

	"github.com/iotaledger/goshimmer/packages/core/epoch"
	"github.com/iotaledger/goshimmer/packages/protocol/congestioncontrol/icca/scheduler"
	"github.com/iotaledger/goshimmer/packages/protocol/engine"
	"github.com/iotaledger/goshimmer/packages/protocol/engine/consensus/blockgadget"
	"github.com/iotaledger/goshimmer/packages/protocol/engine/tangle"
	"github.com/iotaledger/goshimmer/packages/protocol/engine/tangle/blockdag"
	"github.com/iotaledger/goshimmer/packages/protocol/engine/tangle/booker"
	"github.com/iotaledger/goshimmer/packages/protocol/engine/tangle/booker/markers"
	"github.com/iotaledger/goshimmer/packages/protocol/engine/tangle/virtualvoting"
	"github.com/iotaledger/goshimmer/packages/protocol/models"
	"github.com/iotaledger/goshimmer/packages/storage"
)

// region TestFramework //////////////////////////////////////////////////////////////////////////////////////////////////////

type TestFramework struct {
	TipManager           *TipManager
	engine               *engine.Engine
	mockAcceptance       *blockgadget.MockAcceptanceGadget
	scheduledBlocks      *shrinkingmap.ShrinkingMap[models.BlockID, *scheduler.Block]
	scheduledBlocksMutex sync.RWMutex

	test       *testing.T
	tipAdded   uint32
	tipRemoved uint32

	optsGenesisTime       time.Time
	optsTipManagerOptions []options.Option[TipManager]
	optsTangleOptions     []options.Option[tangle.Tangle]
	*tangle.TestFramework
}

func NewTestFramework(test *testing.T, opts ...options.Option[TestFramework]) (t *TestFramework) {
	return options.Apply(&TestFramework{
		test:            test,
		mockAcceptance:  blockgadget.NewMockAcceptanceGadget(),
		scheduledBlocks: shrinkingmap.New[models.BlockID, *scheduler.Block](),
		optsGenesisTime: time.Now().Add(-1 * time.Hour),
	}, opts, func(t *TestFramework) {
		epoch.GenesisTime = t.optsGenesisTime.Unix()

<<<<<<< HEAD
		storage := storage.New(test.TempDir(), 1)
		test.Cleanup(func() {
			event.Loop.WaitUntilAllTasksProcessed()
			t.engine.Shutdown()
			if err := storage.Shutdown(); err != nil {
=======
		storageInstance := storage.New(test.TempDir(), 1)
		test.Cleanup(func() {
			event.Loop.WaitUntilAllTasksProcessed()
			t.engine.Shutdown()
			if err := storageInstance.Shutdown(); err != nil {
>>>>>>> 994d2725
				test.Fatal(err)
			}
		})

<<<<<<< HEAD
		t.engine = engine.New(storage, engine.WithTangleOptions(t.optsTangleOptions...))
=======
		t.engine = engine.New(storageInstance, engine.WithTangleOptions(t.optsTangleOptions...))
>>>>>>> 994d2725

		t.TestFramework = tangle.NewTestFramework(
			test,
			tangle.WithTangle(t.engine.Tangle),
			tangle.WithLedger(t.engine.Ledger),
			tangle.WithEvictionState(t.engine.EvictionState),
			tangle.WithValidatorSet(t.engine.ValidatorSet),
		)

		if t.TipManager == nil {
			t.TipManager = New(t.mockSchedulerBlock, t.optsTipManagerOptions...)
			// TODO: need to activate it with an engine t.TipManager.Activate()
		}

		t.TipManager.ActivateEngine(t.engine)
		t.TipManager.blockAcceptanceGadget = t.mockAcceptance

		t.SetAcceptedTime(t.optsGenesisTime)

		t.TestFramework.ModelsTestFramework.SetBlock("Genesis", models.NewEmptyBlock(models.EmptyBlockID, models.WithIssuingTime(t.optsGenesisTime)))
	}, (*TestFramework).setupEvents, (*TestFramework).createGenesis)
}

func (t *TestFramework) setupEvents() {
	t.Tangle.Events.VirtualVoting.BlockTracked.Hook(event.NewClosure(func(block *virtualvoting.Block) {
		if debug.GetEnabled() {
			t.test.Logf("SIMULATING SCHEDULED: %s", block.ID())
		}

		t.scheduledBlocksMutex.Lock()
		scheduledBlock := scheduler.NewBlock(block, scheduler.WithScheduled(true))
		t.scheduledBlocks.Set(block.ID(), scheduledBlock)
		t.scheduledBlocksMutex.Unlock()

		t.TipManager.AddTip(scheduledBlock)
	}))

	t.TipManager.Events.TipAdded.Hook(event.NewClosure(func(block *scheduler.Block) {
		if debug.GetEnabled() {
			t.test.Logf("TIP ADDED: %s", block.ID())
		}
		atomic.AddUint32(&(t.tipAdded), 1)
	}))

	t.TipManager.Events.TipRemoved.Hook(event.NewClosure(func(block *scheduler.Block) {
		if debug.GetEnabled() {
			t.test.Logf("TIP REMOVED: %s", block.ID())
		}
		atomic.AddUint32(&(t.tipRemoved), 1)
	}))
}

func (t *TestFramework) createGenesis() {
	genesisMarker := markers.NewMarker(0, 0)
	structureDetails := markers.NewStructureDetails()
	structureDetails.SetPastMarkers(markers.NewMarkers(genesisMarker))
	structureDetails.SetIsPastMarker(true)
	structureDetails.SetPastMarkerGap(0)

	block := scheduler.NewBlock(
		virtualvoting.NewBlock(
			booker.NewBlock(
				blockdag.NewBlock(
					models.NewEmptyBlock(models.EmptyBlockID, models.WithIssuingTime(t.optsGenesisTime)),
					blockdag.WithSolid(true),
				),
				booker.WithBooked(true),
				booker.WithStructureDetails(structureDetails),
			),
		),
		scheduler.WithScheduled(true),
	)

	t.scheduledBlocks.Set(block.ID(), block)

	t.SetBlocksAccepted("Genesis")
	t.SetMarkersAccepted(genesisMarker)
}

func (t *TestFramework) mockSchedulerBlock(id models.BlockID) (block *scheduler.Block, exists bool) {
	t.scheduledBlocksMutex.RLock()
	defer t.scheduledBlocksMutex.RUnlock()

	return t.scheduledBlocks.Get(id)
}

func (t *TestFramework) IssueBlocksAndSetAccepted(aliases ...string) *blockdag.TestFramework {
	t.SetBlocksAccepted(aliases...)

	return t.IssueBlocks(aliases...)
}

func (t *TestFramework) SetBlocksAccepted(aliases ...string) {
	t.mockAcceptance.SetBlocksAccepted(t.BlockIDs(aliases...))
}

func (t *TestFramework) SetMarkersAccepted(m ...markers.Marker) {
	t.mockAcceptance.SetMarkersAccepted(m...)
}

func (t *TestFramework) SetAcceptedTime(acceptedTime time.Time) {
	t.engine.Clock.SetAcceptedTime(acceptedTime)
}

func (t *TestFramework) AssertIsPastConeTimestampCorrect(blockAlias string, expected bool) {
	block, exists := t.mockSchedulerBlock(t.Block(blockAlias).ID())
	if !exists {
		panic(fmt.Sprintf("block with %s not found", blockAlias))
	}
	actual := t.TipManager.isPastConeTimestampCorrect(block.Block.Block)
	assert.Equal(t.test, expected, actual, "isPastConeTimestampCorrect: %s should be %t but is %t", blockAlias, expected, actual)
}

func (t *TestFramework) AssertTipsAdded(count uint32) {
	assert.Equal(t.test, count, atomic.LoadUint32(&t.tipAdded), "expected %d tips to be added but got %d", count, atomic.LoadUint32(&t.tipAdded))
}

func (t *TestFramework) AssertTipsRemoved(count uint32) {
	assert.Equal(t.test, count, atomic.LoadUint32(&t.tipRemoved), "expected %d tips to be removed but got %d", count, atomic.LoadUint32(&t.tipRemoved))
}

func (t *TestFramework) AssertTips(actualTips, expectedTips models.BlockIDs) {
	assert.Equal(t.test, len(expectedTips), len(actualTips), "expected %d tips but got %d", len(actualTips), len(actualTips))
	for expectedBlockID := range expectedTips {
		_, exists := actualTips[expectedBlockID]
		assert.True(t.test, exists, "expected tip %s", expectedBlockID)
	}
}

func (t *TestFramework) AssertTipCount(expectedTipCount int) {
	assert.Equal(t.test, expectedTipCount, t.TipManager.TipCount(), "expected %d tip count but got %d", t.TipManager.TipCount(), expectedTipCount)
}

// endregion ///////////////////////////////////////////////////////////////////////////////////////////////////////////

// region Options //////////////////////////////////////////////////////////////////////////////////////////////////////

func WithTipManagerOptions(opts ...options.Option[TipManager]) options.Option[TestFramework] {
	return func(tf *TestFramework) {
		tf.optsTipManagerOptions = opts
	}
}

func WithTangleOptions(opts ...options.Option[tangle.Tangle]) options.Option[TestFramework] {
	return func(tf *TestFramework) {
		tf.optsTangleOptions = opts
	}
}

// endregion ///////////////////////////////////////////////////////////////////////////////////////////////////////////<|MERGE_RESOLUTION|>--- conflicted
+++ resolved
@@ -54,28 +54,16 @@
 	}, opts, func(t *TestFramework) {
 		epoch.GenesisTime = t.optsGenesisTime.Unix()
 
-<<<<<<< HEAD
-		storage := storage.New(test.TempDir(), 1)
-		test.Cleanup(func() {
-			event.Loop.WaitUntilAllTasksProcessed()
-			t.engine.Shutdown()
-			if err := storage.Shutdown(); err != nil {
-=======
 		storageInstance := storage.New(test.TempDir(), 1)
 		test.Cleanup(func() {
 			event.Loop.WaitUntilAllTasksProcessed()
 			t.engine.Shutdown()
 			if err := storageInstance.Shutdown(); err != nil {
->>>>>>> 994d2725
 				test.Fatal(err)
 			}
 		})
 
-<<<<<<< HEAD
-		t.engine = engine.New(storage, engine.WithTangleOptions(t.optsTangleOptions...))
-=======
 		t.engine = engine.New(storageInstance, engine.WithTangleOptions(t.optsTangleOptions...))
->>>>>>> 994d2725
 
 		t.TestFramework = tangle.NewTestFramework(
 			test,
