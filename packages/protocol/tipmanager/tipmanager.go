package tipmanager

import (
	"fmt"
	"time"

	"github.com/iotaledger/hive.go/core/generics/options"
	"github.com/iotaledger/hive.go/core/generics/randommap"
	"github.com/iotaledger/hive.go/core/generics/walker"

	"github.com/iotaledger/goshimmer/packages/protocol/congestioncontrol/icca/scheduler"
	"github.com/iotaledger/goshimmer/packages/protocol/engine"
	"github.com/iotaledger/goshimmer/packages/protocol/engine/tangle/booker"
	"github.com/iotaledger/goshimmer/packages/protocol/engine/tangle/booker/markers"
	"github.com/iotaledger/goshimmer/packages/protocol/models"
)

type acceptanceGadget interface {
	IsBlockAccepted(blockID models.BlockID) (accepted bool)
	IsMarkerAccepted(marker markers.Marker) (accepted bool)
	FirstUnacceptedIndex(sequenceID markers.SequenceID) (firstUnacceptedIndex markers.Index)
}

// TimeRetrieverFunc is a function type to retrieve the time.
type timeRetrieverFunc func() time.Time

type blockRetrieverFunc func(id models.BlockID) (block *scheduler.Block, exists bool)

// region TipManager ///////////////////////////////////////////////////////////////////////////////////////////////////

type TipManager struct {
	Events *Events

	engine           *engine.Engine
	acceptanceGadget acceptanceGadget

	schedulerBlockRetrieverFunc blockRetrieverFunc

	tips *randommap.RandomMap[*scheduler.Block, *scheduler.Block]
	// TODO: reintroduce TipsConflictTracker
	// tipsConflictTracker *TipsConflictTracker

	optsTimeSinceConfirmationThreshold time.Duration
	optsWidth                          int
}

// New creates a new TipManager.
func New(schedulerBlockRetrieverFunc blockRetrieverFunc, opts ...options.Option[TipManager]) *TipManager {
	return options.Apply(&TipManager{
		Events: NewEvents(),

		schedulerBlockRetrieverFunc: schedulerBlockRetrieverFunc,

		tips: randommap.New[*scheduler.Block, *scheduler.Block](),
		// TODO: reintroduce TipsConflictTracker
		// tipsConflictTracker: NewTipsConflictTracker(tangle),

		optsTimeSinceConfirmationThreshold: time.Minute,
		optsWidth:                          0,
	}, opts)
}

func (t *TipManager) ActivateEngine(engine *engine.Engine) {
	t.tips = randommap.New[*scheduler.Block, *scheduler.Block]()
<<<<<<< HEAD
	t.engine = engine
	t.acceptanceGadget = engine.Consensus.Gadget
=======
	t.tangle = engine.Tangle
	t.AcceptanceGadget = engine.Consensus.BlockGadget
	t.timeRetrieverFunc = engine.Clock.AcceptedTime
	t.isBootstrappedFunc = engine.IsBootstrapped
>>>>>>> 5f20f655
}

func (t *TipManager) AddTip(block *scheduler.Block) {
	// Check if any children that are accepted or scheduled and return if true, to guarantee that parents are not added
	// to the tipset after their children.
	if t.checkMonotonicity(block) {
		return
	}

	if !t.addTip(block) {
		return
	}

	// skip removing tips if a width is set -> allows to artificially create a wide Tangle.
	if t.TipCount() <= t.optsWidth {
		return
	}

	// a tip loses its tip status if it is referenced by another block
	t.RemoveStrongParents(block.ModelsBlock)
}

func (t *TipManager) addTip(block *scheduler.Block) (added bool) {
	if t.tips.Set(block, block) {
		// t.tipsConflictTracker.AddTip(block)
		t.Events.TipAdded.Trigger(block)
		return true
	}

	return false
}

func (t *TipManager) DeleteTip(block *scheduler.Block) (deleted bool) {
	if _, deleted = t.tips.Delete(block); deleted {
		// t.tipsConflictTracker.RemoveTip(block)
		t.Events.TipRemoved.Trigger(block)
	}
	return
}

// checkMonotonicity returns true if the block has any accepted or scheduled child.
func (t *TipManager) checkMonotonicity(block *scheduler.Block) (anyScheduledOrAccepted bool) {
	for _, child := range block.Children() {
		if child.IsOrphaned() {
			continue
		}

		if t.acceptanceGadget.IsBlockAccepted(child.ID()) {
			return true
		}

		if childBlock, exists := t.schedulerBlockRetrieverFunc(child.ID()); exists {
			if childBlock.IsScheduled() {
				return true
			}
		}
	}

	return false
}

func (t *TipManager) RemoveStrongParents(block *models.Block) {
	block.ForEachParent(func(parent models.Parent) {
		// TODO: reintroduce TipsConflictTracker
		// We do not want to remove the tip if it is the last one representing a pending conflict.
		// if t.isLastTipForConflict(parentBlockID) {
		// 	return true
		// }
		if parentBlock, exists := t.schedulerBlockRetrieverFunc(parent.ID); exists {
			t.DeleteTip(parentBlock)
		}
	})
}

// Tips returns count number of tips, maximum MaxParentsCount.
func (t *TipManager) Tips(countParents int) (parents models.BlockIDs) {
	if countParents > models.MaxParentsCount {
		countParents = models.MaxParentsCount
	}
	if countParents < models.MinParentsCount {
		countParents = models.MinParentsCount
	}

	return t.selectTips(countParents)
}

func (t *TipManager) selectTips(count int) (parents models.BlockIDs) {
	parents = models.NewBlockIDs()

	tips := t.tips.RandomUniqueEntries(count)

	// only add genesis if no tips are available
	if len(tips) == 0 {
		fmt.Println("selecting genesis block because tip pool empty")

		return parents.Add(t.engine.EvictionState.LatestRootBlock())
	}

	// at least one tip is returned
	for _, tip := range tips {
		if t.isPastConeTimestampCorrect(tip.Block.Block) {
			parents.Add(tip.ID())
			// } else {
			//	fmt.Printf("cannot select tip due to TSC condition tip issuing time (%s), time (%s), min supported time (%s), block id (%s), tip pool size %d\n", tip.IssuingTime(), t.timeRetrieverFunc(), t.timeRetrieverFunc().Add(-t.optsTimeSinceConfirmationThreshold), tip.ID().Base58(), t.tips.Size())
			//	fmt.Println(tip.IsScheduled(), "Orphaned", tip.IsOrphaned(), "accepted", t.acceptanceGadget.IsBlockAccepted(tip.ID()))
			//	tip.ForEachParent(func(parent models.Parent) {
			//		fmt.Println("parent block id", parent.ID.Base58())
			//		if parentBlock, exists := t.blockRetrieverFunc(parent.ID); exists {
			//			fmt.Println(parentBlock.IssuingTime(), parentBlock.IsScheduled())
			//		}
			//		if t.acceptanceGadget.IsBlockAccepted(parent.ID) {
			//			fmt.Println("parent block accepted")
			//		}
			//	})
		}
	}

	// TODO: should we retry if no valid tip is left?

	return parents
}

// AllTips returns a list of all tips that are stored in the TipManger.
func (t *TipManager) AllTips() []*scheduler.Block {
	return t.tips.Keys()
}

// TipCount the amount of tips.
func (t *TipManager) TipCount() int {
	return t.tips.Size()
}

// endregion ///////////////////////////////////////////////////////////////////////////////////////////////////////////

// region TSC to prevent lazy tips /////////////////////////////////////////////////////////////////////////////////////

// isPastConeTimestampCorrect performs the TSC check for the given tip.
// Conceptually, this involves the following steps:
//  1. Collect all accepted blocks in the tip's past cone at the boundary of accepted/unaccapted.
//  2. Order by timestamp (ascending), if the oldest accepted block > TSC threshold then return false.
//
// This function is optimized through the use of markers and the following assumption:
//
//	If there's any unaccepted block >TSC threshold, then the oldest accepted block will be >TSC threshold, too.
func (t *TipManager) isPastConeTimestampCorrect(block *booker.Block) (timestampValid bool) {
	minSupportedTimestamp := t.engine.Clock.AcceptedTime().Add(-t.optsTimeSinceConfirmationThreshold)

	if !t.engine.IsBootstrapped() {
		// If the node is not bootstrapped we do not have a valid timestamp to compare against.
		// In any case, a node should never perform tip selection if not bootstrapped (via issuer plugin).
		return true
	}

	if block.IssuingTime().Before(minSupportedTimestamp) {
		return false
	}

	if t.acceptanceGadget.IsBlockAccepted(block.ID()) {
		// return true if block is accepted and has valid timestamp
		return true
	}

	markerWalker := walker.New[markers.Marker](false)
	blockWalker := walker.New[*booker.Block](false)

	t.processInitialBlock(block, blockWalker, markerWalker)

	previousBlock := block
	for markerWalker.HasNext() {
		previousBlock, timestampValid = t.checkMarker(markerWalker.Next(), previousBlock, blockWalker, markerWalker, minSupportedTimestamp)
		if !timestampValid {
			return false
		}
	}

	for blockWalker.HasNext() {
		timestampValid = t.checkBlock(blockWalker.Next(), blockWalker, minSupportedTimestamp)
		if !timestampValid {
			return false
		}
	}
	return true
}

func (t *TipManager) processInitialBlock(block *booker.Block, blockWalker *walker.Walker[*booker.Block], markerWalker *walker.Walker[markers.Marker]) {
	if block.StructureDetails() == nil || block.StructureDetails().PastMarkers().Size() == 0 {
		// need to walk blocks
		// should never go here
		blockWalker.Push(block)
		return
	}

	block.StructureDetails().PastMarkers().ForEach(func(sequenceID markers.SequenceID, index markers.Index) bool {
		if index == 0 {
			// need to walk blocks
			// should never go here
			blockWalker.Push(block)
			return false
		}

		markerWalker.Push(markers.NewMarker(sequenceID, index))
		return true
	})
}

func (t *TipManager) checkMarker(marker markers.Marker, previousBlock *booker.Block, blockWalker *walker.Walker[*booker.Block], markerWalker *walker.Walker[markers.Marker], minSupportedTimestamp time.Time) (block *booker.Block, timestampValid bool) {
	block, exists := t.engine.Tangle.BlockFromMarker(marker)
	if !exists {
		return nil, false
	}

	// marker before minSupportedTimestamp
	if block.IssuingTime().Before(minSupportedTimestamp) {
		// marker before minSupportedTimestamp
		if !t.acceptanceGadget.IsMarkerAccepted(marker) {
			// if not accepted, then incorrect
			markerWalker.StopWalk()
			return nil, false
		}
		// if closest past marker is accepted and before minSupportedTimestamp, then need to walk block past cone of the previously marker block
		blockWalker.Push(previousBlock)
		return block, true
	}
	// accepted after minSupportedTimestamp
	if t.acceptanceGadget.IsMarkerAccepted(marker) {
		return block, true
	}

	// unaccepted after minSupportedTimestamp

	// check oldest unaccepted marker time without walking sequence DAG
	firstUnacceptedMarker := t.firstUnacceptedMarker(marker)
	if timestampValid = t.processMarker(marker, minSupportedTimestamp, firstUnacceptedMarker); !timestampValid {
		return nil, false
	}

	sequence, exists := t.engine.Tangle.Booker.Sequence(marker.SequenceID())
	if !exists {
		return nil, false
	}

	// If there is a accepted marker before the oldest unaccepted marker, and it's older than minSupportedTimestamp, need to walk block past cone of firstUnacceptedMarker.
	if sequence.LowestIndex() < firstUnacceptedMarker.Index() {
		acceptedMarker, blockOfMarker := t.previousMarkerWithBlock(sequence, firstUnacceptedMarker.Index())

		if t.isMarkerOldAndAccepted(acceptedMarker, minSupportedTimestamp) {
			blockWalker.Push(blockOfMarker)
		}
	}

	// process markers from different sequences that are referenced by current marker's sequence, i.e., walk the sequence DAG
	sequence.ReferencedMarkers(marker.Index()).ForEach(func(sequenceID markers.SequenceID, index markers.Index) bool {
		// Ignore Marker(0, 0) as it sometimes occurs in the past marker cone. Marker mysteries.
		// This should not be necessary anymore?
		if index == 0 {
			fmt.Println("ignore Marker(0, 0) during tip fishing")
			return true
		}

		referencedMarker := markers.NewMarker(sequenceID, index)

		// if referenced marker is accepted and older than minSupportedTimestamp, walk unaccepted block past cone of firstUnacceptedMarker
		if t.isMarkerOldAndAccepted(referencedMarker, minSupportedTimestamp) {
			referencedMarkerBlock, referencedMarkerBlockExists := t.engine.Tangle.BlockFromMarker(marker)
			if !referencedMarkerBlockExists {
				return false
			}
			blockWalker.Push(referencedMarkerBlock)
			return false
		}

		// otherwise, process the referenced marker
		markerWalker.Push(referencedMarker)
		return true
	})

	return block, true
}

// isMarkerOldAndAccepted check whether previousMarker is accepted and older than minSupportedTimestamp. It is used to check whether to walk blocks in the past cone of the current marker.
func (t *TipManager) isMarkerOldAndAccepted(previousMarker markers.Marker, minSupportedTimestamp time.Time) bool {
	block, exists := t.engine.Tangle.Booker.BlockFromMarker(previousMarker)
	if !exists {
		return false
	}

	if t.acceptanceGadget.IsMarkerAccepted(previousMarker) && block.IssuingTime().Before(minSupportedTimestamp) {
		return true
	}

	return false
}

func (t *TipManager) processMarker(pastMarker markers.Marker, minSupportedTimestamp time.Time, firstUnacceptedMarker markers.Marker) (tscValid bool) {
	// oldest unaccepted marker is in the future cone of the past marker (same sequence), therefore past marker is accepted and there is no need to check
	// this condition is covered by other checks but leaving it here just for safety
	if pastMarker.Index() < firstUnacceptedMarker.Index() {
		return true
	}

	block, exists := t.engine.Tangle.Booker.BlockFromMarker(firstUnacceptedMarker)
	if !exists {
		return false
	}

	return block.IssuingTime().After(minSupportedTimestamp)
}

func (t *TipManager) checkBlock(block *booker.Block, blockWalker *walker.Walker[*booker.Block], minSupportedTimestamp time.Time) (timestampValid bool) {
	// if block is older than TSC then it's incorrect no matter the confirmation status
	if block.IssuingTime().Before(minSupportedTimestamp) {
		blockWalker.StopWalk()
		return false
	}

	// if block is younger than TSC and accepted, then return timestampValid=true
	if t.acceptanceGadget.IsBlockAccepted(block.ID()) {
		return true
	}

	// if block is younger than TSC and not accepted, walk through strong parents' past cones
	for parentID := range block.ParentsByType(models.StrongParentType) {
		parentBlock, exists := t.schedulerBlockRetrieverFunc(parentID)
		if exists {
			blockWalker.Push(parentBlock.Block.Block)
		}
	}

	return true
}

// firstUnacceptedMarker is similar to acceptance.FirstUnacceptedIndex, except it skips any marker gaps and returns
// an existing marker.
func (t *TipManager) firstUnacceptedMarker(pastMarker markers.Marker) (firstUnacceptedMarker markers.Marker) {
	firstUnacceptedIndex := t.acceptanceGadget.FirstUnacceptedIndex(pastMarker.SequenceID())
	// skip any gaps in marker indices
	for ; firstUnacceptedIndex <= pastMarker.Index(); firstUnacceptedIndex++ {
		firstUnacceptedMarker = markers.NewMarker(pastMarker.SequenceID(), firstUnacceptedIndex)

		// Skip if there is no marker at the given index, i.e., the sequence has a gap.
		if _, exists := t.engine.Tangle.Booker.BlockFromMarker(firstUnacceptedMarker); !exists {
			continue
		}

		break
	}

	return firstUnacceptedMarker
}

func (t *TipManager) previousMarkerWithBlock(sequence *markers.Sequence, markerIndex markers.Index) (previousMarker markers.Marker, block *booker.Block) {
	// skip any gaps in marker indices and start from marker below current one.
	for markerIndex--; sequence.LowestIndex() <= markerIndex; markerIndex-- {
		previousMarker = markers.NewMarker(sequence.ID(), markerIndex)

		// Skip if there is no marker at the given index, i.e., the sequence has a gap.
		if block, exists := t.engine.Tangle.BlockFromMarker(previousMarker); exists {
			return previousMarker, block
		}
	}

	return
}

// endregion ///////////////////////////////////////////////////////////////////////////////////////////////////////////

// region Options //////////////////////////////////////////////////////////////////////////////////////////////////////

func WithTimeSinceConfirmationThreshold(timeSinceConfirmationThreshold time.Duration) options.Option[TipManager] {
	return func(o *TipManager) {
		o.optsTimeSinceConfirmationThreshold = timeSinceConfirmationThreshold
	}
}

func WithWidth(maxWidth int) options.Option[TipManager] {
	return func(t *TipManager) {
		t.optsWidth = maxWidth
	}
}

// endregion ///////////////////////////////////////////////////////////////////////////////////////////////////////////<|MERGE_RESOLUTION|>--- conflicted
+++ resolved
@@ -31,8 +31,8 @@
 type TipManager struct {
 	Events *Events
 
-	engine           *engine.Engine
-	acceptanceGadget acceptanceGadget
+	engine                *engine.Engine
+	blockAcceptanceGadget acceptanceGadget
 
 	schedulerBlockRetrieverFunc blockRetrieverFunc
 
@@ -62,15 +62,8 @@
 
 func (t *TipManager) ActivateEngine(engine *engine.Engine) {
 	t.tips = randommap.New[*scheduler.Block, *scheduler.Block]()
-<<<<<<< HEAD
 	t.engine = engine
-	t.acceptanceGadget = engine.Consensus.Gadget
-=======
-	t.tangle = engine.Tangle
-	t.AcceptanceGadget = engine.Consensus.BlockGadget
-	t.timeRetrieverFunc = engine.Clock.AcceptedTime
-	t.isBootstrappedFunc = engine.IsBootstrapped
->>>>>>> 5f20f655
+	t.blockAcceptanceGadget = engine.Consensus.BlockGadget
 }
 
 func (t *TipManager) AddTip(block *scheduler.Block) {
@@ -118,7 +111,7 @@
 			continue
 		}
 
-		if t.acceptanceGadget.IsBlockAccepted(child.ID()) {
+		if t.blockAcceptanceGadget.IsBlockAccepted(child.ID()) {
 			return true
 		}
 
@@ -228,7 +221,7 @@
 		return false
 	}
 
-	if t.acceptanceGadget.IsBlockAccepted(block.ID()) {
+	if t.blockAcceptanceGadget.IsBlockAccepted(block.ID()) {
 		// return true if block is accepted and has valid timestamp
 		return true
 	}
@@ -285,7 +278,7 @@
 	// marker before minSupportedTimestamp
 	if block.IssuingTime().Before(minSupportedTimestamp) {
 		// marker before minSupportedTimestamp
-		if !t.acceptanceGadget.IsMarkerAccepted(marker) {
+		if !t.blockAcceptanceGadget.IsMarkerAccepted(marker) {
 			// if not accepted, then incorrect
 			markerWalker.StopWalk()
 			return nil, false
@@ -295,7 +288,7 @@
 		return block, true
 	}
 	// accepted after minSupportedTimestamp
-	if t.acceptanceGadget.IsMarkerAccepted(marker) {
+	if t.blockAcceptanceGadget.IsMarkerAccepted(marker) {
 		return block, true
 	}
 
@@ -357,7 +350,7 @@
 		return false
 	}
 
-	if t.acceptanceGadget.IsMarkerAccepted(previousMarker) && block.IssuingTime().Before(minSupportedTimestamp) {
+	if t.blockAcceptanceGadget.IsMarkerAccepted(previousMarker) && block.IssuingTime().Before(minSupportedTimestamp) {
 		return true
 	}
 
@@ -387,7 +380,7 @@
 	}
 
 	// if block is younger than TSC and accepted, then return timestampValid=true
-	if t.acceptanceGadget.IsBlockAccepted(block.ID()) {
+	if t.blockAcceptanceGadget.IsBlockAccepted(block.ID()) {
 		return true
 	}
 
@@ -405,7 +398,7 @@
 // firstUnacceptedMarker is similar to acceptance.FirstUnacceptedIndex, except it skips any marker gaps and returns
 // an existing marker.
 func (t *TipManager) firstUnacceptedMarker(pastMarker markers.Marker) (firstUnacceptedMarker markers.Marker) {
-	firstUnacceptedIndex := t.acceptanceGadget.FirstUnacceptedIndex(pastMarker.SequenceID())
+	firstUnacceptedIndex := t.blockAcceptanceGadget.FirstUnacceptedIndex(pastMarker.SequenceID())
 	// skip any gaps in marker indices
 	for ; firstUnacceptedIndex <= pastMarker.Index(); firstUnacceptedIndex++ {
 		firstUnacceptedMarker = markers.NewMarker(pastMarker.SequenceID(), firstUnacceptedIndex)
