package tipmanager

import (
	"fmt"
	"sync"
	"time"

<<<<<<< HEAD
	"github.com/pkg/errors"

	"github.com/iotaledger/hive.go/core/generics/lo"
	"github.com/iotaledger/hive.go/core/generics/options"
	"github.com/iotaledger/hive.go/core/generics/randommap"
	"github.com/iotaledger/hive.go/core/generics/set"
	"github.com/iotaledger/hive.go/core/generics/walker"

	"github.com/iotaledger/goshimmer/packages/core/commitment"
=======
	"github.com/iotaledger/hive.go/core/generics/options"
	"github.com/iotaledger/hive.go/core/generics/randommap"
	"github.com/iotaledger/hive.go/core/types"

>>>>>>> db5d1e30
	"github.com/iotaledger/goshimmer/packages/core/epoch"
	"github.com/iotaledger/goshimmer/packages/core/memstorage"
	"github.com/iotaledger/goshimmer/packages/protocol/congestioncontrol/icca/scheduler"
	"github.com/iotaledger/goshimmer/packages/protocol/engine"
	"github.com/iotaledger/goshimmer/packages/protocol/engine/tangle/booker"
	"github.com/iotaledger/goshimmer/packages/protocol/engine/tangle/booker/markers"
	"github.com/iotaledger/goshimmer/packages/protocol/models"
)

type acceptanceGadget interface {
	IsBlockAccepted(blockID models.BlockID) (accepted bool)
	IsMarkerAccepted(marker markers.Marker) (accepted bool)
	FirstUnacceptedIndex(sequenceID markers.SequenceID) (firstUnacceptedIndex markers.Index)
}

type blockRetrieverFunc func(id models.BlockID) (block *scheduler.Block, exists bool)

// region TipManager ///////////////////////////////////////////////////////////////////////////////////////////////////

type TipManager struct {
	Events *Events

	engine                *engine.Engine
	blockAcceptanceGadget acceptanceGadget

	schedulerBlockRetrieverFunc blockRetrieverFunc

<<<<<<< HEAD
	tips          *randommap.RandomMap[models.BlockID, *scheduler.Block]
	futureTips    *memstorage.EpochStorage[commitment.ID, *memstorage.Storage[models.BlockID, *scheduler.Block]]
	evictionMutex sync.RWMutex
=======
	walkerCache   *memstorage.EpochStorage[models.BlockID, types.Empty]
	evictionMutex sync.RWMutex

	tips *randommap.RandomMap[*scheduler.Block, *scheduler.Block]
>>>>>>> db5d1e30
	// TODO: reintroduce TipsConflictTracker
	// tipsConflictTracker *TipsConflictTracker

	optsTimeSinceConfirmationThreshold time.Duration
	optsWidth                          int
}

// New creates a new TipManager.
func New(schedulerBlockRetrieverFunc blockRetrieverFunc, opts ...options.Option[TipManager]) *TipManager {
	return options.Apply(&TipManager{
		Events: NewEvents(),

		schedulerBlockRetrieverFunc: schedulerBlockRetrieverFunc,

		tips:       randommap.New[models.BlockID, *scheduler.Block](),
		futureTips: memstorage.NewEpochStorage[commitment.ID, *memstorage.Storage[models.BlockID, *scheduler.Block]](),
		// TODO: reintroduce TipsConflictTracker
		// tipsConflictTracker: NewTipsConflictTracker(tangle),

		walkerCache: memstorage.NewEpochStorage[models.BlockID, types.Empty](),

		optsTimeSinceConfirmationThreshold: time.Minute,
		optsWidth:                          0,
	}, opts)
}

func (t *TipManager) LinkTo(engine *engine.Engine) {
	t.tips = randommap.New[models.BlockID, *scheduler.Block]()
	t.engine = engine
	t.blockAcceptanceGadget = engine.Consensus.BlockGadget
}

func (t *TipManager) AddTip(block *scheduler.Block) {
	// Check if any children that are accepted or scheduled and return if true, to guarantee that parents are not added
	// to the tipset after their children.
	if t.checkMonotonicity(block) {
		return
	}

	// Check if the block commits to an old epoch.
	if t.isStaleCommitment(block) {
		return
	}

	// If the commitment is in the future, and not known to be forking, we cannot yet add it to the main tipset.
	if t.isFutureCommitment(block) {
		t.addFutureTip(block)
		return
	}

	t.addTip(block)
}

func (t *TipManager) EvictTSCCache(index epoch.Index) {
	t.evictionMutex.Lock()
	defer t.evictionMutex.Unlock()

	t.walkerCache.Evict(index)
}

func (t *TipManager) DeleteTip(block *scheduler.Block) (deleted bool) {
	if _, deleted = t.tips.Delete(block.ID()); deleted {
		// t.tipsConflictTracker.RemoveTip(block)
		t.Events.TipRemoved.Trigger(block)
	}
	return
}

// RemoveStrongParents removes all tips that are parents of the given block.
func (t *TipManager) RemoveStrongParents(block *models.Block) {
	block.ForEachParent(func(parent models.Parent) {
		// TODO: reintroduce TipsConflictTracker
		// We do not want to remove the tip if it is the last one representing a pending conflict.
		// if t.isLastTipForConflict(parentBlockID) {
		// 	return true
		// }
		if parentBlock, exists := t.schedulerBlockRetrieverFunc(parent.ID); exists {
			t.DeleteTip(parentBlock)
		}
	})
}

// Tips returns count number of tips, maximum MaxParentsCount.
func (t *TipManager) Tips(countParents int) (parents models.BlockIDs) {
	if countParents > models.MaxParentsCount {
		countParents = models.MaxParentsCount
	}
	if countParents < models.MinParentsCount {
		countParents = models.MinParentsCount
	}

	return t.selectTips(countParents)
}

func (t *TipManager) selectTips(count int) (parents models.BlockIDs) {
	parents = models.NewBlockIDs()
	for {
		tips := t.tips.RandomUniqueEntries(count)

		// only add genesis if no tips are available
		if len(tips) == 0 {
			rootBlock := t.engine.EvictionState.LatestRootBlock()
			fmt.Println("(time: ", time.Now(), ") selecting root block because tip pool empty:", rootBlock)

			return parents.Add(rootBlock)
		}

		// at least one tip is returned
		for _, tip := range tips {
			if err := t.isValidTip(tip); err == nil {
				parents.Add(tip.ID())
			} else {
				t.DeleteTip(tip)

				// DEBUG
				fmt.Printf("(time: %s) cannot select tip due to error: %s\n", time.Now(), err)
				if t.tips.Size() == 0 {
					fmt.Println("(time: ", time.Now(), ") >> deleted last TIP because it doesn't pass checks!", tip.ID())
				}
			}
		}

		if len(parents) > 0 {
			return parents
		}
	}
}

// AllTips returns a list of all tips that are stored in the TipManger.
func (t *TipManager) AllTips() (allTips []*scheduler.Block) {
	allTips = make([]*scheduler.Block, 0, t.tips.Size())
	t.tips.ForEach(func(_ models.BlockID, value *scheduler.Block) bool {
		allTips = append(allTips, value)
		return true
	})

	return
}

// TipCount the amount of tips.
func (t *TipManager) TipCount() int {
	return t.tips.Size()
}

// FutureTipCount returns the amount of future tips per epoch.
func (t *TipManager) FutureTipCount() (futureTipsPerEpoch map[epoch.Index]int) {
	futureTipsPerEpoch = make(map[epoch.Index]int)
	t.futureTips.ForEach(func(index epoch.Index, commitmentStorage *memstorage.Storage[commitment.ID, *memstorage.Storage[models.BlockID, *scheduler.Block]]) {
		commitmentStorage.ForEach(func(cm commitment.ID, tipStorage *memstorage.Storage[models.BlockID, *scheduler.Block]) bool {
			futureTipsPerEpoch[index] += tipStorage.Size()
			return true
		})
	})

	return
}

// PromoteFutureTips promotes to the main tippool all future tips that belong to the given commitment.
func (t *TipManager) PromoteFutureTips(cm *commitment.Commitment) {
	t.evictionMutex.RLock()
	defer func() {
		t.evictionMutex.RUnlock()
		t.Evict(cm.Index())
	}()

	if futureEpochTips := t.futureTips.Get(cm.Index()); futureEpochTips != nil {
		if tipsForCommitment, exists := futureEpochTips.Get(cm.ID()); exists {

			tipsToPromote := make(map[models.BlockID]*scheduler.Block)
			tipsForCommitment.ForEach(func(blockID models.BlockID, tip *scheduler.Block) bool {
				tipsToPromote[blockID] = tip
				return true
			})

			tipsToNotPromote := set.NewAdvancedSet[models.BlockID]()
			for _, tip := range tipsToPromote {
				for _, parentID := range tip.Parents() {
					if _, exists := tipsToPromote[parentID]; exists {
						// Do not add this tips parent because this is not a tip anymore
						tipsToNotPromote.Add(parentID)
					}
				}
				// Remove all tips referenced by all future tips valid for this commitment
				t.RemoveStrongParents(tip.ModelsBlock)
			}

			for tipID, tip := range tipsToPromote {
				if !tipsToNotPromote.Has(tipID) {
					t.addTip(tip)
				}
			}
		}
	}
}

// Evict removes all parked tips that belong to an evicted epoch.
func (t *TipManager) Evict(index epoch.Index) {
	t.evictionMutex.Lock()
	defer t.evictionMutex.Unlock()

	t.futureTips.Evict(index)
}

// endregion ///////////////////////////////////////////////////////////////////////////////////////////////////////////

// region TSC to prevent lazy tips /////////////////////////////////////////////////////////////////////////////////////

<<<<<<< HEAD
type markerPreviousBlockPair struct {
	Marker        markers.Marker
	PreviousBlock *booker.Block
}

func (t *TipManager) addTip(block *scheduler.Block) (added bool) {
	if !t.tips.Has(block.ID()) {
		t.tips.Set(block.ID(), block)
		// t.tipsConflictTracker.AddTip(block)
		t.Events.TipAdded.Trigger(block)

		// skip removing tips if a width is set -> allows to artificially create a wide Tangle.
		if t.TipCount() <= t.optsWidth {
			return
		}

		// a tip loses its tip status if it is referenced by another block
		t.RemoveStrongParents(block.ModelsBlock)

		return true
	}

	return false
}

// checkMonotonicity returns true if the block has any accepted or scheduled child.
func (t *TipManager) checkMonotonicity(block *scheduler.Block) (anyScheduledOrAccepted bool) {
	for _, child := range block.Children() {
		if child.IsOrphaned() {
			continue
		}

		if t.blockAcceptanceGadget.IsBlockAccepted(child.ID()) {
			return true
		}

		if childBlock, exists := t.schedulerBlockRetrieverFunc(child.ID()); exists {
			if childBlock.IsScheduled() {
				return true
			}
		}
	}

	return false
}

// isStaleCommitment returns true if the block belongs to a commitment that is too far back in the past.
func (t *TipManager) isStaleCommitment(block *scheduler.Block) (isOld bool) {
	return block.Commitment().Index() < (t.engine.Storage.Settings.LatestCommitment().Index() - 1).Max(0)
}

// isFutureCommitment returns true if the block belongs to a commitment that is not yet known.
func (t *TipManager) isFutureCommitment(block *scheduler.Block) (isUnknown bool) {
	return block.Commitment().Index() > t.engine.Storage.Settings.LatestCommitment().Index()
}

func (t *TipManager) addFutureTip(block *scheduler.Block) (added bool) {
	t.evictionMutex.RLock()
	defer t.evictionMutex.RUnlock()

	return lo.Return1(t.futureTips.Get(block.Commitment().Index(), true).RetrieveOrCreate(block.Commitment().ID(), func() *memstorage.Storage[models.BlockID, *scheduler.Block] {
		return memstorage.New[models.BlockID, *scheduler.Block]()
	})).Set(block.ID(), block)
}

func (t *TipManager) isValidTip(tip *scheduler.Block) (err error) {
	if !t.isRecentCommitment(tip) {
		return errors.Errorf("cannot select tip due to commitment not being recent (%d), current commitment (%d)", tip.Commitment().Index(), t.engine.Storage.Settings.LatestCommitment().Index())
	}

	if !t.isPastConeTimestampCorrect(tip.Block.Block) {
		return errors.Errorf("cannot select tip due to TSC condition tip issuing time (%s), time (%s), min supported time (%s), block id (%s), tip pool size (%d), scheduled: (%t), orphaned: (%t), accepted: (%t)",
			tip.IssuingTime(),
			t.engine.Clock.AcceptedTime(),
			t.engine.Clock.AcceptedTime().Add(-t.optsTimeSinceConfirmationThreshold),
			tip.ID().Base58(),
			t.tips.Size(),
			tip.IsScheduled(),
			tip.IsOrphaned(),
			t.engine.Consensus.BlockGadget.IsBlockAccepted(tip.ID()),
		)
	}

	return nil
}

// isRecentCommitment returns true if the commitment of the given block is not in the future and it is not older than 2
// epoch with respect to our latest commitment.
func (t *TipManager) isRecentCommitment(block *scheduler.Block) (isFresh bool) {
	return !t.isFutureCommitment(block) && block.Commitment().Index() >= (t.engine.Storage.Settings.LatestCommitment().Index()-1).Max(0)
}

=======
>>>>>>> db5d1e30
// isPastConeTimestampCorrect performs the TSC check for the given tip.
// Conceptually, this involves the following steps:
//  1. Collect all accepted blocks in the tip's past cone at the boundary of accepted/unaccapted.
//  2. Order by timestamp (ascending), if the oldest accepted block > TSC threshold then return false.
//
// This function is optimized through the use of markers and the following assumption:
//
//	If there's any unaccepted block >TSC threshold, then the oldest accepted block will be >TSC threshold, too.
func (t *TipManager) isPastConeTimestampCorrect(block *booker.Block) (timestampValid bool) {
	minSupportedTimestamp := t.engine.Clock.AcceptedTime().Add(-t.optsTimeSinceConfirmationThreshold)

	if !t.engine.IsBootstrapped() {
		// If the node is not bootstrapped we do not have a valid timestamp to compare against.
		// In any case, a node should never perform tip selection if not bootstrapped (via issuer plugin).
		return true
	}

	if block.IssuingTime().Before(minSupportedTimestamp) {
		return false
	}

	if t.blockAcceptanceGadget.IsBlockAccepted(block.ID()) {
		// return true if block is accepted and has valid timestamp
		return true
	}

	t.evictionMutex.RLock()
	defer t.evictionMutex.RUnlock()

	timestampValid = t.checkBlockRecursive(block, minSupportedTimestamp)

	return
}

func (t *TipManager) checkBlockRecursive(block *booker.Block, minSupportedTimestamp time.Time) (timestampValid bool) {
	if storage := t.walkerCache.Get(block.ID().Index(), false); storage != nil {
		if _, exists := storage.Get(block.ID()); exists {
			return true
		}
	}

	// if block is older than TSC then it's incorrect no matter the acceptance status
	if block.IssuingTime().Before(minSupportedTimestamp) {
		return false
	}

	// if block is younger than TSC and accepted, then return timestampValid=true
	if t.blockAcceptanceGadget.IsBlockAccepted(block.ID()) {
		t.walkerCache.Get(block.ID().Index(), true).Set(block.ID(), types.Void)
		return true
	}

	if block.IsOrphaned() {
		return false
	}

	// if block is younger than TSC and not accepted, walk through strong parents' past cones
	for parentID := range block.ParentsByType(models.StrongParentType) {
		parentBlock, exists := t.schedulerBlockRetrieverFunc(parentID)
		if !exists {
			return false
		}

		if !t.checkBlockRecursive(parentBlock.Block.Block, minSupportedTimestamp) {
			return false
		}
	}

	t.walkerCache.Get(block.ID().Index(), true).Set(block.ID(), types.Void)
	return true
}

// endregion ///////////////////////////////////////////////////////////////////////////////////////////////////////////

// region Options //////////////////////////////////////////////////////////////////////////////////////////////////////

// WithTimeSinceConfirmationThreshold returns an option that sets the time since confirmation threshold.
func WithTimeSinceConfirmationThreshold(timeSinceConfirmationThreshold time.Duration) options.Option[TipManager] {
	return func(o *TipManager) {
		o.optsTimeSinceConfirmationThreshold = timeSinceConfirmationThreshold
	}
}

// WithWidth returns an option that configures the TipManager to maintain a certain width of the tangle.
func WithWidth(maxWidth int) options.Option[TipManager] {
	return func(t *TipManager) {
		t.optsWidth = maxWidth
	}
}

// endregion ///////////////////////////////////////////////////////////////////////////////////////////////////////////<|MERGE_RESOLUTION|>--- conflicted
+++ resolved
@@ -5,22 +5,12 @@
 	"sync"
 	"time"
 
-<<<<<<< HEAD
-	"github.com/pkg/errors"
-
-	"github.com/iotaledger/hive.go/core/generics/lo"
 	"github.com/iotaledger/hive.go/core/generics/options"
 	"github.com/iotaledger/hive.go/core/generics/randommap"
 	"github.com/iotaledger/hive.go/core/generics/set"
-	"github.com/iotaledger/hive.go/core/generics/walker"
+	"github.com/iotaledger/hive.go/core/types"
 
 	"github.com/iotaledger/goshimmer/packages/core/commitment"
-=======
-	"github.com/iotaledger/hive.go/core/generics/options"
-	"github.com/iotaledger/hive.go/core/generics/randommap"
-	"github.com/iotaledger/hive.go/core/types"
-
->>>>>>> db5d1e30
 	"github.com/iotaledger/goshimmer/packages/core/epoch"
 	"github.com/iotaledger/goshimmer/packages/core/memstorage"
 	"github.com/iotaledger/goshimmer/packages/protocol/congestioncontrol/icca/scheduler"
@@ -48,16 +38,11 @@
 
 	schedulerBlockRetrieverFunc blockRetrieverFunc
 
-<<<<<<< HEAD
-	tips          *randommap.RandomMap[models.BlockID, *scheduler.Block]
-	futureTips    *memstorage.EpochStorage[commitment.ID, *memstorage.Storage[models.BlockID, *scheduler.Block]]
-	evictionMutex sync.RWMutex
-=======
 	walkerCache   *memstorage.EpochStorage[models.BlockID, types.Empty]
 	evictionMutex sync.RWMutex
 
-	tips *randommap.RandomMap[*scheduler.Block, *scheduler.Block]
->>>>>>> db5d1e30
+	tips       *randommap.RandomMap[models.BlockID, *scheduler.Block]
+	futureTips *memstorage.EpochStorage[commitment.ID, *memstorage.Storage[models.BlockID, *scheduler.Block]]
 	// TODO: reintroduce TipsConflictTracker
 	// tipsConflictTracker *TipsConflictTracker
 
@@ -108,7 +93,19 @@
 		return
 	}
 
-	t.addTip(block)
+	// a tip loses its tip status if it is referenced by another block
+	t.RemoveStrongParents(block.ModelsBlock)
+}
+
+func (t *TipManager) addTip(block *scheduler.Block) (added bool) {
+	if !t.tips.Has(block) {
+		t.tips.Set(block, block)
+		// t.tipsConflictTracker.AddTip(block)
+		t.Events.TipAdded.Trigger(block)
+		return true
+	}
+
+	return false
 }
 
 func (t *TipManager) EvictTSCCache(index epoch.Index) {
@@ -265,12 +262,6 @@
 
 // region TSC to prevent lazy tips /////////////////////////////////////////////////////////////////////////////////////
 
-<<<<<<< HEAD
-type markerPreviousBlockPair struct {
-	Marker        markers.Marker
-	PreviousBlock *booker.Block
-}
-
 func (t *TipManager) addTip(block *scheduler.Block) (added bool) {
 	if !t.tips.Has(block.ID()) {
 		t.tips.Set(block.ID(), block)
@@ -358,8 +349,6 @@
 	return !t.isFutureCommitment(block) && block.Commitment().Index() >= (t.engine.Storage.Settings.LatestCommitment().Index()-1).Max(0)
 }
 
-=======
->>>>>>> db5d1e30
 // isPastConeTimestampCorrect performs the TSC check for the given tip.
 // Conceptually, this involves the following steps:
 //  1. Collect all accepted blocks in the tip's past cone at the boundary of accepted/unaccapted.
