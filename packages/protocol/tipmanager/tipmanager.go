--- conflicted
+++ resolved
@@ -42,17 +42,10 @@
 
 	walkerCache *memstorage.EpochStorage[models.BlockID, types.Empty]
 
-<<<<<<< HEAD
+	mutex      sync.RWMutex
 	tips                *randommap.RandomMap[models.BlockID, *scheduler.Block]
 	futureTips          *memstorage.EpochStorage[commitment.ID, *memstorage.Storage[models.BlockID, *scheduler.Block]]
 	TipsConflictTracker *TipsConflictTracker
-=======
-	mutex      sync.RWMutex
-	tips       *randommap.RandomMap[models.BlockID, *scheduler.Block]
-	futureTips *memstorage.EpochStorage[commitment.ID, *memstorage.Storage[models.BlockID, *scheduler.Block]]
-	// TODO: reintroduce TipsConflictTracker
-	// tipsConflictTracker *TipsConflictTracker
->>>>>>> e4230056
 
 	commitmentRecentBoundary epoch.Index
 
