package tipmanager

import (
	"fmt"
	"sync"
	"time"

	"github.com/iotaledger/hive.go/core/generics/lo"
	"github.com/iotaledger/hive.go/core/generics/options"
	"github.com/iotaledger/hive.go/core/generics/randommap"
	"github.com/iotaledger/hive.go/core/generics/set"
	"github.com/iotaledger/hive.go/core/types"
	"github.com/pkg/errors"

	"github.com/iotaledger/goshimmer/packages/core/commitment"
	"github.com/iotaledger/goshimmer/packages/core/epoch"
	"github.com/iotaledger/goshimmer/packages/core/memstorage"
	"github.com/iotaledger/goshimmer/packages/protocol/congestioncontrol/icca/scheduler"
	"github.com/iotaledger/goshimmer/packages/protocol/engine"
	"github.com/iotaledger/goshimmer/packages/protocol/engine/tangle/booker"
	"github.com/iotaledger/goshimmer/packages/protocol/engine/tangle/booker/markers"
	"github.com/iotaledger/goshimmer/packages/protocol/models"
)

type acceptanceGadget interface {
	IsBlockAccepted(blockID models.BlockID) (accepted bool)
	IsMarkerAccepted(marker markers.Marker) (accepted bool)
	FirstUnacceptedIndex(sequenceID markers.SequenceID) (firstUnacceptedIndex markers.Index)
}

type blockRetrieverFunc func(id models.BlockID) (block *scheduler.Block, exists bool)

// region TipManager ///////////////////////////////////////////////////////////////////////////////////////////////////

type TipManager struct {
	Events *Events

	engine                *engine.Engine
	blockAcceptanceGadget acceptanceGadget

	schedulerBlockRetrieverFunc blockRetrieverFunc

	walkerCache   *memstorage.EpochStorage[models.BlockID, types.Empty]
	evictionMutex sync.RWMutex

	tips       *randommap.RandomMap[models.BlockID, *scheduler.Block]
	futureTips *memstorage.EpochStorage[commitment.ID, *memstorage.Storage[models.BlockID, *scheduler.Block]]
	// TODO: reintroduce TipsConflictTracker
	// tipsConflictTracker *TipsConflictTracker

	commitmentRecentBoundary epoch.Index

	optsTimeSinceConfirmationThreshold time.Duration
	optsWidth                          int
}

// New creates a new TipManager.
func New(schedulerBlockRetrieverFunc blockRetrieverFunc, opts ...options.Option[TipManager]) (t *TipManager) {
	t = options.Apply(&TipManager{
		Events: NewEvents(),

		schedulerBlockRetrieverFunc: schedulerBlockRetrieverFunc,

		tips:       randommap.New[models.BlockID, *scheduler.Block](),
		futureTips: memstorage.NewEpochStorage[commitment.ID, *memstorage.Storage[models.BlockID, *scheduler.Block]](),
		// TODO: reintroduce TipsConflictTracker
		// tipsConflictTracker: NewTipsConflictTracker(tangle),

		walkerCache: memstorage.NewEpochStorage[models.BlockID, types.Empty](),

		optsTimeSinceConfirmationThreshold: time.Minute,
		optsWidth:                          0,
	}, opts)

	t.commitmentRecentBoundary = epoch.Index(int64(t.optsTimeSinceConfirmationThreshold.Seconds()) / epoch.Duration)

	return
}

func (t *TipManager) LinkTo(engine *engine.Engine) {
	t.tips = randommap.New[models.BlockID, *scheduler.Block]()
	t.engine = engine
	t.blockAcceptanceGadget = engine.Consensus.BlockGadget
}

func (t *TipManager) AddTip(block *scheduler.Block) {
	// Check if any children that are accepted or scheduled and return if true, to guarantee that parents are not added
	// to the tipset after their children.
	if t.checkMonotonicity(block) {
		return
	}

	// If the commitment is in the future, and not known to be forking, we cannot yet add it to the main tipset.
	if t.isFutureCommitment(block) {
		t.addFutureTip(block)
		return
	}

	t.addTip(block)
}

func (t *TipManager) EvictTSCCache(index epoch.Index) {
	t.evictionMutex.Lock()
	defer t.evictionMutex.Unlock()

	t.walkerCache.Evict(index)
}

func (t *TipManager) DeleteTip(block *scheduler.Block) (deleted bool) {
	if _, deleted = t.tips.Delete(block.ID()); deleted {
		// t.tipsConflictTracker.RemoveTip(block)
		t.Events.TipRemoved.Trigger(block)
	}
	return
}

// RemoveStrongParents removes all tips that are parents of the given block.
func (t *TipManager) RemoveStrongParents(block *models.Block) {
	block.ForEachParent(func(parent models.Parent) {
		// TODO: reintroduce TipsConflictTracker
		// We do not want to remove the tip if it is the last one representing a pending conflict.
		// if t.isLastTipForConflict(parentBlockID) {
		// 	return true
		// }
		if parentBlock, exists := t.schedulerBlockRetrieverFunc(parent.ID); exists {
			t.DeleteTip(parentBlock)
		}
	})
}

// Tips returns count number of tips, maximum MaxParentsCount.
func (t *TipManager) Tips(countParents int) (parents models.BlockIDs) {
	if countParents > models.MaxParentsCount {
		countParents = models.MaxParentsCount
	}
	if countParents < models.MinParentsCount {
		countParents = models.MinParentsCount
	}

	return t.selectTips(countParents)
}

func (t *TipManager) selectTips(count int) (parents models.BlockIDs) {
	parents = models.NewBlockIDs()
	for {
		tips := t.tips.RandomUniqueEntries(count)

		// only add genesis if no tips are available
		if len(tips) == 0 {
			rootBlock := t.engine.EvictionState.LatestRootBlock()
			fmt.Println("(time: ", time.Now(), ") selecting root block because tip pool empty:", rootBlock)

			return parents.Add(rootBlock)
		}

		// at least one tip is returned
		for _, tip := range tips {
			if err := t.isValidTip(tip); err == nil {
				parents.Add(tip.ID())
			} else {
				t.DeleteTip(tip)

				// DEBUG
				fmt.Printf("(time: %s) cannot select tip due to error: %s\n", time.Now(), err)
				if t.tips.Size() == 0 {
					fmt.Println("(time: ", time.Now(), ") >> deleted last TIP because it doesn't pass checks!", tip.ID())
				}
			}
		}

		if len(parents) > 0 {
			return parents
		}
	}
}

// AllTips returns a list of all tips that are stored in the TipManger.
func (t *TipManager) AllTips() (allTips []*scheduler.Block) {
	allTips = make([]*scheduler.Block, 0, t.tips.Size())
	t.tips.ForEach(func(_ models.BlockID, value *scheduler.Block) bool {
		allTips = append(allTips, value)
		return true
	})

	return
}

// TipCount the amount of tips.
func (t *TipManager) TipCount() int {
	return t.tips.Size()
}

// FutureTipCount returns the amount of future tips per epoch.
func (t *TipManager) FutureTipCount() (futureTipsPerEpoch map[epoch.Index]int) {
	futureTipsPerEpoch = make(map[epoch.Index]int)
	t.futureTips.ForEach(func(index epoch.Index, commitmentStorage *memstorage.Storage[commitment.ID, *memstorage.Storage[models.BlockID, *scheduler.Block]]) {
		commitmentStorage.ForEach(func(cm commitment.ID, tipStorage *memstorage.Storage[models.BlockID, *scheduler.Block]) bool {
			futureTipsPerEpoch[index] += tipStorage.Size()
			return true
		})
	})

	return
}

// PromoteFutureTips promotes to the main tippool all future tips that belong to the given commitment.
func (t *TipManager) PromoteFutureTips(cm *commitment.Commitment) {
	t.evictionMutex.RLock()
	defer func() {
		t.evictionMutex.RUnlock()
		t.Evict(cm.Index())
	}()

	if futureEpochTips := t.futureTips.Get(cm.Index()); futureEpochTips != nil {
		if tipsForCommitment, exists := futureEpochTips.Get(cm.ID()); exists {
			tipsToPromote := make(map[models.BlockID]*scheduler.Block)
			tipsToNotPromote := set.NewAdvancedSet[models.BlockID]()

			tipsForCommitment.ForEach(func(blockID models.BlockID, tip *scheduler.Block) bool {
				for _, tipParent := range tip.Parents() {
					tipsToNotPromote.Add(tipParent)
				}
				tipsToPromote[blockID] = tip
				return true
			})

			for tipID, tip := range tipsToPromote {
				// regardless if the tip makes it into the tippool, we remove its strong parents anyway
				// currentTip <- futureTipNotToAdd <- futureTipToAdd
				// We want to remove currentTip even if futureTipNotToAdd is not added to the tippool.
				t.RemoveStrongParents(tip.ModelsBlock)
				if !tipsToNotPromote.Has(tipID) {
					t.addTip(tip)
				}
			}
		}
	}
}

// Evict removes all parked tips that belong to an evicted epoch.
func (t *TipManager) Evict(index epoch.Index) {
	t.evictionMutex.Lock()
	defer t.evictionMutex.Unlock()

	t.futureTips.Evict(index)
}

// endregion ///////////////////////////////////////////////////////////////////////////////////////////////////////////

// region TSC to prevent lazy tips /////////////////////////////////////////////////////////////////////////////////////

func (t *TipManager) addTip(block *scheduler.Block) (added bool) {
	if !t.tips.Has(block.ID()) {
		t.tips.Set(block.ID(), block)
		// t.tipsConflictTracker.AddTip(block)
		t.Events.TipAdded.Trigger(block)

		// skip removing tips if a width is set -> allows to artificially create a wide Tangle.
		if t.TipCount() <= t.optsWidth {
			return true
		}

		// a tip loses its tip status if it is referenced by another block
		t.RemoveStrongParents(block.ModelsBlock)

		return true
	}

	return false
}

// checkMonotonicity returns true if the block has any accepted or scheduled child.
func (t *TipManager) checkMonotonicity(block *scheduler.Block) (anyScheduledOrAccepted bool) {
	for _, child := range block.Children() {
		if child.IsOrphaned() {
			continue
		}

		if t.blockAcceptanceGadget.IsBlockAccepted(child.ID()) {
			return true
		}

		if childBlock, exists := t.schedulerBlockRetrieverFunc(child.ID()); exists {
			if childBlock.IsScheduled() {
				return true
			}
		}
	}

	return false
}

// isFutureCommitment returns true if the block belongs to a commitment that is not yet known.
func (t *TipManager) isFutureCommitment(block *scheduler.Block) (isUnknown bool) {
	return block.Commitment().Index() > t.engine.Storage.Settings.LatestCommitment().Index()
}

func (t *TipManager) addFutureTip(block *scheduler.Block) (added bool) {
	t.evictionMutex.RLock()
	defer t.evictionMutex.RUnlock()

	return lo.Return1(t.futureTips.Get(block.Commitment().Index(), true).RetrieveOrCreate(block.Commitment().ID(), func() *memstorage.Storage[models.BlockID, *scheduler.Block] {
		return memstorage.New[models.BlockID, *scheduler.Block]()
	})).Set(block.ID(), block)
}

func (t *TipManager) isValidTip(tip *scheduler.Block) (err error) {
<<<<<<< HEAD
=======
	// TODO: fix this check when node is bootstrapping and commits a bunch of epochs at once.
	if !t.isRecentCommitment(tip) {
		return errors.Errorf("cannot select tip due to commitment not being recent (%s - %d), current commitment (%d)", tip.ID().String(), tip.Commitment().Index(), t.engine.Storage.Settings.LatestCommitment().Index())
	}

>>>>>>> 20ba6c71
	if !t.isPastConeTimestampCorrect(tip.Block.Block) {
		return errors.Errorf("cannot select tip due to TSC condition tip issuing time (%s), time (%s), min supported time (%s), block id (%s), tip pool size (%d), scheduled: (%t), orphaned: (%t), accepted: (%t)",
			tip.IssuingTime(),
			t.engine.Clock.AcceptedTime(),
			t.engine.Clock.AcceptedTime().Add(-t.optsTimeSinceConfirmationThreshold),
			tip.ID().Base58(),
			t.tips.Size(),
			tip.IsScheduled(),
			tip.IsOrphaned(),
			t.engine.Consensus.BlockGadget.IsBlockAccepted(tip.ID()),
		)
	}

	return nil
}

<<<<<<< HEAD
=======
// isRecentCommitment returns true if the commitment of the given block is not in the future, and it is not older than TSC threshold
// epoch with respect to our latest commitment.
func (t *TipManager) isRecentCommitment(block *scheduler.Block) (isFresh bool) {
	return block.Commitment().Index() >= (t.engine.Storage.Settings.LatestCommitment().Index() - t.commitmentRecentBoundary).Max(0)
}

>>>>>>> 20ba6c71
// isPastConeTimestampCorrect performs the TSC check for the given tip.
// Conceptually, this involves the following steps:
//  1. Collect all accepted blocks in the tip's past cone at the boundary of accepted/unaccapted.
//  2. Order by timestamp (ascending), if the oldest accepted block > TSC threshold then return false.
//
// This function is optimized through the use of markers and the following assumption:
//
//	If there's any unaccepted block >TSC threshold, then the oldest accepted block will be >TSC threshold, too.
func (t *TipManager) isPastConeTimestampCorrect(block *booker.Block) (timestampValid bool) {
	minSupportedTimestamp := t.engine.Clock.AcceptedTime().Add(-t.optsTimeSinceConfirmationThreshold)

	if !t.engine.IsBootstrapped() {
		// If the node is not bootstrapped we do not have a valid timestamp to compare against.
		// In any case, a node should never perform tip selection if not bootstrapped (via issuer plugin).
		return true
	}

	t.evictionMutex.RLock()
	defer t.evictionMutex.RUnlock()

	timestampValid = t.checkBlockRecursive(block, minSupportedTimestamp)

	return
}

func (t *TipManager) checkBlockRecursive(block *booker.Block, minSupportedTimestamp time.Time) (timestampValid bool) {
	if storage := t.walkerCache.Get(block.ID().Index(), false); storage != nil {
		if _, exists := storage.Get(block.ID()); exists {
			return true
		}
	}

	// if block is older than TSC then it's incorrect no matter the acceptance status
	if block.IssuingTime().Before(minSupportedTimestamp) {
		return false
	}

	// if block is younger than TSC and accepted, then return timestampValid=true
	if t.blockAcceptanceGadget.IsBlockAccepted(block.ID()) {
		t.walkerCache.Get(block.ID().Index(), true).Set(block.ID(), types.Void)
		return true
	}

	if block.IsOrphaned() {
		return false
	}

	// if block is younger than TSC and not accepted, walk through strong parents' past cones
	for parentID := range block.ParentsByType(models.StrongParentType) {
		parentBlock, exists := t.schedulerBlockRetrieverFunc(parentID)
		if !exists {
			return false
		}

		if !t.checkBlockRecursive(parentBlock.Block.Block, minSupportedTimestamp) {
			return false
		}
	}

	t.walkerCache.Get(block.ID().Index(), true).Set(block.ID(), types.Void)
	return true
}

// endregion ///////////////////////////////////////////////////////////////////////////////////////////////////////////

// region Options //////////////////////////////////////////////////////////////////////////////////////////////////////

// WithTimeSinceConfirmationThreshold returns an option that sets the time since confirmation threshold.
func WithTimeSinceConfirmationThreshold(timeSinceConfirmationThreshold time.Duration) options.Option[TipManager] {
	return func(o *TipManager) {
		o.optsTimeSinceConfirmationThreshold = timeSinceConfirmationThreshold
	}
}

// WithWidth returns an option that configures the TipManager to maintain a certain width of the tangle.
func WithWidth(maxWidth int) options.Option[TipManager] {
	return func(t *TipManager) {
		t.optsWidth = maxWidth
	}
}

// endregion ///////////////////////////////////////////////////////////////////////////////////////////////////////////<|MERGE_RESOLUTION|>--- conflicted
+++ resolved
@@ -305,14 +305,6 @@
 }
 
 func (t *TipManager) isValidTip(tip *scheduler.Block) (err error) {
-<<<<<<< HEAD
-=======
-	// TODO: fix this check when node is bootstrapping and commits a bunch of epochs at once.
-	if !t.isRecentCommitment(tip) {
-		return errors.Errorf("cannot select tip due to commitment not being recent (%s - %d), current commitment (%d)", tip.ID().String(), tip.Commitment().Index(), t.engine.Storage.Settings.LatestCommitment().Index())
-	}
-
->>>>>>> 20ba6c71
 	if !t.isPastConeTimestampCorrect(tip.Block.Block) {
 		return errors.Errorf("cannot select tip due to TSC condition tip issuing time (%s), time (%s), min supported time (%s), block id (%s), tip pool size (%d), scheduled: (%t), orphaned: (%t), accepted: (%t)",
 			tip.IssuingTime(),
@@ -329,15 +321,6 @@
 	return nil
 }
 
-<<<<<<< HEAD
-=======
-// isRecentCommitment returns true if the commitment of the given block is not in the future, and it is not older than TSC threshold
-// epoch with respect to our latest commitment.
-func (t *TipManager) isRecentCommitment(block *scheduler.Block) (isFresh bool) {
-	return block.Commitment().Index() >= (t.engine.Storage.Settings.LatestCommitment().Index() - t.commitmentRecentBoundary).Max(0)
-}
-
->>>>>>> 20ba6c71
 // isPastConeTimestampCorrect performs the TSC check for the given tip.
 // Conceptually, this involves the following steps:
 //  1. Collect all accepted blocks in the tip's past cone at the boundary of accepted/unaccapted.
