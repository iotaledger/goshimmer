package tipmanager

<<<<<<< HEAD
// type TipsConflictTracker struct {
// 	missingConflicts  utxo.TransactionIDs
// 	tipsConflictCount map[utxo.TransactionID]int
// 	tangle            *Tangle
//
// 	sync.RWMutex
// }
//
// func NewTipsConflictTracker(tangle *Tangle) *TipsConflictTracker {
// 	return &TipsConflictTracker{
// 		missingConflicts:  advancedset.NewAdvancedSet[utxo.TransactionID](),
// 		tipsConflictCount: make(map[utxo.TransactionID]int),
// 		tangle:            tangle,
// 	}
// }
//
// func (c *TipsConflictTracker) Setup() {
// 	c.tangle.Ledger.ConflictDAG.Events.ConflictAccepted.Attach(event.NewClosure(func(event *conflictdag.ConflictAcceptedEvent[utxo.TransactionID]) {
// 		c.deleteConflict(event.ID)
// 	}))
// 	c.tangle.Ledger.ConflictDAG.Events.ConflictRejected.Attach(event.NewClosure(func(event *conflictdag.ConflictRejectedEvent[utxo.TransactionID]) {
// 		c.deleteConflict(event.ID)
// 	}))
// }
//
// func (c *TipsConflictTracker) AddTip(blockID BlockID) {
// 	blockConflictIDs, err := c.tangle.Booker.BlockConflictIDs(blockID)
// 	if err != nil {
// 		panic(err)
// 	}
//
// 	c.Lock()
// 	defer c.Unlock()
//
// 	for it := blockConflictIDs.Iterator(); it.HasNext(); {
// 		conflictID := it.Next()
//
// 		if !c.tangle.Ledger.ConflictDAG.ConfirmationState(advancedset.NewAdvancedSet(conflictID)).IsPending() {
// 			continue
// 		}
//
// 		if c.tipsConflictCount[conflictID]++; c.tipsConflictCount[conflictID] == 1 {
// 			c.missingConflicts.Delete(conflictID)
// 		}
// 	}
// }
//
// func (c *TipsConflictTracker) RemoveTip(blockID BlockID) {
// 	blockConflictIDs, err := c.tangle.Booker.BlockConflictIDs(blockID)
// 	if err != nil {
// 		panic("could not determine ConflictIDs of tip.")
// 	}
//
// 	c.Lock()
// 	defer c.Unlock()
//
// 	for it := blockConflictIDs.Iterator(); it.HasNext(); {
// 		conflictID := it.Next()
//
// 		if _, exists := c.tipsConflictCount[conflictID]; !exists {
// 			continue
// 		}
//
// 		if !c.tangle.Ledger.ConflictDAG.ConfirmationState(advancedset.NewAdvancedSet(conflictID)).IsPending() {
// 			continue
// 		}
//
// 		if c.tipsConflictCount[conflictID]--; c.tipsConflictCount[conflictID] == 0 {
// 			c.missingConflicts.Add(conflictID)
// 			delete(c.tipsConflictCount, conflictID)
// 		}
// 	}
// }
//
// func (c *TipsConflictTracker) MissingConflicts(amount int) (missingConflicts utxo.TransactionIDs) {
// 	c.Lock()
// 	defer c.Unlock()
//
// 	missingConflicts = utxo.NewTransactionIDs()
// 	_ = c.missingConflicts.ForEach(func(conflictID utxo.TransactionID) (err error) {
// 		// TODO: this should not be necessary if ConflictAccepted/ConflictRejected events are fired appropriately
// 		if !c.tangle.Ledger.ConflictDAG.ConfirmationState(advancedset.NewAdvancedSet(conflictID)).IsPending() {
// 			c.missingConflicts.Delete(conflictID)
// 			delete(c.tipsConflictCount, conflictID)
// 			return
// 		}
// 		if !c.tangle.OTVConsensusManager.ConflictLiked(conflictID) {
// 			return
// 		}
//
// 		if missingConflicts.Add(conflictID) && missingConflicts.Size() == amount {
// 			return errors.Errorf("amount of missing conflicts reached %d", amount)
// 		}
//
// 		return nil
// 	})
//
// 	return missingConflicts
// }
//
// func (c *TipsConflictTracker) deleteConflict(id utxo.TransactionID) {
// 	c.Lock()
// 	defer c.Unlock()
//
// 	c.missingConflicts.Delete(id)
// 	delete(c.tipsConflictCount, id)
// }
//
// func (r *ReferenceProvider) ReferencesToMissingConflicts(issuingTime time.Time, amount int) (blockIDs models.BlockIDs) {
// 	blockIDs = models.NewBlockIDs()
// 	if amount == 0 {
// 		return blockIDs
// 	}
//
// 	for it := r.tipManager.tipsConflictTracker.MissingConflicts(amount).Iterator(); it.HasNext(); {
// 		blockID, blockIDErr := r.firstValidAttachment(it.Next(), issuingTime)
// 		if blockIDErr != nil {
// 			continue
// 		}
//
// 		blockIDs.Add(blockID)
// 	}
//
// 	return blockIDs
// }
=======
import (
	"sync"

	"github.com/iotaledger/goshimmer/packages/core/memstorage"
	"github.com/iotaledger/goshimmer/packages/protocol/congestioncontrol/icca/scheduler"
	"github.com/iotaledger/goshimmer/packages/protocol/engine"
	"github.com/iotaledger/goshimmer/packages/protocol/ledger/conflictdag"
	"github.com/iotaledger/goshimmer/packages/protocol/ledger/utxo"
	"github.com/iotaledger/goshimmer/packages/protocol/models"
	"github.com/iotaledger/hive.go/core/generics/event"
	"github.com/iotaledger/hive.go/core/generics/set"
	"github.com/iotaledger/hive.go/core/types"
	"github.com/iotaledger/hive.go/core/workerpool"
)

type TipsConflictTracker struct {
	workers             *workerpool.Group
	tipConflicts        *memstorage.Storage[models.BlockID, utxo.TransactionIDs]
	censoredConflicts   *memstorage.Storage[utxo.TransactionID, types.Empty]
	tipCountPerConflict *memstorage.Storage[utxo.TransactionID, int]
	engine              *engine.Engine

	sync.RWMutex
}

func NewTipsConflictTracker(workers *workerpool.Group, engineInstance *engine.Engine) *TipsConflictTracker {
	return &TipsConflictTracker{
		workers:             workers,
		tipConflicts:        memstorage.New[models.BlockID, utxo.TransactionIDs](),
		censoredConflicts:   memstorage.New[utxo.TransactionID, types.Empty](),
		tipCountPerConflict: memstorage.New[utxo.TransactionID, int](),
		engine:              engineInstance,
	}
}

func (c *TipsConflictTracker) Setup() {
	wp := c.workers.CreatePool("TipsConflictTracker", 1)
	event.AttachWithWorkerPool(c.engine.Ledger.ConflictDAG.Events.ConflictAccepted, func(conflict *conflictdag.Conflict[utxo.TransactionID, utxo.OutputID]) {
		c.deleteConflict(conflict.ID())
	}, wp)
	event.AttachWithWorkerPool(c.engine.Ledger.ConflictDAG.Events.ConflictRejected, func(conflict *conflictdag.Conflict[utxo.TransactionID, utxo.OutputID]) {
		c.deleteConflict(conflict.ID())
	}, wp)
	event.AttachWithWorkerPool(c.engine.Ledger.ConflictDAG.Events.ConflictNotConflicting, func(conflict *conflictdag.Conflict[utxo.TransactionID, utxo.OutputID]) {
		c.deleteConflict(conflict.ID())
	}, wp)
}

func (c *TipsConflictTracker) AddTip(block *scheduler.Block, blockConflictIDs utxo.TransactionIDs) {
	c.Lock()
	defer c.Unlock()

	c.tipConflicts.Set(block.ID(), blockConflictIDs)

	for it := blockConflictIDs.Iterator(); it.HasNext(); {
		conflict := it.Next()

		if !c.engine.Ledger.ConflictDAG.ConfirmationState(set.NewAdvancedSet(conflict)).IsPending() {
			continue
		}

		count, _ := c.tipCountPerConflict.Get(conflict)
		c.tipCountPerConflict.Set(conflict, count+1)

		// If the conflict has now a tip representation, we can remove it from the censored conflicts.
		if count == 0 {
			c.censoredConflicts.Delete(conflict)
		}
	}
}

func (c *TipsConflictTracker) RemoveTip(block *scheduler.Block) {
	c.Lock()
	defer c.Unlock()

	blockConflictIDs, exists := c.tipConflicts.Get(block.ID())
	if !exists {
		return
	}

	c.tipConflicts.Delete(block.ID())

	for it := blockConflictIDs.Iterator(); it.HasNext(); {
		conflictID := it.Next()

		count, _ := c.tipCountPerConflict.Get(conflictID)
		if count == 0 {
			continue
		}

		if !c.engine.Ledger.ConflictDAG.ConfirmationState(set.NewAdvancedSet(conflictID)).IsPending() {
			continue
		}

		count--
		if count == 0 {
			c.censoredConflicts.Set(conflictID, types.Void)
			c.tipCountPerConflict.Delete(conflictID)
		}
	}
}

func (c *TipsConflictTracker) MissingConflicts(amount int) (missingConflicts utxo.TransactionIDs) {
	c.Lock()
	defer c.Unlock()

	missingConflicts = utxo.NewTransactionIDs()
	censoredConflictsToDelete := utxo.NewTransactionIDs()
	dislikedConflicts := utxo.NewTransactionIDs()
	c.censoredConflicts.ForEach(func(conflictID utxo.TransactionID, _ types.Empty) bool {
		// TODO: this should not be necessary if ConflictAccepted/ConflictRejected events are fired appropriately
		// If the conflict is not pending anymore or it clashes with a conflict we already introduced, we can remove it from the censored conflicts.
		if !c.engine.Ledger.ConflictDAG.ConfirmationState(set.NewAdvancedSet(conflictID)).IsPending() || dislikedConflicts.Has(conflictID) {
			censoredConflictsToDelete.Add(conflictID)
			return true
		}

		// We want to reintroduce only the pending conflict that is liked.
		likedConflictID, dislikedConflictsInner := c.engine.Consensus.ConflictResolver.AdjustOpinion(conflictID)
		dislikedConflicts.AddAll(dislikedConflictsInner)

		if missingConflicts.Add(likedConflictID) && missingConflicts.Size() == amount {
			// We stop iterating if we have enough conflicts
			return false
		}

		return true
	})

	for it := censoredConflictsToDelete.Iterator(); it.HasNext(); {
		conflictID := it.Next()
		c.censoredConflicts.Delete(conflictID)
		c.tipCountPerConflict.Delete(conflictID)
	}

	return missingConflicts
}

func (c *TipsConflictTracker) deleteConflict(id utxo.TransactionID) {
	c.Lock()
	defer c.Unlock()

	c.censoredConflicts.Delete(id)
	c.tipCountPerConflict.Delete(id)
}
>>>>>>> 907ff40d
<|MERGE_RESOLUTION|>--- conflicted
+++ resolved
@@ -1,132 +1,5 @@
 package tipmanager
 
-<<<<<<< HEAD
-// type TipsConflictTracker struct {
-// 	missingConflicts  utxo.TransactionIDs
-// 	tipsConflictCount map[utxo.TransactionID]int
-// 	tangle            *Tangle
-//
-// 	sync.RWMutex
-// }
-//
-// func NewTipsConflictTracker(tangle *Tangle) *TipsConflictTracker {
-// 	return &TipsConflictTracker{
-// 		missingConflicts:  advancedset.NewAdvancedSet[utxo.TransactionID](),
-// 		tipsConflictCount: make(map[utxo.TransactionID]int),
-// 		tangle:            tangle,
-// 	}
-// }
-//
-// func (c *TipsConflictTracker) Setup() {
-// 	c.tangle.Ledger.ConflictDAG.Events.ConflictAccepted.Attach(event.NewClosure(func(event *conflictdag.ConflictAcceptedEvent[utxo.TransactionID]) {
-// 		c.deleteConflict(event.ID)
-// 	}))
-// 	c.tangle.Ledger.ConflictDAG.Events.ConflictRejected.Attach(event.NewClosure(func(event *conflictdag.ConflictRejectedEvent[utxo.TransactionID]) {
-// 		c.deleteConflict(event.ID)
-// 	}))
-// }
-//
-// func (c *TipsConflictTracker) AddTip(blockID BlockID) {
-// 	blockConflictIDs, err := c.tangle.Booker.BlockConflictIDs(blockID)
-// 	if err != nil {
-// 		panic(err)
-// 	}
-//
-// 	c.Lock()
-// 	defer c.Unlock()
-//
-// 	for it := blockConflictIDs.Iterator(); it.HasNext(); {
-// 		conflictID := it.Next()
-//
-// 		if !c.tangle.Ledger.ConflictDAG.ConfirmationState(advancedset.NewAdvancedSet(conflictID)).IsPending() {
-// 			continue
-// 		}
-//
-// 		if c.tipsConflictCount[conflictID]++; c.tipsConflictCount[conflictID] == 1 {
-// 			c.missingConflicts.Delete(conflictID)
-// 		}
-// 	}
-// }
-//
-// func (c *TipsConflictTracker) RemoveTip(blockID BlockID) {
-// 	blockConflictIDs, err := c.tangle.Booker.BlockConflictIDs(blockID)
-// 	if err != nil {
-// 		panic("could not determine ConflictIDs of tip.")
-// 	}
-//
-// 	c.Lock()
-// 	defer c.Unlock()
-//
-// 	for it := blockConflictIDs.Iterator(); it.HasNext(); {
-// 		conflictID := it.Next()
-//
-// 		if _, exists := c.tipsConflictCount[conflictID]; !exists {
-// 			continue
-// 		}
-//
-// 		if !c.tangle.Ledger.ConflictDAG.ConfirmationState(advancedset.NewAdvancedSet(conflictID)).IsPending() {
-// 			continue
-// 		}
-//
-// 		if c.tipsConflictCount[conflictID]--; c.tipsConflictCount[conflictID] == 0 {
-// 			c.missingConflicts.Add(conflictID)
-// 			delete(c.tipsConflictCount, conflictID)
-// 		}
-// 	}
-// }
-//
-// func (c *TipsConflictTracker) MissingConflicts(amount int) (missingConflicts utxo.TransactionIDs) {
-// 	c.Lock()
-// 	defer c.Unlock()
-//
-// 	missingConflicts = utxo.NewTransactionIDs()
-// 	_ = c.missingConflicts.ForEach(func(conflictID utxo.TransactionID) (err error) {
-// 		// TODO: this should not be necessary if ConflictAccepted/ConflictRejected events are fired appropriately
-// 		if !c.tangle.Ledger.ConflictDAG.ConfirmationState(advancedset.NewAdvancedSet(conflictID)).IsPending() {
-// 			c.missingConflicts.Delete(conflictID)
-// 			delete(c.tipsConflictCount, conflictID)
-// 			return
-// 		}
-// 		if !c.tangle.OTVConsensusManager.ConflictLiked(conflictID) {
-// 			return
-// 		}
-//
-// 		if missingConflicts.Add(conflictID) && missingConflicts.Size() == amount {
-// 			return errors.Errorf("amount of missing conflicts reached %d", amount)
-// 		}
-//
-// 		return nil
-// 	})
-//
-// 	return missingConflicts
-// }
-//
-// func (c *TipsConflictTracker) deleteConflict(id utxo.TransactionID) {
-// 	c.Lock()
-// 	defer c.Unlock()
-//
-// 	c.missingConflicts.Delete(id)
-// 	delete(c.tipsConflictCount, id)
-// }
-//
-// func (r *ReferenceProvider) ReferencesToMissingConflicts(issuingTime time.Time, amount int) (blockIDs models.BlockIDs) {
-// 	blockIDs = models.NewBlockIDs()
-// 	if amount == 0 {
-// 		return blockIDs
-// 	}
-//
-// 	for it := r.tipManager.tipsConflictTracker.MissingConflicts(amount).Iterator(); it.HasNext(); {
-// 		blockID, blockIDErr := r.firstValidAttachment(it.Next(), issuingTime)
-// 		if blockIDErr != nil {
-// 			continue
-// 		}
-//
-// 		blockIDs.Add(blockID)
-// 	}
-//
-// 	return blockIDs
-// }
-=======
 import (
 	"sync"
 
@@ -271,5 +144,4 @@
 
 	c.censoredConflicts.Delete(id)
 	c.tipCountPerConflict.Delete(id)
-}
->>>>>>> 907ff40d
+}