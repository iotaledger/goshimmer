package protocol

import (
	"fmt"
	"os"
	"sync"

	"github.com/cockroachdb/errors"
	"github.com/iotaledger/hive.go/core/generics/event"
	"github.com/iotaledger/hive.go/core/generics/options"
	"github.com/iotaledger/hive.go/core/identity"
	"github.com/iotaledger/hive.go/core/logger"

	"github.com/iotaledger/goshimmer/packages/core/commitment"
	"github.com/iotaledger/goshimmer/packages/core/diskutil"
	"github.com/iotaledger/goshimmer/packages/core/epoch"
	"github.com/iotaledger/goshimmer/packages/core/snapshot"
	"github.com/iotaledger/goshimmer/packages/network"
	"github.com/iotaledger/goshimmer/packages/protocol/chainmanager"
	"github.com/iotaledger/goshimmer/packages/protocol/congestioncontrol"
	"github.com/iotaledger/goshimmer/packages/protocol/congestioncontrol/icca/scheduler"
	"github.com/iotaledger/goshimmer/packages/protocol/engine"
	"github.com/iotaledger/goshimmer/packages/protocol/engine/consensus/blockgadget"
	"github.com/iotaledger/goshimmer/packages/protocol/engine/tangle/blockdag"
	"github.com/iotaledger/goshimmer/packages/protocol/models"
	"github.com/iotaledger/goshimmer/packages/protocol/tipmanager"
	"github.com/iotaledger/goshimmer/packages/storage"
)

const (
	mainBaseDir      = "main"
	candidateBaseDir = "candidate"
)

// region Protocol /////////////////////////////////////////////////////////////////////////////////////////////////////

type Protocol struct {
	Events            *Events
	CongestionControl *congestioncontrol.CongestionControl
	TipManager        *tipmanager.TipManager
	ChainManager      *chainmanager.Manager

	dispatcher           network.Endpoint
	networkProtocol      *network.Protocol
	disk                 *diskutil.DiskUtil
	activeEngineMutex    sync.RWMutex
	engine               *engine.Engine
	candidateEngine      *engine.Engine
	storage              *storage.Storage
	candidateStorage     *storage.Storage
	mainChain            commitment.ID
	candidateChain       commitment.ID
	optsBaseDirectory    string
	optsSettingsFileName string
	optsSnapshotPath     string
	optsPruningThreshold uint64
	// optsSolidificationOptions []options.Option[solidification.Requester]
	optsCongestionControlOptions []options.Option[congestioncontrol.CongestionControl]
	optsEngineOptions            []options.Option[engine.Engine]
	optsTipManagerOptions        []options.Option[tipmanager.TipManager]

	*logger.Logger
}

func New(dispatcher network.Endpoint, opts ...options.Option[Protocol]) (protocol *Protocol) {
	return options.Apply(&Protocol{
		Events: NewEvents(),

		dispatcher: dispatcher,

		optsBaseDirectory:    "",
		optsSettingsFileName: "settings.bin",
		optsPruningThreshold: 6 * 60, // 1 hour given that epoch duration is 10 seconds
	}, opts,
		(*Protocol).initDisk,
		(*Protocol).initCongestionControl,
		(*Protocol).initMainChainStorage,
		(*Protocol).initMainEngine,
		(*Protocol).initChainManager,
		(*Protocol).initTipManager,
	)
}

func (p *Protocol) Run() {
	p.activateEngine(p.engine)
	p.initNetworkProtocol()
	p.importSnapshotFile(p.optsSnapshotPath)
}

func (p *Protocol) initDisk() {
	p.disk = diskutil.New(p.optsBaseDirectory)
}

func (p *Protocol) initMainChainStorage() {
	p.storage = storage.New(p.disk.Path(mainBaseDir), DatabaseVersion)

	p.Events.Engine.Consensus.EpochGadget.EpochConfirmed.Attach(event.NewClosure(func(epochIndex epoch.Index) {
		p.storage.PruneUntilEpoch(epochIndex - epoch.Index(p.optsPruningThreshold))
	}))
}

func (p *Protocol) initCongestionControl() {
	p.CongestionControl = congestioncontrol.New(p.optsCongestionControlOptions...)

	p.Events.CongestionControl = p.CongestionControl.Events
}

func (p *Protocol) initNetworkProtocol() {
	p.networkProtocol = network.NewProtocol(p.dispatcher)

	p.networkProtocol.Events.BlockRequestReceived.Attach(event.NewClosure(func(event *network.BlockRequestReceivedEvent) {
		if block, exists := p.Engine().Block(event.BlockID); exists {
			p.networkProtocol.SendBlock(block, event.Source)
		}
	}))

	p.networkProtocol.Events.BlockReceived.Attach(event.NewClosure(func(event *network.BlockReceivedEvent) {
		p.ProcessBlock(event.Block, event.Source)
	}))

	p.networkProtocol.Events.EpochCommitmentReceived.Attach(event.NewClosure(func(event *network.EpochCommitmentReceivedEvent) {
		p.ChainManager.ProcessCommitment(event.Commitment)
	}))

	p.networkProtocol.Events.EpochCommitmentRequestReceived.Attach(event.NewClosure(func(event *network.EpochCommitmentRequestReceivedEvent) {
<<<<<<< HEAD
		if comm, _ := p.ChainManager.Commitment(event.CommitmentID); comm != nil && comm.Commitment() != nil {
			p.networkProtocol.SendEpochCommitment(comm.Commitment(), event.Source)
=======
		if requestedCommitment, _ := p.chainManager.Commitment(event.CommitmentID); requestedCommitment != nil && requestedCommitment.Commitment() != nil {
			p.networkProtocol.SendEpochCommitment(requestedCommitment.Commitment(), event.Source)
>>>>>>> 5f20f655
		}
	}))

	p.Events.CongestionControl.Scheduler.BlockScheduled.Attach(event.NewClosure(func(block *scheduler.Block) {
		p.networkProtocol.SendBlock(block.ModelsBlock)
	}))

	p.Events.Engine.BlockRequester.Tick.Attach(event.NewClosure(func(blockID models.BlockID) {
		p.networkProtocol.RequestBlock(blockID)
	}))

	p.ChainManager.CommitmentRequester.Events.Tick.Attach(event.NewClosure(func(commitmentID commitment.ID) {
		p.networkProtocol.RequestCommitment(commitmentID)
	}))
}

func (p *Protocol) initMainEngine() {
	p.engine = engine.New(p.storage, p.optsEngineOptions...)
}

func (p *Protocol) initChainManager() {
	p.ChainManager = chainmanager.NewManager(p.Engine().Storage.Settings.LatestCommitment())

	p.Events.Engine.NotarizationManager.EpochCommitted.Attach(event.NewClosure(func(commitment *commitment.Commitment) {
		p.ChainManager.ProcessCommitment(commitment)
	}))

	p.Events.Engine.Consensus.EpochGadget.EpochConfirmed.Attach(event.NewClosure(func(epochIndex epoch.Index) {
		p.chainManager.EvictionState.EvictUntil(epochIndex, nil)
	}))
}

func (p *Protocol) initTipManager() {
	// TODO: SWITCH ENGINE SIMILAR TO REQUESTER
	p.TipManager = tipmanager.New(p.CongestionControl.Block, p.optsTipManagerOptions...)

	p.Events.CongestionControl.Scheduler.BlockScheduled.Attach(event.NewClosure(func(block *scheduler.Block) {
		p.TipManager.AddTip(block)
	}))

	p.Events.Engine.Consensus.BlockGadget.BlockAccepted.Attach(event.NewClosure(func(block *blockgadget.Block) {
		p.TipManager.RemoveStrongParents(block.ModelsBlock)
	}))

	p.Events.Engine.Tangle.BlockDAG.BlockOrphaned.Hook(event.NewClosure(func(block *blockdag.Block) {
		if schedulerBlock, exists := p.CongestionControl.Block(block.ID()); exists {
			p.TipManager.DeleteTip(schedulerBlock)
		}
	}))

	p.Events.Engine.Tangle.BlockDAG.BlockUnorphaned.Hook(event.NewClosure(func(block *blockdag.Block) {
		if schedulerBlock, exists := p.CongestionControl.Block(block.ID()); exists {
			p.TipManager.AddTip(schedulerBlock)
		}
	}))

	p.Events.Engine.Tangle.BlockDAG.AllChildrenOrphaned.Hook(event.NewClosure(func(block *blockdag.Block) {
		schedulerBlock, exists := p.CongestionControl.Scheduler().Block(block.ID())
		if exists {
			fmt.Println("Add tip because all children orphaned", block.ID())
			p.TipManager.AddTip(schedulerBlock)
		}
	}))

	p.Events.TipManager = p.TipManager.Events
}

func (p *Protocol) ProcessBlock(block *models.Block, src identity.ID) {
<<<<<<< HEAD
	isSolid, chain, _ := p.ChainManager.ProcessCommitment(block.Commitment())
=======
	isSolid, chain, _ := p.chainManager.ProcessCommitment(block.Commitment())
	//fmt.Println(">> ProcessBlock", block, isSolid, chain)
>>>>>>> 5f20f655
	if !isSolid {
		return
	}

	//fmt.Println(">> checkchain", p.storage.Settings.ChainID(), chain.ForkingPoint.ID())
	if mainChain := p.storage.Settings.ChainID(); chain.ForkingPoint.ID() == mainChain {
		p.Engine().ProcessBlockFromPeer(block, src)
		return
	}

	if p.Engine().IsBootstrapped() {
		panic(fmt.Sprintln("different commitment", block))
	}

	if candidateEngine, candidateStorage := p.CandidateEngine(), p.CandidateStorage(); candidateEngine != nil && candidateStorage != nil {
		if candidateChain := candidateStorage.Settings.ChainID(); chain.ForkingPoint.ID() == candidateChain {
			candidateEngine.ProcessBlockFromPeer(block, src)
		}
	}
}

func (p *Protocol) Engine() (instance *engine.Engine) {
	p.activeEngineMutex.RLock()
	defer p.activeEngineMutex.RUnlock()

	return p.engine
}

func (p *Protocol) CandidateEngine() (instance *engine.Engine) {
	p.activeEngineMutex.RLock()
	defer p.activeEngineMutex.RUnlock()

	return p.candidateEngine
}

func (p *Protocol) CandidateStorage() (chainstorage *storage.Storage) {
	p.activeEngineMutex.RLock()
	defer p.activeEngineMutex.RUnlock()

	return p.candidateStorage
}

func (p *Protocol) importSnapshotFile(filePath string) {
	if err := p.disk.WithFile(filePath, func(fileHandle *os.File) {
		snapshot.ReadSnapshot(fileHandle, p.Engine())
	}); err != nil {
		if os.IsNotExist(err) {
			return
		}

		panic(errors.Errorf("failed to read snapshot from file '%s': %w", filePath, err))
	}
}

func (p *Protocol) activateEngine(engine *engine.Engine) {
	p.TipManager.ActivateEngine(engine)
	p.Events.Engine.LinkTo(engine.Events)
	p.CongestionControl.LinkTo(engine)

	return
}

// endregion ///////////////////////////////////////////////////////////////////////////////////////////////////////////

// region Options //////////////////////////////////////////////////////////////////////////////////////////////////////

func WithBaseDirectory(baseDirectory string) options.Option[Protocol] {
	return func(n *Protocol) {
		n.optsBaseDirectory = baseDirectory
	}
}
func WithPruningThreshold(pruningThreshold uint64) options.Option[Protocol] {
	return func(n *Protocol) {
		n.optsPruningThreshold = pruningThreshold
	}
}

func WithSnapshotPath(snapshot string) options.Option[Protocol] {
	return func(n *Protocol) {
		n.optsSnapshotPath = snapshot
	}
}

func WithCongestionControlOptions(opts ...options.Option[congestioncontrol.CongestionControl]) options.Option[Protocol] {
	return func(e *Protocol) {
		e.optsCongestionControlOptions = opts
	}
}

func WithTipManagerOptions(opts ...options.Option[tipmanager.TipManager]) options.Option[Protocol] {
	return func(p *Protocol) {
		p.optsTipManagerOptions = opts
	}
}

// func WithSolidificationOptions(opts ...options.Option[solidification.Requester]) options.Option[Protocol] {
// 	return func(n *Protocol) {
// 		n.optsSolidificationOptions = opts
// 	}
// }

func WithEngineOptions(opts ...options.Option[engine.Engine]) options.Option[Protocol] {
	return func(n *Protocol) {
		n.optsEngineOptions = opts
	}
}

// endregion ///////////////////////////////////////////////////////////////////////////////////////////////////////////<|MERGE_RESOLUTION|>--- conflicted
+++ resolved
@@ -123,13 +123,8 @@
 	}))
 
 	p.networkProtocol.Events.EpochCommitmentRequestReceived.Attach(event.NewClosure(func(event *network.EpochCommitmentRequestReceivedEvent) {
-<<<<<<< HEAD
-		if comm, _ := p.ChainManager.Commitment(event.CommitmentID); comm != nil && comm.Commitment() != nil {
-			p.networkProtocol.SendEpochCommitment(comm.Commitment(), event.Source)
-=======
-		if requestedCommitment, _ := p.chainManager.Commitment(event.CommitmentID); requestedCommitment != nil && requestedCommitment.Commitment() != nil {
+		if requestedCommitment, _ := p.ChainManager.Commitment(event.CommitmentID); requestedCommitment != nil && requestedCommitment.Commitment() != nil {
 			p.networkProtocol.SendEpochCommitment(requestedCommitment.Commitment(), event.Source)
->>>>>>> 5f20f655
 		}
 	}))
 
@@ -198,12 +193,7 @@
 }
 
 func (p *Protocol) ProcessBlock(block *models.Block, src identity.ID) {
-<<<<<<< HEAD
 	isSolid, chain, _ := p.ChainManager.ProcessCommitment(block.Commitment())
-=======
-	isSolid, chain, _ := p.chainManager.ProcessCommitment(block.Commitment())
-	//fmt.Println(">> ProcessBlock", block, isSolid, chain)
->>>>>>> 5f20f655
 	if !isSolid {
 		return
 	}
