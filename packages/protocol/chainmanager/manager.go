--- conflicted
+++ resolved
@@ -130,18 +130,9 @@
 }
 
 // RootCommitment returns the root commitment of the manager.
-<<<<<<< HEAD
-func (m *Manager) RootCommitment() (rootCommitment *commitment.Commitment) {
-	m.evictionMutex.Lock()
-	defer m.evictionMutex.Unlock()
-=======
 func (m *Manager) RootCommitment() (rootCommitment *Commitment) {
-	m.evictionMutex.RLock()
-	defer m.evictionMutex.RUnlock()
-
-	m.rootCommitmentMutex.RLock()
-	defer m.rootCommitmentMutex.RUnlock()
->>>>>>> 23a995b1
+	m.evictionMutex.Lock()
+	defer m.evictionMutex.Unlock()
 
 	return m.rootCommitment
 }
