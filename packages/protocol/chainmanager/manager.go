--- conflicted
+++ resolved
@@ -134,14 +134,7 @@
 	m.evictionMutex.RLock()
 	defer m.evictionMutex.RUnlock()
 
-<<<<<<< HEAD
 	return m.rootCommitment.Commitment()
-=======
-	m.rootCommitmentMutex.RLock()
-	defer m.rootCommitmentMutex.RUnlock()
-
-	return m.rootCommitment
->>>>>>> 23a995b1
 }
 
 // SetRootCommitment sets the root commitment of the manager.
