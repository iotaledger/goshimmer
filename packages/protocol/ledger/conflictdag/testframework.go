--- conflicted
+++ resolved
@@ -5,7 +5,6 @@
 	"sync/atomic"
 	"testing"
 
-<<<<<<< HEAD
 	"github.com/iotaledger/hive.go/core/debug"
 	"github.com/iotaledger/hive.go/core/generics/event"
 	"github.com/iotaledger/hive.go/core/generics/lo"
@@ -15,21 +14,12 @@
 	"github.com/stretchr/testify/require"
 
 	"github.com/iotaledger/goshimmer/packages/protocol/engine/eviction"
-=======
->>>>>>> e4230056
 	"github.com/iotaledger/goshimmer/packages/protocol/ledger/utxo"
 	"github.com/iotaledger/goshimmer/packages/storage"
 )
 
 type TestFramework struct {
-<<<<<<< HEAD
-	ConflictDAG   *ConflictDAG[utxo.TransactionID, utxo.OutputID]
-	evictionState *eviction.State
-
-	test *testing.T
-=======
 	t *testing.T
->>>>>>> e4230056
 
 	Instance *ConflictDAG[utxo.TransactionID, utxo.OutputID]
 
@@ -47,28 +37,6 @@
 }
 
 // NewTestFramework is the constructor of the TestFramework.
-<<<<<<< HEAD
-func NewTestFramework(test *testing.T, opts ...options.Option[TestFramework]) (newFramework *TestFramework) {
-	return options.Apply(&TestFramework{
-		conflictIDsByAlias: make(map[string]utxo.TransactionID),
-		resourceByAlias:    make(map[string]utxo.OutputID),
-		confirmationState:  make(map[utxo.TransactionID]confirmation.State),
-		test:               test,
-	}, opts, func(t *TestFramework) {
-		if t.ConflictDAG == nil {
-			storageInstance := storage.New(test.TempDir(), 1)
-			test.Cleanup(func() {
-				storageInstance.Shutdown()
-			})
-
-			if t.evictionState == nil {
-				t.evictionState = eviction.NewState(storageInstance)
-			}
-
-			t.ConflictDAG = New(t.optsConflictDAG...)
-		}
-	}, (*TestFramework).setupEvents)
-=======
 func NewTestFramework(t *testing.T, conflictDAGInstance *ConflictDAG[utxo.TransactionID, utxo.OutputID]) *TestFramework {
 	return &TestFramework{
 		t:                  t,
@@ -76,8 +44,22 @@
 		conflictIDsByAlias: make(map[string]utxo.TransactionID),
 		resourceByAlias:    make(map[string]utxo.OutputID),
 	}
->>>>>>> e4230056
-}
+	// TODO: call setupEvents
+	// if t.ConflictDAG == nil {
+	//			storageInstance := storage.New(test.TempDir(), 1)
+	//			test.Cleanup(func() {
+	//				storageInstance.Shutdown()
+	//			})
+	//
+	//			if t.evictionState == nil {
+	//				t.evictionState = eviction.NewState(storageInstance)
+	//			}
+	//
+	//			t.ConflictDAG = New(t.optsConflictDAG...)
+	//		}
+	//	}, (*TestFramework).setupEvents)
+}
+
 
 func (t *TestFramework) setupEvents() {
 	t.ConflictDAG.Events.ConflictCreated.Hook(event.NewClosure(func(conflict *Conflict[utxo.TransactionID, utxo.OutputID]) {
@@ -139,8 +121,7 @@
 	t.conflictIDsByAlias[conflictAlias] = t.randomConflictID()
 	t.conflictIDsByAlias[conflictAlias].RegisterAlias(conflictAlias)
 
-<<<<<<< HEAD
-	t.ConflictDAG.CreateConflict(t.ConflictID(conflictAlias), parentConflictIDs, t.ConflictSetIDs(conflictSetAliases...))
+	t.Instance.CreateConflict(t.conflictIDsByAlias[conflictAlias], parentConflictIDs, t.ConflictSetIDs(conflictSetAlias))
 }
 
 func (t *TestFramework) UpdateConflictingResources(conflictAlias string, conflictingResourcesAliases ...string) {
@@ -165,9 +146,6 @@
 
 func (t *TestFramework) DetermineVotes(conflictAliases ...string) (addedConflicts, revokedConflicts *set.AdvancedSet[utxo.TransactionID], isInvalid bool) {
 	return t.ConflictDAG.DetermineVotes(t.ConflictIDs(conflictAliases...))
-=======
-	t.Instance.CreateConflict(t.conflictIDsByAlias[conflictAlias], parentConflictIDs, t.ConflictSetIDs(conflictSetAlias))
->>>>>>> e4230056
 }
 
 func (t *TestFramework) ConflictID(alias string) (conflictID utxo.TransactionID) {
@@ -204,7 +182,6 @@
 	}
 
 	return
-<<<<<<< HEAD
 }
 
 func (t *TestFramework) randomConflictID() (randomConflictID utxo.TransactionID) {
@@ -319,32 +296,4 @@
 
 		require.Equal(t.test, expectedState, conflictConfirmationState, "Expected Conflict %s to have confirmation state %v but got %v", conflictAlias, expectedState, conflictConfirmationState)
 	}
-}
-
-// region Options //////////////////////////////////////////////////////////////////////////////////////////////////////
-
-// WithEvictionState returns an option that sets the eviction state of the TestFramework.
-func WithEvictionState(evictionState *eviction.State) options.Option[TestFramework] {
-	return func(t *TestFramework) {
-		t.evictionState = evictionState
-	}
-}
-
-// WithConflictDAGOptions returns an option that sets the ConflictDAGOptions of the TestFramework.
-func WithConflictDAGOptions(opts ...options.Option[ConflictDAG[utxo.TransactionID, utxo.OutputID]]) options.Option[TestFramework] {
-	return func(t *TestFramework) {
-		t.optsConflictDAG = opts
-	}
-}
-
-// WithConflictDAG returns an option that allows you to provide a BlockDAG instance to the TestFramework.
-func WithConflictDAG(conflictDAG *ConflictDAG[utxo.TransactionID, utxo.OutputID]) options.Option[TestFramework] {
-	return func(t *TestFramework) {
-		t.ConflictDAG = conflictDAG
-	}
-}
-
-// endregion ///////////////////////////////////////////////////////////////////////////////////////////////////////////
-=======
-}
->>>>>>> e4230056
+}