--- conflicted
+++ resolved
@@ -3,219 +3,6 @@
 import (
 	"testing"
 
-<<<<<<< HEAD
-	"github.com/stretchr/testify/require"
-
-	"github.com/iotaledger/goshimmer/packages/protocol/ledger/confirmation"
-	"github.com/iotaledger/hive.go/core/types"
-	"github.com/iotaledger/hive.go/ds/advancedset"
-)
-
-func TestConflictDAG_RetrieveConflict(t *testing.T) {
-	conflictDAG := New[types.Identifier, types.Identifier]()
-	defer conflictDAG.Shutdown()
-
-	var (
-		branchID2   types.Identifier
-		branchID3   types.Identifier
-		branchID4   types.Identifier
-		conflictID0 types.Identifier
-		conflictID1 types.Identifier
-		conflictID2 types.Identifier
-		conflictID3 types.Identifier
-	)
-	require.NoError(t, branchID2.FromRandomness())
-	require.NoError(t, branchID3.FromRandomness())
-	require.NoError(t, branchID4.FromRandomness())
-	require.NoError(t, conflictID0.FromRandomness())
-	require.NoError(t, conflictID1.FromRandomness())
-	require.NoError(t, conflictID2.FromRandomness())
-	require.NoError(t, conflictID3.FromRandomness())
-
-	require.True(t, conflictDAG.CreateConflict(branchID2, advancedset.NewAdvancedSet(types.Identifier{}), advancedset.NewAdvancedSet(conflictID0, conflictID1)))
-	cachedBranch2 := conflictDAG.Storage.CachedConflict(branchID2)
-	defer cachedBranch2.Release()
-	Branch2, exists := cachedBranch2.Unwrap()
-	require.True(t, exists)
-	require.Equal(t, advancedset.NewAdvancedSet(types.Identifier{}), Branch2.Parents())
-	require.True(t, advancedset.NewAdvancedSet(conflictID0, conflictID1).Equal(Branch2.ConflictSetIDs()))
-
-	require.True(t, conflictDAG.CreateConflict(branchID3, advancedset.NewAdvancedSet(Branch2.ID()), advancedset.NewAdvancedSet(conflictID0, conflictID1, conflictID2)))
-	cachedBranch3 := conflictDAG.Storage.CachedConflict(branchID3)
-	defer cachedBranch3.Release()
-	Branch3, exists := cachedBranch3.Unwrap()
-	require.True(t, exists)
-
-	require.Equal(t, advancedset.NewAdvancedSet(Branch2.ID()), Branch3.Parents())
-	require.Equal(t, advancedset.NewAdvancedSet(conflictID0, conflictID1, conflictID2), Branch3.ConflictSetIDs())
-
-	require.False(t, conflictDAG.CreateConflict(branchID2, advancedset.NewAdvancedSet(types.Identifier{}), advancedset.NewAdvancedSet(conflictID0, conflictID1, conflictID2)))
-	require.True(t, conflictDAG.UpdateConflictingResources(branchID2, advancedset.NewAdvancedSet(conflictID0, conflictID1, conflictID2)))
-	cachedBranch2 = conflictDAG.Storage.CachedConflict(branchID2)
-	defer cachedBranch2.Release()
-	Branch2, exists = cachedBranch2.Unwrap()
-	require.True(t, exists)
-
-	require.Equal(t, advancedset.NewAdvancedSet(conflictID0, conflictID1, conflictID2), Branch2.ConflictSetIDs())
-
-	require.True(t, conflictDAG.CreateConflict(branchID4, advancedset.NewAdvancedSet(Branch3.ID(), Branch3.ID()), advancedset.NewAdvancedSet(conflictID3)))
-	cachedBranch4 := conflictDAG.Storage.CachedConflict(branchID4)
-	defer cachedBranch4.Release()
-	Branch4, exists := cachedBranch4.Unwrap()
-	require.True(t, exists)
-	require.Equal(t, advancedset.NewAdvancedSet(conflictID3), Branch4.ConflictSetIDs())
-}
-
-func TestConflictDAG_ConflictMembers(t *testing.T) {
-	conflictDAG := New[types.Identifier, types.Identifier]()
-	defer conflictDAG.Shutdown()
-
-	var (
-		conflictID2 types.Identifier
-		conflictID3 types.Identifier
-		conflictID4 types.Identifier
-		conflictID0 types.Identifier
-	)
-	require.NoError(t, conflictID2.FromRandomness())
-	require.NoError(t, conflictID3.FromRandomness())
-	require.NoError(t, conflictID4.FromRandomness())
-	require.NoError(t, conflictID0.FromRandomness())
-
-	// create initial conflicts
-	require.True(t, conflictDAG.CreateConflict(conflictID2, advancedset.NewAdvancedSet(types.Identifier{}), advancedset.NewAdvancedSet(conflictID0)))
-	cachedConflict2 := conflictDAG.Storage.CachedConflict(conflictID2)
-	defer cachedConflict2.Release()
-	conflict2, exists := cachedConflict2.Unwrap()
-	require.True(t, exists)
-
-	require.True(t, conflictDAG.CreateConflict(conflictID3, advancedset.NewAdvancedSet(types.Identifier{}), advancedset.NewAdvancedSet(conflictID0)))
-	cachedConflict3 := conflictDAG.Storage.CachedConflict(conflictID3)
-	defer cachedConflict3.Release()
-	conflict3, exists := cachedConflict3.Unwrap()
-	require.True(t, exists)
-
-	// assert conflict members
-	expectedConflictMembers := map[types.Identifier]struct{}{
-		conflict2.ID(): {}, conflict3.ID(): {},
-	}
-	actualConflictMembers := map[types.Identifier]struct{}{}
-	conflictDAG.Storage.CachedConflictMembers(conflictID0).Consume(func(conflictMember *ConflictMember[types.Identifier, types.Identifier]) {
-		actualConflictMembers[conflictMember.ConflictID()] = struct{}{}
-	})
-	require.Equal(t, expectedConflictMembers, actualConflictMembers)
-
-	// add conflict 4
-	require.True(t, conflictDAG.CreateConflict(conflictID4, advancedset.NewAdvancedSet(types.Identifier{}), advancedset.NewAdvancedSet(conflictID0)))
-	cachedConflict4 := conflictDAG.Storage.CachedConflict(conflictID4)
-	defer cachedConflict4.Release()
-	conflict4, exists := cachedConflict4.Unwrap()
-	require.True(t, exists)
-
-	// conflict 4 should now also be part of the conflict set
-	expectedConflictMembers = map[types.Identifier]struct{}{
-		conflict2.ID(): {}, conflict3.ID(): {}, conflict4.ID(): {},
-	}
-	actualConflictMembers = map[types.Identifier]struct{}{}
-	conflictDAG.Storage.CachedConflictMembers(conflictID0).Consume(func(conflictMember *ConflictMember[types.Identifier, types.Identifier]) {
-		actualConflictMembers[conflictMember.ConflictID()] = struct{}{}
-	})
-	require.Equal(t, expectedConflictMembers, actualConflictMembers)
-}
-
-func TestConflictDAG_SetConflictAccepted(t *testing.T) {
-	conflictDAG := New[types.Identifier, types.Identifier]()
-	defer conflictDAG.Shutdown()
-
-	var (
-		conflictID0 types.Identifier
-		conflictID1 types.Identifier
-		conflictID2 types.Identifier
-		conflictID3 types.Identifier
-	)
-	require.NoError(t, conflictID0.FromRandomness())
-	require.NoError(t, conflictID1.FromRandomness())
-	require.NoError(t, conflictID2.FromRandomness())
-	require.NoError(t, conflictID3.FromRandomness())
-
-	conflictIDs := make(map[string]types.Identifier)
-	conflictIDs["Conflict2"] = createConflict(t, conflictDAG, "Conflict2", advancedset.NewAdvancedSet(types.Identifier{}), advancedset.NewAdvancedSet(conflictID0))
-	conflictIDs["Conflict3"] = createConflict(t, conflictDAG, "Conflict3", advancedset.NewAdvancedSet(types.Identifier{}), advancedset.NewAdvancedSet(conflictID0))
-	conflictIDs["Conflict4"] = createConflict(t, conflictDAG, "Conflict4", advancedset.NewAdvancedSet(conflictIDs["Conflict2"]), advancedset.NewAdvancedSet(conflictID1))
-	conflictIDs["Conflict5"] = createConflict(t, conflictDAG, "Conflict5", advancedset.NewAdvancedSet(conflictIDs["Conflict2"]), advancedset.NewAdvancedSet(conflictID1))
-	conflictIDs["Conflict6"] = createConflict(t, conflictDAG, "Conflict6", advancedset.NewAdvancedSet(types.Identifier{}), advancedset.NewAdvancedSet(conflictID2))
-	conflictIDs["Conflict7"] = createConflict(t, conflictDAG, "Conflict7", advancedset.NewAdvancedSet(types.Identifier{}), advancedset.NewAdvancedSet(conflictID2))
-	conflictIDs["Conflict8"] = createConflict(t, conflictDAG, "Conflict8", advancedset.NewAdvancedSet(types.Identifier{}), advancedset.NewAdvancedSet(conflictID2))
-
-	require.True(t, conflictDAG.SetConflictAccepted(conflictIDs["Conflict4"]))
-
-	assertConfirmationStates(t, conflictDAG, conflictIDs, map[string]confirmation.State{
-		"Conflict2":           confirmation.Accepted,
-		"Conflict3":           confirmation.Rejected,
-		"Conflict4":           confirmation.Accepted,
-		"Conflict5":           confirmation.Rejected,
-		"Conflict6":           confirmation.Pending,
-		"Conflict7":           confirmation.Pending,
-		"Conflict8":           confirmation.Pending,
-		"Conflict5+Conflict7": confirmation.Rejected,
-		"Conflict2+Conflict7": confirmation.Pending,
-		"Conflict5+Conflict8": confirmation.Rejected,
-	})
-
-	require.True(t, conflictDAG.SetConflictAccepted(conflictIDs["Conflict8"]))
-
-	// Create a new Conflict in an already-decided Conflict Set results in straight Reject
-	conflictIDs["Conflict9"] = createConflict(t, conflictDAG, "Conflict9", advancedset.NewAdvancedSet(types.Identifier{}), advancedset.NewAdvancedSet(conflictID2))
-
-	assertConfirmationStates(t, conflictDAG, conflictIDs, map[string]confirmation.State{
-		"Conflict2":           confirmation.Accepted,
-		"Conflict3":           confirmation.Rejected,
-		"Conflict4":           confirmation.Accepted,
-		"Conflict5":           confirmation.Rejected,
-		"Conflict6":           confirmation.Rejected,
-		"Conflict7":           confirmation.Rejected,
-		"Conflict8":           confirmation.Accepted,
-		"Conflict5+Conflict7": confirmation.Rejected,
-		"Conflict2+Conflict7": confirmation.Rejected,
-		"Conflict5+Conflict8": confirmation.Rejected,
-		// Spawning a new aggregated conflict with confirmation.Accepted parents results in confirmation.Accepted
-		"Conflict4+Conflict8": confirmation.Accepted,
-		// Spawning a new aggregated conflict with any confirmation.Rejected parent results in confirmation.Rejected
-		"Conflict3+Conflict8": confirmation.Rejected,
-		"Conflict9":           confirmation.Rejected,
-	})
-
-	conflictIDs["Conflict10"] = createConflict(t, conflictDAG, "Conflict10", advancedset.NewAdvancedSet(types.Identifier{}), advancedset.NewAdvancedSet(conflictID3))
-	conflictIDs["Conflict11"] = createConflict(t, conflictDAG, "Conflict11", advancedset.NewAdvancedSet(types.Identifier{}), advancedset.NewAdvancedSet(conflictID3))
-
-	conflictDAG.SetConflictAccepted(conflictIDs["Conflict10"])
-
-	assertConfirmationStates(t, conflictDAG, conflictIDs, map[string]confirmation.State{
-		"Conflict2":                      confirmation.Accepted,
-		"Conflict3":                      confirmation.Rejected,
-		"Conflict4":                      confirmation.Accepted,
-		"Conflict5":                      confirmation.Rejected,
-		"Conflict6":                      confirmation.Rejected,
-		"Conflict7":                      confirmation.Rejected,
-		"Conflict8":                      confirmation.Accepted,
-		"Conflict5+Conflict7":            confirmation.Rejected,
-		"Conflict2+Conflict7":            confirmation.Rejected,
-		"Conflict5+Conflict8":            confirmation.Rejected,
-		"Conflict4+Conflict8":            confirmation.Accepted,
-		"Conflict3+Conflict8":            confirmation.Rejected,
-		"Conflict9":                      confirmation.Rejected,
-		"Conflict10":                     confirmation.Accepted,
-		"Conflict11":                     confirmation.Rejected,
-		"Conflict2+Conflict7+Conflict11": confirmation.Rejected,
-	})
-}
-
-func assertConfirmationStates[ConflictT, ConflictSetT comparable](t *testing.T, conflictDAG *ConflictDAG[ConflictT, ConflictSetT], conflictIDsMapping map[string]ConflictT, expectedConfirmationStates map[string]confirmation.State) {
-	for conflictIDStrings, expectedConfirmationState := range expectedConfirmationStates {
-		conflictIDs := advancedset.NewAdvancedSet[ConflictT]()
-		for _, conflictString := range strings.Split(conflictIDStrings, "+") {
-			conflictIDs.Add(conflictIDsMapping[conflictString])
-		}
-=======
 	"github.com/iotaledger/goshimmer/packages/core/confirmation"
 	"github.com/iotaledger/hive.go/core/generics/lo"
 )
@@ -474,7 +261,6 @@
 		"E": confirmation.Rejected,
 		"F": confirmation.Rejected,
 	})
->>>>>>> 907ff40d
 
 	tf.SetConflictAccepted("A")
 
@@ -490,14 +276,6 @@
 	})
 }
 
-<<<<<<< HEAD
-func createConflict(t *testing.T, conflictDAG *ConflictDAG[types.Identifier, types.Identifier], conflictAlias string, parents *advancedset.AdvancedSet[types.Identifier], conflictIDs *advancedset.AdvancedSet[types.Identifier]) types.Identifier {
-	var randomConflictID types.Identifier
-	if err := randomConflictID.FromRandomness(); err != nil {
-		t.Error(err)
-		return types.Identifier{}
-	}
-=======
 func TestConflictDAG_SetNotConflicting_3(t *testing.T) {
 	tf := NewDefaultTestFramework(t)
 
@@ -520,7 +298,6 @@
 		"E": {"B"},
 		"F": {"B"},
 	})
->>>>>>> 907ff40d
 
 	tf.Instance.HandleOrphanedConflict(tf.ConflictID("B"))
 
