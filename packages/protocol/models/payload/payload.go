--- conflicted
+++ resolved
@@ -29,17 +29,9 @@
 	String() string
 }
 
-<<<<<<< HEAD
-// FromBytes unmarshals a Payload from a sequence of bytes.
-func FromBytes(data []byte) (payloadDecoded Payload, consumedBytes int, err error) {
-	payloadDecoded = Payload(nil)
-
-	consumedBytes, err = serix.DefaultAPI.Decode(context.Background(), data, &payloadDecoded, serix.WithValidation())
-=======
 // TypeFromBytes unmarshals a Payload from a sequence of bytes.
 func TypeFromBytes(data []byte) (payloadType Type, consumedBytes int, err error) {
 	_, err = serix.DefaultAPI.Decode(context.Background(), data, &payloadType)
->>>>>>> c355577f
 	if err != nil {
 		err = errors.Wrap(err, "failed to parse PayloadType")
 		return
