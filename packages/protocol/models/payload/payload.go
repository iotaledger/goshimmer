package payload

import (
	"context"

	"github.com/iotaledger/hive.go/core/serix"
	"github.com/pkg/errors"
)

// MaxSize = MaxBlockSize -
//
//	                   (version(1) + parentsBlocksCount(1) + 3 * (parentsType(1) + parentsCount(1) + 8 * reference(40)) +
//			      issuerPK(32) + issuanceTime(8) + seqNum(8) + payloadLength(4) +
//			  + ECRecordI(8) + RootsID(32) + PrevID(32) + LatestConfirmedEpoch(8)
//			  + nonce(8) + signature(64)
//			      = MaxBlockSize - 1172 bytes = 64364
const MaxSize = 65536 - 1172

// Payload represents the generic interface for an object that can be embedded in Blocks of the Tangle.
type Payload interface {
	// Type returns the Type of the Payload.
	Type() Type

	// Bytes returns a marshaled version of the Payload.
	Bytes() ([]byte, error)

	// String returns a human-readable version of the Payload.
	String() string
}

// TypeFromBytes unmarshals a Payload from a sequence of bytes.
func TypeFromBytes(data []byte) (payloadType Type, consumedBytes int, err error) {
	_, err = serix.DefaultAPI.Decode(context.Background(), data, &payloadType)
	if err != nil {
<<<<<<< HEAD
		err = errors.Errorf("failed to parse PayloadType (%v)", err)
=======
		err = errors.Wrap(err, "failed to parse Chat Payload")
>>>>>>> 8c74b106
		return
	}

	return
}<|MERGE_RESOLUTION|>--- conflicted
+++ resolved
@@ -32,11 +32,7 @@
 func TypeFromBytes(data []byte) (payloadType Type, consumedBytes int, err error) {
 	_, err = serix.DefaultAPI.Decode(context.Background(), data, &payloadType)
 	if err != nil {
-<<<<<<< HEAD
 		err = errors.Errorf("failed to parse PayloadType (%v)", err)
-=======
-		err = errors.Wrap(err, "failed to parse Chat Payload")
->>>>>>> 8c74b106
 		return
 	}
 
