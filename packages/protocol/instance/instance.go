--- conflicted
+++ resolved
@@ -57,6 +57,7 @@
 func New(chainDirectory string, logger *logger.Logger, opts ...options.Option[Instance]) (protocol *Instance) {
 	return options.Apply(
 		&Instance{
+			Clock:           clock.New(),
 			Events:          NewEvents(),
 			ValidatorSet:    validator.NewSet(),
 			EvictionManager: eviction.NewManager[models.BlockID](),
@@ -68,9 +69,8 @@
 			optsSnapshotFile:          "snapshot.bin",
 			optsSnapshotDepth:         5,
 		}, opts,
-
+		(*Instance).initEngine,
 		(*Instance).initClock,
-		(*Instance).initEngine,
 		(*Instance).initBlockStorage,
 		(*Instance).initNotarizationManager,
 		(*Instance).initSnapshotManager,
@@ -85,7 +85,9 @@
 }
 
 func (i *Instance) initClock() {
-	i.Clock = clock.New()
+	i.Events.Engine.Consensus.Acceptance.BlockAccepted.Attach(event.NewClosure(func(block *acceptance.Block) {
+		i.Clock.SetAcceptedTime(block.IssuingTime())
+	}))
 
 	i.Events.Clock = i.Clock.Events
 }
@@ -103,13 +105,6 @@
 		i.BlockStorage.Set(block.ID(), block.ModelsBlock)
 	}))
 
-<<<<<<< HEAD
-		p.EvictionManager.EvictUntil(latestConfirmedIndex, p.SnapshotManager.SolidEntryPoints(latestConfirmedIndex))
-		// TODO: SET CLOCK
-		p.Events.EvictionManager.LinkTo(p.EvictionManager.Events)
-		p.Events.Engine.LinkTo(p.Engine.Events)
-	})
-=======
 	i.Events.Engine.Tangle.BlockDAG.BlockOrphaned.Attach(event.NewClosure(func(block *blockdag.Block) {
 		i.BlockStorage.Delete(block.ID())
 	}))
@@ -124,7 +119,6 @@
 		notarization.BootstrapWindow(2*time.Minute),
 		notarization.ManaEpochDelay(2),
 	)
->>>>>>> d2303e3c
 }
 
 func (i *Instance) initSnapshotManager() {
@@ -193,6 +187,9 @@
 	}))
 
 	i.Clock.SetAcceptedTime(latestConfirmedIndex.EndTime())
+
+	i.Events.EvictionManager = i.EvictionManager.Events
+
 }
 
 func (i *Instance) initTipManager() {
