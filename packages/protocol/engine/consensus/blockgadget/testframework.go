--- conflicted
+++ resolved
@@ -60,39 +60,9 @@
 		Votes:         tangleTF.Votes,
 	}
 
-<<<<<<< HEAD
-		if t.Gadget == nil {
-			if t.optsTangle == nil {
-				storageInstance := storage.New(test.TempDir(), 1)
-				test.Cleanup(func() {
-					t.optsLedger.Shutdown()
-					storageInstance.Shutdown()
-				})
-
-				if t.optsEvictionState == nil {
-					t.optsEvictionState = eviction.NewState(storageInstance)
-				}
-
-				if t.optsLedger == nil {
-					t.optsLedger = ledger.New(storageInstance, t.optsEvictionState, t.optsLedgerOptions...)
-				}
-
-				t.optsTangle = tangle.New(t.optsLedger, t.optsEvictionState, t.optsValidators, func() epoch.Index {
-					return 0
-				}, func(id markers.SequenceID) markers.Index {
-					return 1
-				},
-				storageInstance.Commitments.Load,
-				t.optsTangleOptions...)
-			}
-
-			t.Gadget = New(t.optsTangle, t.optsEvictionState, t.optsTotalWeightCallback, t.optsGadgetOptions...)
-		}
-=======
 	t.setupEvents()
 	return t
 }
->>>>>>> 611b2b5d
 
 func NewDefaultTestFramework(t *testing.T, workers *workerpool.Group, optsGadget ...options.Option[Gadget]) *TestFramework {
 	tangleTF := tangle.NewDefaultTestFramework(t, workers.CreateGroup("TangleTestFramework"),
