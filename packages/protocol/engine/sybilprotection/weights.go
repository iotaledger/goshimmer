--- conflicted
+++ resolved
@@ -46,9 +46,6 @@
 	return w.totalWeight
 }
 
-<<<<<<< HEAD
-func (w *Weights) ApplyBatchUpdates(updates *WeightUpdatesBatch) {
-=======
 func (w *Weights) TotalAvailableWeight() int64 {
 	w.mutex.RLock()
 	defer w.mutex.RUnlock()
@@ -61,8 +58,7 @@
 	return w.totalWeight.Value
 }
 
-func (w *Weights) ApplyUpdates(updates *WeightUpdates) {
->>>>>>> 4bd7df3d
+func (w *Weights) ApplyBatchUpdates(updates *WeightUpdatesBatch) {
 	w.mutex.Lock()
 	defer w.mutex.Unlock()
 
