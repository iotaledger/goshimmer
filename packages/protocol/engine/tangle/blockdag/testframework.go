--- conflicted
+++ resolved
@@ -62,21 +62,6 @@
 		workers:        workers,
 		Instance:       blockDAG,
 		orphanedBlocks: models.NewBlockIDs(),
-<<<<<<< HEAD
-	}, opts, func(t *TestFramework) {
-		if t.BlockDAG == nil {
-			storageInstance := storage.New(test.TempDir(), 1)
-			test.Cleanup(func() {
-				storageInstance.Shutdown()
-			})
-
-			if t.evictionState == nil {
-				t.evictionState = eviction.NewState(storageInstance)
-			}
-
-			t.BlockDAG = New(t.evictionState, storageInstance.Commitments.Load, t.optsBlockDAG...)
-		}
-=======
 		workerPool:     workers.CreatePool("IssueBlocks", 2),
 	}
 	t.ModelsTestFramework = models.NewTestFramework(
@@ -84,7 +69,6 @@
 	)
 
 	t.setupEvents()
->>>>>>> 611b2b5d
 
 	return t
 }
