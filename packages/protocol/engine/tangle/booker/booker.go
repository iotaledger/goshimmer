--- conflicted
+++ resolved
@@ -191,11 +191,7 @@
 	return b.attachments.getLatestAttachment(txID)
 }
 
-<<<<<<< HEAD
-func (b *Booker) GetAllAttachments(txID utxo.TransactionID) (attachments *set.AdvancedSet[*virtualvoting.Block]) {
-=======
-func (b *Booker) GetAllAttachments(txID utxo.TransactionID) (attachments *advancedset.AdvancedSet[*Block]) {
->>>>>>> 15d17393
+func (b *Booker) GetAllAttachments(txID utxo.TransactionID) (attachments *advancedset.AdvancedSet[*virtualvoting.Block]) {
 	return b.attachments.GetAttachmentBlocks(txID)
 }
 
@@ -463,13 +459,8 @@
 }
 
 func (b *Booker) setupEvents() {
-<<<<<<< HEAD
-	event.Hook(b.BlockDAG.Events.BlockSolid, func(block *blockdag.Block) {
+	b.BlockDAG.Events.BlockSolid.Hook(func(block *blockdag.Block) {
 		if _, err := b.Queue(virtualvoting.NewBlock(block)); err != nil {
-=======
-	b.BlockDAG.Events.BlockSolid.Hook(func(block *blockdag.Block) {
-		if _, err := b.Queue(NewBlock(block)); err != nil {
->>>>>>> 15d17393
 			panic(err)
 		}
 	})
@@ -494,12 +485,9 @@
 				b.bookingOrder.Queue(block)
 			}
 		}
-<<<<<<< HEAD
-	}, b.workers.CreatePool("Booker", 2))
+	}, event.WithWorkerPool(b.workers.CreatePool("Booker", 2)))
+
 	event.AttachWithWorkerPool(b.Events.MarkerManager.SequenceEvicted, b.VirtualVoting.EvictSequence, b.workers.CreatePool("VirtualVoting Sequence Eviction", 1))
-=======
-	}, event.WithWorkerPool(b.workers.CreatePool("Booker", 2)))
->>>>>>> 15d17393
 }
 
 func (b *Booker) OrphanAttachment(block *virtualvoting.Block) {
