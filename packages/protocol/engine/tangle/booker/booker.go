package booker

import (
	"context"
	"fmt"
	"sync"

	"github.com/pkg/errors"

	"github.com/iotaledger/hive.go/core/cerrors"
	"github.com/iotaledger/hive.go/core/generics/event"
	"github.com/iotaledger/hive.go/core/generics/lo"
	"github.com/iotaledger/hive.go/core/generics/options"
	"github.com/iotaledger/hive.go/core/generics/set"
	"github.com/iotaledger/hive.go/core/generics/walker"
	"github.com/iotaledger/hive.go/core/syncutils"
	"github.com/iotaledger/hive.go/core/workerpool"

	"github.com/iotaledger/goshimmer/packages/core/causalorder"
	"github.com/iotaledger/goshimmer/packages/core/epoch"
	"github.com/iotaledger/goshimmer/packages/core/memstorage"
	"github.com/iotaledger/goshimmer/packages/protocol/engine/tangle/blockdag"
	"github.com/iotaledger/goshimmer/packages/protocol/engine/tangle/booker/markermanager"
	"github.com/iotaledger/goshimmer/packages/protocol/engine/tangle/booker/markers"
	"github.com/iotaledger/goshimmer/packages/protocol/ledger"
	"github.com/iotaledger/goshimmer/packages/protocol/ledger/utxo"
	"github.com/iotaledger/goshimmer/packages/protocol/models"
)

// region Booker ///////////////////////////////////////////////////////////////////////////////////////////////////////

type Booker struct {
	// Events contains the Events of Booker.
	Events *Events

	Ledger        *ledger.Ledger
	bookingOrder  *causalorder.CausalOrder[models.BlockID, *Block]
	attachments   *attachments
	blocks        *memstorage.EpochStorage[models.BlockID, *Block]
	markerManager *markermanager.MarkerManager[models.BlockID, *Block]
	bookingMutex  *syncutils.DAGMutex[models.BlockID]
	evictionMutex sync.RWMutex

	optsMarkerManager []options.Option[markermanager.MarkerManager[models.BlockID, *Block]]

	workers *workerpool.Group

	BlockDAG *blockdag.BlockDAG
}

func New(workers *workerpool.Group, blockDAG *blockdag.BlockDAG, ledger *ledger.Ledger, opts ...options.Option[Booker]) (booker *Booker) {
	return options.Apply(&Booker{
		Events:            NewEvents(),
		attachments:       newAttachments(),
		blocks:            memstorage.NewEpochStorage[models.BlockID, *Block](),
		bookingMutex:      syncutils.NewDAGMutex[models.BlockID](),
		optsMarkerManager: make([]options.Option[markermanager.MarkerManager[models.BlockID, *Block]], 0),
		Ledger:            ledger,
		workers:           workers,
		BlockDAG:          blockDAG,
	}, opts, func(b *Booker) {
		b.markerManager = markermanager.NewMarkerManager(b.optsMarkerManager...)
		b.bookingOrder = causalorder.New(
			workers.CreatePool("BookingOrder", 2),
			b.Block,
			(*Block).IsBooked,
			b.book,
			b.markInvalid,
			causalorder.WithReferenceValidator[models.BlockID](isReferenceValid),
		)

		event.Hook(blockDAG.EvictionState.Events.EpochEvicted, b.evict)

		b.Events.MarkerManager = b.markerManager.Events
	}, (*Booker).setupEvents)
}

// Queue checks if payload is solid and then adds the block to a Booker's CausalOrder.
func (b *Booker) Queue(block *Block) (wasQueued bool, err error) {
	if wasQueued, err = b.queue(block); wasQueued {
		b.bookingOrder.Queue(block)
	}

	return
}

func (b *Booker) queue(block *Block) (wasQueued bool, err error) {
	b.evictionMutex.RLock()
	defer b.evictionMutex.RUnlock()

	if b.BlockDAG.EvictionState.InEvictedEpoch(block.ID()) {
		return false, nil
	}

	b.blocks.Get(block.ID().Index(), true).Set(block.ID(), block)

	return b.isPayloadSolid(block)
}

// Block retrieves a Block with metadata from the in-memory storage of the Booker.
func (b *Booker) Block(id models.BlockID) (block *Block, exists bool) {
	b.evictionMutex.RLock()
	defer b.evictionMutex.RUnlock()

	return b.block(id)
}

// BlockConflicts returns the Conflict related details of the given Block.
func (b *Booker) BlockConflicts(block *Block) (blockConflictIDs utxo.TransactionIDs) {
	_, blockConflictIDs = b.BlockBookingDetails(block)
	return
}

// BlockBookingDetails returns the Conflict and Marker related details of the given Block.
func (b *Booker) BlockBookingDetails(block *Block) (pastMarkersConflictIDs, blockConflictIDs utxo.TransactionIDs) {
	b.evictionMutex.RLock()
	defer b.evictionMutex.RUnlock()

	return b.blockBookingDetails(block)
}

// PayloadConflictIDs returns the ConflictIDs of the payload contained in the given Block.
func (b *Booker) PayloadConflictIDs(block *Block) (conflictIDs utxo.TransactionIDs) {
	if b.BlockDAG.EvictionState.InEvictedEpoch(block.ID()) {
		return utxo.NewTransactionIDs()
	}

	conflictIDs = utxo.NewTransactionIDs()

	transaction, isTransaction := block.Transaction()
	if !isTransaction {
		return
	}

	b.Ledger.Storage.CachedTransactionMetadata(transaction.ID()).Consume(func(transactionMetadata *ledger.TransactionMetadata) {
		conflictIDs.AddAll(transactionMetadata.ConflictIDs())
	})

	return
}

// Sequence retrieves a Sequence by its ID.
func (b *Booker) Sequence(id markers.SequenceID) (sequence *markers.Sequence, exists bool) {
	b.evictionMutex.RLock()
	defer b.evictionMutex.RUnlock()

	return b.markerManager.SequenceManager.Sequence(id)
}

// BlockFromMarker retrieves the Block of the given Marker.
func (b *Booker) BlockFromMarker(marker markers.Marker) (block *Block, exists bool) {
	b.evictionMutex.RLock()
	defer b.evictionMutex.RUnlock()
	if marker.Index() == 0 {
		panic(fmt.Sprintf("cannot retrieve block for Marker with Index(0) - %#v", marker))
	}

	return b.markerManager.BlockFromMarker(marker)
}

// BlockCeiling returns the smallest Index that is >= the given Marker and a boolean value indicating if it exists.
func (b *Booker) BlockCeiling(marker markers.Marker) (ceilingMarker markers.Marker, exists bool) {
	b.evictionMutex.RLock()
	defer b.evictionMutex.RUnlock()

	return b.markerManager.BlockCeiling(marker)
}

// BlockFloor returns the largest Index that is <= the given Marker and a boolean value indicating if it exists.
func (b *Booker) BlockFloor(marker markers.Marker) (floorMarker markers.Marker, exists bool) {
	b.evictionMutex.RLock()
	defer b.evictionMutex.RUnlock()

	return b.markerManager.BlockFloor(marker)
}

// GetEarliestAttachment returns the earliest attachment for a given transaction ID.
// returnOrphaned parameter specifies whether the returned attachment may be orphaned.
func (b *Booker) GetEarliestAttachment(txID utxo.TransactionID, returnOrphaned ...bool) (attachment *Block) {
	return b.attachments.getEarliestAttachment(txID, returnOrphaned...)
}

// GetLatestAttachment returns the latest attachment for a given transaction ID.
// returnOrphaned parameter specifies whether the returned attachment may be orphaned.
func (b *Booker) GetLatestAttachment(txID utxo.TransactionID, returnOrphaned ...bool) (attachment *Block) {
	return b.attachments.getLatestAttachment(txID, returnOrphaned...)
}

func (b *Booker) GetAllAttachments(txID utxo.TransactionID) (attachments *set.AdvancedSet[*Block]) {
	return b.attachments.GetAttachmentBlocks(txID)
}

func (b *Booker) evict(epochIndex epoch.Index) {
	b.bookingOrder.EvictUntil(epochIndex)

	b.evictionMutex.Lock()
	defer b.evictionMutex.Unlock()

	b.attachments.Evict(epochIndex)
	b.markerManager.Evict(epochIndex)
	b.blocks.Evict(epochIndex)
}

func (b *Booker) isPayloadSolid(block *Block) (isPayloadSolid bool, err error) {
	tx, isTx := block.Transaction()
	if !isTx {
		return true, nil
	}

	if b.attachments.Store(tx.ID(), block) {
		b.Events.AttachmentCreated.Trigger(block)
	}

	if err = b.Ledger.StoreAndProcessTransaction(
		models.BlockIDToContext(context.Background(), block.ID()), tx,
	); errors.Is(err, ledger.ErrTransactionUnsolid) {
		return false, nil
	}

	return err == nil, err
}

// block retrieves the Block with given id from the mem-storage.
func (b *Booker) block(id models.BlockID) (block *Block, exists bool) {
	if b.BlockDAG.EvictionState.IsRootBlock(id) {
		return NewRootBlock(id), true
	}

	storage := b.blocks.Get(id.Index(), false)
	if storage == nil {
		return nil, false
	}

	return storage.Get(id)
}

func (b *Booker) book(block *Block) (inheritingErr error) {
	b.bookingMutex.Lock(block.ID())
	defer b.bookingMutex.Unlock(block.ID())

	// TODO: make sure this is actually necessary
	if block.IsInvalid() {
		return errors.Errorf("block with %s was marked as invalid", block.ID())
	}

	tryInheritConflictIDs := func() (inheritedConflictIDs utxo.TransactionIDs, err error) {
		b.evictionMutex.RLock()
		defer b.evictionMutex.RUnlock()

<<<<<<< HEAD
		if b.EvictionState.InEvictedEpoch(block.ID()) {
			return nil, errors.Errorf("block with %s belongs to an evicted epoch", block.ID())
=======
		if b.BlockDAG.EvictionState.InEvictedEpoch(block.ID()) {
			return errors.Errorf("block with %s belongs to an evicted epoch", block.ID())
>>>>>>> e4230056
		}

		if inheritedConflictIDs, err = b.inheritConflictIDs(block); err != nil {
			return nil, errors.Wrap(err, "error inheriting conflict IDs")
		}

		return
	}

	inheritedConflitIDs, inheritingErr := tryInheritConflictIDs()
	if inheritingErr != nil {
		return inheritingErr
	}

	b.Events.BlockBooked.Trigger(&BlockBookedEvent{
		Block:       block,
		ConflictIDs: inheritedConflitIDs,
	})

	return nil
}

func (b *Booker) markInvalid(block *Block, reason error) {
	b.BlockDAG.SetInvalid(block.Block, reason)
}

func (b *Booker) inheritConflictIDs(block *Block) (inheritedConflictIDs utxo.TransactionIDs, err error) {
	b.bookingMutex.RLock(block.Parents()...)
	defer b.bookingMutex.RUnlock(block.Parents()...)

	parentsStructureDetails, pastMarkersConflictIDs, inheritedConflictIDs, err := b.determineBookingDetails(block)
	if err != nil {
		return nil, errors.Wrap(err, "failed to inherit conflict IDs")
	}

	newStructureDetails := b.markerManager.ProcessBlock(block, parentsStructureDetails, inheritedConflictIDs)

	block.setStructureDetails(newStructureDetails)

	if !newStructureDetails.IsPastMarker() {
		addedConflictIDs := inheritedConflictIDs.Clone()
		addedConflictIDs.DeleteAll(pastMarkersConflictIDs)
		block.AddAllAddedConflictIDs(addedConflictIDs)

		subtractedConflictIDs := pastMarkersConflictIDs.Clone()
		subtractedConflictIDs.DeleteAll(inheritedConflictIDs)
		block.AddAllSubtractedConflictIDs(subtractedConflictIDs)
	}

	block.setBooked()

	return
}

// determineBookingDetails determines the booking details of an unbooked Block.
func (b *Booker) determineBookingDetails(block *Block) (parentsStructureDetails []*markers.StructureDetails, parentsPastMarkersConflictIDs, inheritedConflictIDs utxo.TransactionIDs, err error) {
	inheritedConflictIDs = b.PayloadConflictIDs(block)

	parentsStructureDetails, parentsPastMarkersConflictIDs, strongParentsConflictIDs := b.collectStrongParentsBookingDetails(block)

	weakPayloadConflictIDs := b.collectWeakParentsConflictIDs(block)

	likedConflictIDs, dislikedConflictIDs, shallowLikeErr := b.collectShallowLikedParentsConflictIDs(block)
	if shallowLikeErr != nil {
		return nil, nil, nil, errors.Wrapf(shallowLikeErr, "failed to collect shallow likes of %s", block.ID())
	}

	inheritedConflictIDs.AddAll(strongParentsConflictIDs)
	inheritedConflictIDs.AddAll(weakPayloadConflictIDs)
	inheritedConflictIDs.AddAll(likedConflictIDs)
	inheritedConflictIDs.DeleteAll(b.Ledger.Utils.ConflictIDsInFutureCone(dislikedConflictIDs))

	return parentsStructureDetails, b.Ledger.ConflictDAG.UnconfirmedConflicts(parentsPastMarkersConflictIDs), b.Ledger.ConflictDAG.UnconfirmedConflicts(inheritedConflictIDs), nil
}

// collectStrongParentsBookingDetails returns the booking details of a Block's strong parents.
func (b *Booker) collectStrongParentsBookingDetails(block *Block) (parentsStructureDetails []*markers.StructureDetails, parentsPastMarkersConflictIDs, parentsConflictIDs utxo.TransactionIDs) {
	parentsStructureDetails = make([]*markers.StructureDetails, 0)
	parentsPastMarkersConflictIDs = utxo.NewTransactionIDs()
	parentsConflictIDs = utxo.NewTransactionIDs()

	block.ForEachParentByType(models.StrongParentType, func(parentBlockID models.BlockID) bool {
		if b.BlockDAG.EvictionState.IsRootBlock(parentBlockID) {
			return true
		}

		parentBlock, exists := b.block(parentBlockID)
		if !exists {
			// This should never happen.
			panic(fmt.Sprintf("parent %s does not exist", parentBlockID))
		}

		parentPastMarkersConflictIDs, parentConflictIDs := b.blockBookingDetails(parentBlock)
		parentsStructureDetails = append(parentsStructureDetails, parentBlock.StructureDetails())
		parentsPastMarkersConflictIDs.AddAll(parentPastMarkersConflictIDs)
		parentsConflictIDs.AddAll(parentConflictIDs)

		return true
	})

	return
}

// collectShallowDislikedParentsConflictIDs removes the ConflictIDs of the shallow dislike reference and all its conflicts from
// the supplied ArithmeticConflictIDs.
func (b *Booker) collectWeakParentsConflictIDs(block *Block) (payloadConflictIDs utxo.TransactionIDs) {
	payloadConflictIDs = utxo.NewTransactionIDs()

	block.ForEachParentByType(models.WeakParentType, func(parentBlockID models.BlockID) bool {
		parentBlock, exists := b.Block(parentBlockID)
		if !exists {
			panic(fmt.Sprintf("parent %s does not exist", parentBlockID))
		}
		payloadConflictIDs.AddAll(b.PayloadConflictIDs(parentBlock))

		return true
	})

	return payloadConflictIDs
}

// collectShallowLikedParentsConflictIDs adds the ConflictIDs of the shallow like reference and removes all its conflicts from
// the supplied ArithmeticConflictIDs.
func (b *Booker) collectShallowLikedParentsConflictIDs(block *Block) (collectedLikedConflictIDs, collectedDislikedConflictIDs utxo.TransactionIDs, err error) {
	collectedLikedConflictIDs = utxo.NewTransactionIDs()
	collectedDislikedConflictIDs = utxo.NewTransactionIDs()
	block.ForEachParentByType(models.ShallowLikeParentType, func(parentBlockID models.BlockID) bool {
		parentBlock, exists := b.Block(parentBlockID)
		if !exists {
			panic(fmt.Sprintf("parent %s does not exist", parentBlockID))
		}
		transaction, isTransaction := parentBlock.Transaction()
		if !isTransaction {
			err = errors.WithMessagef(cerrors.ErrFatal, "%s (isRootBlock %t) referenced by a shallow like of %s does not contain a Transaction", parentBlockID, b.EvictionState.IsRootBlock(parentBlockID), block.ID())
			return false
		}

		collectedLikedConflictIDs.AddAll(b.PayloadConflictIDs(parentBlock))

		for it := b.Ledger.Utils.ConflictingTransactions(transaction.ID()).Iterator(); it.HasNext(); {
			conflictingTransactionID := it.Next()
			dislikedConflicts, dislikedConflictsErr := b.Ledger.Utils.TransactionConflictIDs(conflictingTransactionID)
			if dislikedConflictsErr != nil {
				err = errors.Wrapf(dislikedConflictsErr, "failed to retrieve disliked ConflictIDs of Transaction with %s contained in %s referenced by a shallow like of %s", conflictingTransactionID, parentBlockID, block.ID())
				return false
			}
			collectedDislikedConflictIDs.AddAll(dislikedConflicts)
		}

		return err == nil
	})

	return collectedLikedConflictIDs, collectedDislikedConflictIDs, err
}

// blockBookingDetails returns the Conflict and Marker related details of the given Block.
func (b *Booker) blockBookingDetails(block *Block) (pastMarkersConflictIDs, blockConflictIDs utxo.TransactionIDs) {
	b.rLockBlockSequences(block)
	defer b.rUnlockBlockSequences(block)

	pastMarkersConflictIDs = b.markerManager.ConflictIDsFromStructureDetails(block.StructureDetails())

	blockConflictIDs = utxo.NewTransactionIDs()
	blockConflictIDs.AddAll(pastMarkersConflictIDs)

	if addedConflictIDs := block.AddedConflictIDs(); !addedConflictIDs.IsEmpty() {
		blockConflictIDs.AddAll(addedConflictIDs)
	}

	// We always need to subtract all conflicts in the future cone of the SubtractedConflictIDs due to the fact that
	// conflicts in the future cone can be propagated later. Specifically, through changing a marker mapping, the base
	// of the block's conflicts changes, and thus it might implicitly "inherit" conflicts that were previously removed.
	if subtractedConflictIDs := b.Ledger.Utils.ConflictIDsInFutureCone(block.SubtractedConflictIDs()); !subtractedConflictIDs.IsEmpty() {
		blockConflictIDs.DeleteAll(subtractedConflictIDs)
	}

	return pastMarkersConflictIDs, blockConflictIDs
}

func (b *Booker) blocksFromBlockDAGBlocks(blocks []*blockdag.Block) []*Block {
	return lo.Filter(lo.Map(blocks, func(blockDAGChild *blockdag.Block) (bookerChild *Block) {
		bookerChild, exists := b.block(blockDAGChild.ID())
		if !exists {
			return nil
		}
		return bookerChild
	}), func(child *Block) bool {
		return child != nil
	})
}

func (b *Booker) setupEvents() {
	event.Hook(b.BlockDAG.Events.BlockSolid, func(block *blockdag.Block) {
		if _, err := b.Queue(NewBlock(block)); err != nil {
			panic(err)
		}
<<<<<<< HEAD
	}))

	b.BlockDAG.Events.BlockOrphaned.Hook(event.NewClosure(func(orphanedBlock *blockdag.Block) {
		block, exists := b.Block(orphanedBlock.ID())
		if !exists {
			return
		}

		b.OrphanAttachment(block)
	}))

	b.Ledger.Events.TransactionConflictIDUpdated.Hook(event.NewClosure(func(event *ledger.TransactionConflictIDUpdatedEvent) {
=======
	})
	event.Hook(b.Ledger.Events.TransactionConflictIDUpdated, func(event *ledger.TransactionConflictIDUpdatedEvent) {
>>>>>>> e4230056
		if err := b.PropagateForkedConflict(event.TransactionID, event.AddedConflictID, event.RemovedConflictIDs); err != nil {
			b.Events.Error.Trigger(errors.Wrapf(err, "failed to propagate Conflict update of %s to BlockDAG", event.TransactionID))
		}
	})
	event.AttachWithWorkerPool(b.Ledger.Events.TransactionBooked, func(e *ledger.TransactionBookedEvent) {
		contextBlockID := models.BlockIDFromContext(e.Context)

		for _, block := range b.attachments.Get(e.TransactionID) {
			if contextBlockID != block.ID() {
				b.bookingOrder.Queue(block)
			}
		}
	}, b.workers.CreatePool("Booker", 2))
}

func (b *Booker) OrphanAttachment(block *Block) {
	if tx, isTx := block.Transaction(); isTx {
		attachmentBlock, attachmentOrphaned, lastAttachmentOrphaned := b.attachments.AttachmentOrphaned(tx.ID(), block)

		if attachmentOrphaned {
			b.Events.AttachmentOrphaned.Trigger(attachmentBlock)
		}

		if lastAttachmentOrphaned {
			// TODO: attach this event somewhere to the engine
			b.Events.Error.Trigger(errors.Errorf("transaction %s orphaned", tx.ID()))
			b.Ledger.PruneTransaction(tx.ID(), true)
		}
	}
}

// region FORK LOGIC ///////////////////////////////////////////////////////////////////////////////////////////////////

// PropagateForkedConflict propagates the forked ConflictID to the future cone of the attachments of the given Transaction.
func (b *Booker) PropagateForkedConflict(transactionID, addedConflictID utxo.TransactionID, removedConflictIDs utxo.TransactionIDs) (err error) {
	blockWalker := walker.New[*Block]()

	for it := b.GetAllAttachments(transactionID).Iterator(); it.HasNext(); {
		attachment := it.Next()
		blockWalker.Push(attachment)

		blockWalker.PushAll(b.blocksFromBlockDAGBlocks(attachment.WeakChildren())...)
		blockWalker.PushAll(b.blocksFromBlockDAGBlocks(attachment.LikedInsteadChildren())...)
	}

	for blockWalker.HasNext() {
		block := blockWalker.Next()
		propagateFurther, propagationErr := b.propagateToBlock(block, addedConflictID, removedConflictIDs)
		if propagationErr != nil {
			blockWalker.StopWalk()
			return errors.Wrapf(propagationErr, "failed to propagate forked ConflictID %s to future cone of %s", addedConflictID, block.ID())
		}
		if propagateFurther {
			// TODO: inherit weak and liked as well
			blockWalker.PushAll(b.blocksFromBlockDAGBlocks(block.StrongChildren())...)
		}
	}

	return nil
}

func (b *Booker) propagateToBlock(block *Block, addedConflictID utxo.TransactionID, removedConflictIDs utxo.TransactionIDs) (propagateFurther bool, err error) {
	b.bookingMutex.Lock(block.ID())
	defer b.bookingMutex.Unlock(block.ID())

	updated, propagateFurther, forkErr := b.propagateForkedConflict(block, addedConflictID, removedConflictIDs)
	if forkErr != nil {
		return false, errors.Wrapf(forkErr, "failed to propagate forked ConflictID %s to future cone of %s", addedConflictID, block.ID())
	}
	if !updated {
		return false, nil
	}

	b.Events.BlockConflictAdded.Trigger(&BlockConflictAddedEvent{
		Block:             block,
		ConflictID:        addedConflictID,
		ParentConflictIDs: removedConflictIDs,
	})

	return true, nil
}

func (b *Booker) propagateForkedConflict(block *Block, addedConflictID utxo.TransactionID, removedConflictIDs utxo.TransactionIDs) (propagated, propagateFurther bool, err error) {
	if !block.IsBooked() {
		return false, false, nil
	}

	// if structureDetails := block.StructureDetails(); structureDetails.IsPastMarker() {
	// 	fmt.Println(">> propagating forked conflict to marker future cone of block", addedConflictID, block.ID(), structureDetails.PastMarkers().Marker())
	// 	if err = b.propagateForkedTransactionToMarkerFutureCone(structureDetails.PastMarkers().Marker(), addedConflictID, removedConflictIDs); err != nil {
	// 		err = errors.Wrapf(err, "failed to propagate conflict %s to future cone of %v", addedConflictID, structureDetails.PastMarkers().Marker())
	// 		fmt.Println(err)
	// 		return false, false, err
	// 	}
	// 	return true, false, nil
	// }

	propagated = b.updateBlockConflicts(block, addedConflictID, removedConflictIDs)
	// We only need to propagate further (in the block's future cone) if the block was updated.
	return propagated, propagated, nil
}

func (b *Booker) updateBlockConflicts(block *Block, addedConflict utxo.TransactionID, parentConflicts utxo.TransactionIDs) (updated bool) {
	_, conflictIDs := b.blockBookingDetails(block)

	if !conflictIDs.HasAll(parentConflicts) {
		return false
	}

	updated = block.AddConflictID(addedConflict)

	return updated
}

// propagateForkedTransactionToMarkerFutureCone propagates a newly created ConflictID into the future cone of the given Marker.
func (b *Booker) propagateForkedTransactionToMarkerFutureCone(marker markers.Marker, conflictID utxo.TransactionID, removedConflictIDs utxo.TransactionIDs) (err error) {
	markerWalker := walker.New[markers.Marker](false)
	markerWalker.Push(marker)

	for markerWalker.HasNext() {
		currentMarker := markerWalker.Next()

		if err = b.forkSingleMarker(currentMarker, conflictID, removedConflictIDs, markerWalker); err != nil {
			return errors.Wrapf(err, "failed to propagate Conflict %s to Blocks approving %v", conflictID, currentMarker)
		}
	}

	return
}

// forkSingleMarker propagates a newly created ConflictID to a single marker and queues the next elements that need to be
// visited.
func (b *Booker) forkSingleMarker(currentMarker markers.Marker, newConflictID utxo.TransactionID, removedConflictIDs utxo.TransactionIDs, markerWalker *walker.Walker[markers.Marker]) (err error) {
	b.markerManager.SequenceMutex.Lock(currentMarker.SequenceID())
	defer b.markerManager.SequenceMutex.Unlock(currentMarker.SequenceID())

	// update ConflictID mapping
	newConflictIDs := b.markerManager.ConflictIDs(currentMarker)
	if !newConflictIDs.HasAll(removedConflictIDs) {
		return nil
	}

	if !newConflictIDs.Add(newConflictID) {
		return nil
	}

	if !b.markerManager.SetConflictIDs(currentMarker, newConflictIDs) {
		return nil
	}

	// trigger event
	b.Events.MarkerConflictAdded.Trigger(&MarkerConflictAddedEvent{
		Marker:            currentMarker,
		ConflictID:        newConflictID,
		ParentConflictIDs: removedConflictIDs,
	})

	// propagate updates to later ConflictID mappings of the same sequence.
	b.markerManager.ForEachConflictIDMapping(currentMarker.SequenceID(), currentMarker.Index(), func(mappedMarker markers.Marker, _ utxo.TransactionIDs) {
		markerWalker.Push(mappedMarker)
	})

	// propagate updates to referencing markers of later sequences ...
	b.markerManager.ForEachMarkerReferencingMarker(currentMarker, func(referencingMarker markers.Marker) {
		markerWalker.Push(referencingMarker)
	})

	return
}

// endregion ///////////////////////////////////////////////////////////////////////////////////////////////////////////

// region Utils //////////////////////////////////////////////////////////////////////////////////////////////////////

func (b *Booker) rLockBlockSequences(block *Block) bool {
	return block.StructureDetails().PastMarkers().ForEachSorted(func(sequenceID markers.SequenceID, _ markers.Index) bool {
		b.markerManager.SequenceMutex.RLock(sequenceID)
		return true
	})
}

func (b *Booker) rUnlockBlockSequences(block *Block) bool {
	return block.StructureDetails().PastMarkers().ForEachSorted(func(sequenceID markers.SequenceID, _ markers.Index) bool {
		b.markerManager.SequenceMutex.RUnlock(sequenceID)
		return true
	})
}

// isReferenceValid checks if the reference between the child and its parent is valid.
func isReferenceValid(child *Block, parent *Block) (err error) {
	if parent.IsInvalid() {
		return errors.Errorf("parent %s of child %s is marked as invalid", parent.ID(), child.ID())
	}

	return nil
}

// endregion ///////////////////////////////////////////////////////////////////////////////////////////////////////////

// region Options //////////////////////////////////////////////////////////////////////////////////////////////////////

func WithMarkerManagerOptions(opts ...options.Option[markermanager.MarkerManager[models.BlockID, *Block]]) options.Option[Booker] {
	return func(b *Booker) {
		b.optsMarkerManager = opts
	}
}

// endregion ///////////////////////////////////////////////////////////////////////////////////////////////////////////<|MERGE_RESOLUTION|>--- conflicted
+++ resolved
@@ -247,13 +247,8 @@
 		b.evictionMutex.RLock()
 		defer b.evictionMutex.RUnlock()
 
-<<<<<<< HEAD
-		if b.EvictionState.InEvictedEpoch(block.ID()) {
+		if b.BlockDAG.EvictionState.InEvictedEpoch(block.ID()) {
 			return nil, errors.Errorf("block with %s belongs to an evicted epoch", block.ID())
-=======
-		if b.BlockDAG.EvictionState.InEvictedEpoch(block.ID()) {
-			return errors.Errorf("block with %s belongs to an evicted epoch", block.ID())
->>>>>>> e4230056
 		}
 
 		if inheritedConflictIDs, err = b.inheritConflictIDs(block); err != nil {
@@ -450,23 +445,16 @@
 		if _, err := b.Queue(NewBlock(block)); err != nil {
 			panic(err)
 		}
-<<<<<<< HEAD
-	}))
-
-	b.BlockDAG.Events.BlockOrphaned.Hook(event.NewClosure(func(orphanedBlock *blockdag.Block) {
+	})
+	event.Hook(b.BlockDAG.Events.BlockOrphaned, func(orphanedBlock *blockdag.Block) {
 		block, exists := b.Block(orphanedBlock.ID())
 		if !exists {
 			return
 		}
 
 		b.OrphanAttachment(block)
-	}))
-
-	b.Ledger.Events.TransactionConflictIDUpdated.Hook(event.NewClosure(func(event *ledger.TransactionConflictIDUpdatedEvent) {
-=======
 	})
 	event.Hook(b.Ledger.Events.TransactionConflictIDUpdated, func(event *ledger.TransactionConflictIDUpdatedEvent) {
->>>>>>> e4230056
 		if err := b.PropagateForkedConflict(event.TransactionID, event.AddedConflictID, event.RemovedConflictIDs); err != nil {
 			b.Events.Error.Trigger(errors.Wrapf(err, "failed to propagate Conflict update of %s to BlockDAG", event.TransactionID))
 		}
