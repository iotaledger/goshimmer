package booker

import (
	"fmt"
	"math/rand"
	"sync"
	"testing"
	"time"

	"github.com/stretchr/testify/require"

	"github.com/iotaledger/hive.go/core/generics/lo"
	"github.com/iotaledger/hive.go/core/workerpool"

	"github.com/iotaledger/goshimmer/packages/core/epoch"
	"github.com/iotaledger/goshimmer/packages/protocol/engine/tangle/booker/markermanager"
	"github.com/iotaledger/goshimmer/packages/protocol/engine/tangle/booker/markers"
	"github.com/iotaledger/goshimmer/packages/protocol/ledger/utxo"
	"github.com/iotaledger/goshimmer/packages/protocol/models"
)

func TestScenario_1(t *testing.T) {
	workers := workerpool.NewGroup(t.Name())
	tf := NewDefaultTestFramework(t, workers.CreateGroup("BookerTestFramework"))

	tf.BlockDAG.CreateBlock("Block1", models.WithStrongParents(tf.BlockDAG.BlockIDs("Genesis")), models.WithPayload(tf.Ledger.CreateTransaction("TX1", 3, "Genesis")))
	tf.BlockDAG.CreateBlock("Block2", models.WithStrongParents(tf.BlockDAG.BlockIDs("Genesis", "Block1")), models.WithPayload(tf.Ledger.CreateTransaction("TX2", 1, "TX1.1", "TX1.2")))
	tf.BlockDAG.CreateBlock("Block3", models.WithStrongParents(tf.BlockDAG.BlockIDs("Block1", "Block2")), models.WithPayload(tf.Ledger.Transaction("TX2")))
	tf.BlockDAG.CreateBlock("Block4", models.WithStrongParents(tf.BlockDAG.BlockIDs("Genesis", "Block1")), models.WithPayload(tf.Ledger.CreateTransaction("TX3", 1, "TX1.0")))
	tf.BlockDAG.CreateBlock("Block5", models.WithStrongParents(tf.BlockDAG.BlockIDs("Block1", "Block2")), models.WithPayload(tf.Ledger.CreateTransaction("TX4", 1, "TX1.0")))
	tf.BlockDAG.CreateBlock("Block6", models.WithStrongParents(tf.BlockDAG.BlockIDs("Block2", "Block5")), models.WithPayload(tf.Ledger.CreateTransaction("TX5", 1, "TX2.0", "TX4.0")))
	tf.BlockDAG.CreateBlock("Block7", models.WithStrongParents(tf.BlockDAG.BlockIDs("Block4", "Block5")), models.WithPayload(tf.Ledger.Transaction("TX2")))
	tf.BlockDAG.CreateBlock("Block8", models.WithStrongParents(tf.BlockDAG.BlockIDs("Block4", "Block5")), models.WithPayload(tf.Ledger.CreateTransaction("TX6", 1, "TX3.0", "TX4.0")))
	tf.BlockDAG.CreateBlock("Block9", models.WithStrongParents(tf.BlockDAG.BlockIDs("Block4", "Block6")), models.WithPayload(tf.Ledger.CreateTransaction("TX7", 1, "TX5.0")))

	tf.BlockDAG.IssueBlocks("Block1", "Block2", "Block3", "Block4", "Block5", "Block6", "Block7", "Block8", "Block9")

	workers.Wait()

	tf.checkConflictIDs(map[string]utxo.TransactionIDs{
		"Block1": utxo.NewTransactionIDs(),
		"Block3": utxo.NewTransactionIDs(),
		"Block2": utxo.NewTransactionIDs(),
		"Block4": tf.Ledger.TransactionIDs("TX3"),
		"Block5": tf.Ledger.TransactionIDs("TX4"),
		"Block6": tf.Ledger.TransactionIDs("TX4", "TX5"),
		"Block7": tf.Ledger.TransactionIDs("TX4", "TX3"),
		"Block8": tf.Ledger.TransactionIDs("TX4", "TX3", "TX6"),
		"Block9": tf.Ledger.TransactionIDs("TX4", "TX3", "TX5"),
	})
	tf.AssertBookedCount(9, "all blocks should be booked")
}

func TestScenario_2(t *testing.T) {
	workers := workerpool.NewGroup(t.Name())
	tf := NewDefaultTestFramework(t, workers.CreateGroup("BookerTestFramework"))

	tf.BlockDAG.CreateBlock("Block1", models.WithStrongParents(tf.BlockDAG.BlockIDs("Genesis")), models.WithPayload(tf.Ledger.CreateTransaction("TX1", 3, "Genesis")))
	tf.BlockDAG.CreateBlock("Block2", models.WithStrongParents(tf.BlockDAG.BlockIDs("Genesis", "Block1")), models.WithPayload(tf.Ledger.CreateTransaction("TX2", 1, "TX1.1", "TX1.2")))
	tf.BlockDAG.CreateBlock("Block3", models.WithStrongParents(tf.BlockDAG.BlockIDs("Block1", "Block2")), models.WithPayload(tf.Ledger.Transaction("TX2")))
	tf.BlockDAG.CreateBlock("Block4", models.WithStrongParents(tf.BlockDAG.BlockIDs("Genesis", "Block1")), models.WithPayload(tf.Ledger.CreateTransaction("TX3", 1, "TX1.0")))
	tf.BlockDAG.CreateBlock("Block5", models.WithStrongParents(tf.BlockDAG.BlockIDs("Block1", "Block2")), models.WithPayload(tf.Ledger.CreateTransaction("TX4", 1, "TX1.0")))
	tf.BlockDAG.CreateBlock("Block6", models.WithStrongParents(tf.BlockDAG.BlockIDs("Block2", "Block5")), models.WithPayload(tf.Ledger.CreateTransaction("TX5", 1, "TX4.0", "TX2.0")))
	tf.BlockDAG.CreateBlock("Block7", models.WithStrongParents(tf.BlockDAG.BlockIDs("Block1", "Block4")), models.WithPayload(tf.Ledger.CreateTransaction("TX6", 1, "TX1.2")))
	tf.BlockDAG.CreateBlock("Block8", models.WithStrongParents(tf.BlockDAG.BlockIDs("Block7", "Block4")), models.WithPayload(tf.Ledger.CreateTransaction("TX7", 1, "TX3.0", "TX6.0")))
	tf.BlockDAG.CreateBlock("Block9", models.WithStrongParents(tf.BlockDAG.BlockIDs("Block4", "Block7")), models.WithPayload(tf.Ledger.CreateTransaction("TX8", 1, "TX1.1")))
	tf.BlockDAG.CreateBlock("Block0.5", models.WithStrongParents(tf.BlockDAG.BlockIDs("Genesis")), models.WithPayload(tf.Ledger.CreateTransaction("TX9", 1, "TX8.0")))

	tf.BlockDAG.IssueBlocks("Block0.5")
	tf.BlockDAG.IssueBlocks("Block1")
	tf.BlockDAG.IssueBlocks("Block2")
	tf.BlockDAG.IssueBlocks("Block3", "Block4")
	tf.BlockDAG.IssueBlocks("Block5")
	tf.BlockDAG.IssueBlocks("Block6")
	tf.BlockDAG.IssueBlocks("Block7")
	tf.BlockDAG.IssueBlocks("Block8")
	tf.BlockDAG.IssueBlocks("Block9")

	workers.Wait()

	tf.checkConflictIDs(map[string]utxo.TransactionIDs{
		"Block0.5": tf.Ledger.TransactionIDs("TX8"),
		"Block1":   utxo.NewTransactionIDs(),
		"Block2":   tf.Ledger.TransactionIDs("TX2"),
		"Block3":   tf.Ledger.TransactionIDs("TX2"),
		"Block4":   tf.Ledger.TransactionIDs("TX3"),
		"Block5":   tf.Ledger.TransactionIDs("TX2", "TX4"),
		"Block6":   tf.Ledger.TransactionIDs("TX2", "TX4"),
		"Block7":   tf.Ledger.TransactionIDs("TX3", "TX6"),
		"Block8":   tf.Ledger.TransactionIDs("TX3", "TX6"),
		"Block9":   tf.Ledger.TransactionIDs("TX3", "TX6", "TX8"),
	})

	tf.AssertBookedCount(10, "all block should be booked")
}

func TestScenario_3(t *testing.T) {
	workers := workerpool.NewGroup(t.Name())
	tf := NewDefaultTestFramework(t, workers.CreateGroup("BookerTestFramework"))

	tf.BlockDAG.CreateBlock("Block1", models.WithStrongParents(tf.BlockDAG.BlockIDs("Genesis")), models.WithPayload(tf.Ledger.CreateTransaction("TX1", 3, "Genesis")))
	tf.BlockDAG.CreateBlock("Block2", models.WithStrongParents(tf.BlockDAG.BlockIDs("Genesis", "Block1")), models.WithPayload(tf.Ledger.CreateTransaction("TX2", 1, "TX1.1", "TX1.2")))
	tf.BlockDAG.CreateBlock("Block3", models.WithStrongParents(tf.BlockDAG.BlockIDs("Block1", "Block2")), models.WithPayload(tf.Ledger.Transaction("TX2")))
	tf.BlockDAG.CreateBlock("Block4", models.WithStrongParents(tf.BlockDAG.BlockIDs("Genesis", "Block1")), models.WithPayload(tf.Ledger.CreateTransaction("TX3", 1, "TX1.0")))
	tf.BlockDAG.CreateBlock("Block5", models.WithStrongParents(tf.BlockDAG.BlockIDs("Block1")), models.WithWeakParents(tf.BlockDAG.BlockIDs("Block2")), models.WithPayload(tf.Ledger.CreateTransaction("TX4", 1, "TX1.0")))
	tf.BlockDAG.CreateBlock("Block6", models.WithStrongParents(tf.BlockDAG.BlockIDs("Block2", "Block5")), models.WithPayload(tf.Ledger.CreateTransaction("TX5", 1, "TX4.0", "TX2.0")))
	tf.BlockDAG.CreateBlock("Block7", models.WithStrongParents(tf.BlockDAG.BlockIDs("Block1", "Block4")), models.WithPayload(tf.Ledger.CreateTransaction("TX6", 1, "TX1.2")))
	tf.BlockDAG.CreateBlock("Block8", models.WithStrongParents(tf.BlockDAG.BlockIDs("Block4", "Block7")), models.WithPayload(tf.Ledger.CreateTransaction("TX7", 1, "TX6.0", "TX3.0")))
	tf.BlockDAG.CreateBlock("Block9", models.WithStrongParents(tf.BlockDAG.BlockIDs("Block4", "Block7")), models.WithPayload(tf.Ledger.CreateTransaction("TX8", 1, "TX1.1")))

	tf.BlockDAG.IssueBlocks("Block1")
	workers.Wait()
	tf.BlockDAG.IssueBlocks("Block2")
	workers.Wait()
	tf.BlockDAG.IssueBlocks("Block3", "Block4")
	workers.Wait()
	tf.BlockDAG.IssueBlocks("Block5")
	workers.Wait()
	tf.BlockDAG.IssueBlocks("Block6")
	workers.Wait()
	tf.BlockDAG.IssueBlocks("Block7")
	workers.Wait()
	tf.BlockDAG.IssueBlocks("Block8")
	workers.Wait()
	tf.BlockDAG.IssueBlocks("Block9")
	workers.Wait()

	tf.checkConflictIDs(map[string]utxo.TransactionIDs{
		"Block1": utxo.NewTransactionIDs(),
		"Block2": tf.Ledger.TransactionIDs("TX2"),
		"Block3": tf.Ledger.TransactionIDs("TX2"),
		"Block4": tf.Ledger.TransactionIDs("TX3"),
		"Block5": tf.Ledger.TransactionIDs("TX4"),
		"Block6": tf.Ledger.TransactionIDs("TX4", "TX2"),
		"Block7": tf.Ledger.TransactionIDs("TX6", "TX3"),
		"Block8": tf.Ledger.TransactionIDs("TX6", "TX3"),
		"Block9": tf.Ledger.TransactionIDs("TX6", "TX3", "TX8"),
	})
	tf.AssertBookedCount(9, "all block should be booked")
}

// This test step-wise tests multiple things. Where each step checks markers, block metadata diffs and conflict IDs for each block.
// 1. It tests whether a new sequence is created after max past marker gap is reached.
// 2. Propagation of conflicts through the markers, to individually mapped blocks, and across sequence boundaries.
func TestScenario_4(t *testing.T) {
	workers := workerpool.NewGroup(t.Name())
	tf := NewDefaultTestFramework(t, workers.CreateGroup("BookerTestFramework"),
		WithMarkerManagerOptions(
			markermanager.WithSequenceManagerOptions[models.BlockID, *Block](markers.WithMaxPastMarkerDistance(3)),
		),
	)

	tf.BlockDAG.CreateBlock("BaseBlock", models.WithStrongParents(tf.BlockDAG.BlockIDs("Genesis")))
	tf.BlockDAG.IssueBlocks("BaseBlock")

	tf.BlockDAG.CreateBlock("Block0", models.WithStrongParents(tf.BlockDAG.BlockIDs("BaseBlock")), models.WithPayload(tf.Ledger.CreateTransaction("TX0", 4, "Genesis")))
	tf.BlockDAG.IssueBlocks("Block0")

	markersMap := make(map[string]*markers.Markers)
	metadataDiffConflictIDs := make(map[string][]utxo.TransactionIDs)
	conflictIDs := make(map[string]utxo.TransactionIDs)

	// ISSUE Block1
	{
		tf.BlockDAG.CreateBlock("Block1", models.WithStrongParents(tf.BlockDAG.BlockIDs("Block0")), models.WithPayload(tf.Ledger.CreateTransaction("TX1", 1, "TX0.0")))
		tf.BlockDAG.IssueBlocks("Block1")

		tf.CheckMarkers(lo.MergeMaps(markersMap, map[string]*markers.Markers{
			"Block0": markers.NewMarkers(markers.NewMarker(0, 2)),
			"Block1": markers.NewMarkers(markers.NewMarker(0, 3)),
		}))
		tf.checkBlockMetadataDiffConflictIDs(lo.MergeMaps(metadataDiffConflictIDs, map[string][]utxo.TransactionIDs{
			"Block0": {utxo.NewTransactionIDs(), utxo.NewTransactionIDs()},
			"Block1": {utxo.NewTransactionIDs(), utxo.NewTransactionIDs()},
		}))
		tf.checkConflictIDs(lo.MergeMaps(conflictIDs, map[string]utxo.TransactionIDs{
			"Block0": utxo.NewTransactionIDs(),
			"Block1": utxo.NewTransactionIDs(),
		}))
	}

	// ISSUE Block2
	{
		tf.BlockDAG.CreateBlock("Block2", models.WithStrongParents(tf.BlockDAG.BlockIDs("Block1")))
		tf.BlockDAG.IssueBlocks("Block2")

		tf.CheckMarkers(lo.MergeMaps(markersMap, map[string]*markers.Markers{
			"Block2": markers.NewMarkers(markers.NewMarker(0, 4)),
		}))
		tf.checkBlockMetadataDiffConflictIDs(lo.MergeMaps(metadataDiffConflictIDs, map[string][]utxo.TransactionIDs{
			"Block2": {utxo.NewTransactionIDs(), utxo.NewTransactionIDs()},
		}))
		tf.checkConflictIDs(lo.MergeMaps(conflictIDs, map[string]utxo.TransactionIDs{
			"Block2": utxo.NewTransactionIDs(),
		}))
	}

	// ISSUE Block3
	{
		tf.BlockDAG.CreateBlock("Block3", models.WithStrongParents(tf.BlockDAG.BlockIDs("BaseBlock")), models.WithPayload(tf.Ledger.CreateTransaction("TX3", 1, "TX0.1")))
		tf.BlockDAG.IssueBlocks("Block3")

		tf.CheckMarkers(lo.MergeMaps(markersMap, map[string]*markers.Markers{
			"Block3": markers.NewMarkers(markers.NewMarker(0, 1)),
		}))
		tf.checkBlockMetadataDiffConflictIDs(lo.MergeMaps(metadataDiffConflictIDs, map[string][]utxo.TransactionIDs{
			"Block3": {utxo.NewTransactionIDs(), utxo.NewTransactionIDs()},
		}))
		tf.checkConflictIDs(lo.MergeMaps(conflictIDs, map[string]utxo.TransactionIDs{
			"Block2": utxo.NewTransactionIDs(),
			"Block3": utxo.NewTransactionIDs(),
		}))
	}

	// ISSUE Block4
	{
		tf.BlockDAG.CreateBlock("Block4", models.WithStrongParents(tf.BlockDAG.BlockIDs("Block3")), models.WithPayload(tf.Ledger.CreateTransaction("TX4", 1, "TX0.0")))
		tf.BlockDAG.IssueBlocks("Block4")

		tf.CheckMarkers(lo.MergeMaps(markersMap, map[string]*markers.Markers{
			"Block4": markers.NewMarkers(markers.NewMarker(0, 1)),
		}))
		tf.checkBlockMetadataDiffConflictIDs(lo.MergeMaps(metadataDiffConflictIDs, map[string][]utxo.TransactionIDs{
			"Block4": {tf.Ledger.TransactionIDs("TX4"), utxo.NewTransactionIDs()},
		}))
		tf.checkConflictIDs(lo.MergeMaps(conflictIDs, map[string]utxo.TransactionIDs{
			"Block1": tf.Ledger.TransactionIDs("TX1"),
			"Block2": tf.Ledger.TransactionIDs("TX1"),
			"Block4": tf.Ledger.TransactionIDs("TX4"),
		}))
	}

	// ISSUE Block5
	{
		tf.BlockDAG.CreateBlock("Block5", models.WithStrongParents(tf.BlockDAG.BlockIDs("Block4")))
		tf.BlockDAG.IssueBlocks("Block5")

		tf.CheckMarkers(lo.MergeMaps(markersMap, map[string]*markers.Markers{
			"Block5": markers.NewMarkers(markers.NewMarker(1, 2)),
		}))
		tf.checkBlockMetadataDiffConflictIDs(lo.MergeMaps(metadataDiffConflictIDs, map[string][]utxo.TransactionIDs{
			"Block5": {utxo.NewTransactionIDs(), utxo.NewTransactionIDs()},
		}))
		tf.checkConflictIDs(lo.MergeMaps(conflictIDs, map[string]utxo.TransactionIDs{
			"Block5": tf.Ledger.TransactionIDs("TX4"),
		}))
	}

	// ISSUE Block6
	{
		tf.BlockDAG.CreateBlock("Block6", models.WithStrongParents(tf.BlockDAG.BlockIDs("Block5", "Block0")), models.WithPayload(tf.Ledger.CreateTransaction("TX5", 1, "TX0.2")))
		tf.BlockDAG.IssueBlocks("Block6")

		tf.CheckMarkers(lo.MergeMaps(markersMap, map[string]*markers.Markers{
			"Block6": markers.NewMarkers(markers.NewMarker(1, 3)),
		}))

		tf.checkBlockMetadataDiffConflictIDs(lo.MergeMaps(metadataDiffConflictIDs, map[string][]utxo.TransactionIDs{
			"Block6": {utxo.NewTransactionIDs(), utxo.NewTransactionIDs()},
		}))

		tf.checkConflictIDs(lo.MergeMaps(conflictIDs, map[string]utxo.TransactionIDs{
			"Block6": tf.Ledger.TransactionIDs("TX4"),
		}))
	}

	// ISSUE Block6.3
	{
		tf.BlockDAG.CreateBlock("Block6.3", models.WithStrongParents(tf.BlockDAG.BlockIDs("Block6")))
		tf.BlockDAG.IssueBlocks("Block6.3")

		tf.CheckMarkers(lo.MergeMaps(markersMap, map[string]*markers.Markers{
			"Block6.3": markers.NewMarkers(markers.NewMarker(1, 4)),
		}))

		tf.checkBlockMetadataDiffConflictIDs(lo.MergeMaps(metadataDiffConflictIDs, map[string][]utxo.TransactionIDs{
			"Block6.3": {utxo.NewTransactionIDs(), utxo.NewTransactionIDs()},
		}))

		tf.checkConflictIDs(lo.MergeMaps(conflictIDs, map[string]utxo.TransactionIDs{
			"Block6.3": tf.Ledger.TransactionIDs("TX4"),
		}))
	}

	// ISSUE Block6.6
	{
		tf.BlockDAG.CreateBlock("Block6.6", models.WithStrongParents(tf.BlockDAG.BlockIDs("Block6")))
		tf.BlockDAG.IssueBlocks("Block6.6")

		tf.CheckMarkers(lo.MergeMaps(markersMap, map[string]*markers.Markers{
			"Block6.6": markers.NewMarkers(markers.NewMarker(1, 3)),
		}))

		tf.checkBlockMetadataDiffConflictIDs(lo.MergeMaps(metadataDiffConflictIDs, map[string][]utxo.TransactionIDs{
			"Block6.6": {utxo.NewTransactionIDs(), utxo.NewTransactionIDs()},
		}))

		tf.checkConflictIDs(lo.MergeMaps(conflictIDs, map[string]utxo.TransactionIDs{
			"Block6.6": tf.Ledger.TransactionIDs("TX4"),
		}))
	}

	// ISSUE Block7
	{
		tf.BlockDAG.CreateBlock("Block7", models.WithStrongParents(tf.BlockDAG.BlockIDs("Block5", "Block0")), models.WithPayload(tf.Ledger.CreateTransaction("TX6", 1, "TX0.2")))
		tf.BlockDAG.IssueBlocks("Block7")

		tf.CheckMarkers(lo.MergeMaps(markersMap, map[string]*markers.Markers{
			"Block7": markers.NewMarkers(markers.NewMarker(1, 2), markers.NewMarker(0, 2)),
		}))

		tf.checkBlockMetadataDiffConflictIDs(lo.MergeMaps(metadataDiffConflictIDs, map[string][]utxo.TransactionIDs{
			"Block7": {tf.Ledger.TransactionIDs("TX6"), utxo.NewTransactionIDs()},
		}))

		tf.checkConflictIDs(lo.MergeMaps(conflictIDs, map[string]utxo.TransactionIDs{
			"Block6":   tf.Ledger.TransactionIDs("TX4", "TX5"),
			"Block6.3": tf.Ledger.TransactionIDs("TX4", "TX5"),
			"Block6.6": tf.Ledger.TransactionIDs("TX4", "TX5"),
			"Block7":   tf.Ledger.TransactionIDs("TX4", "TX6"),
		}))
	}

	// ISSUE Block7.3
	{
		tf.BlockDAG.CreateBlock("Block7.3", models.WithStrongParents(tf.BlockDAG.BlockIDs("Block7")))
		tf.BlockDAG.IssueBlocks("Block7.3")

		tf.CheckMarkers(lo.MergeMaps(markersMap, map[string]*markers.Markers{
			"Block7.3": markers.NewMarkers(markers.NewMarker(1, 2), markers.NewMarker(0, 2)),
		}))

		tf.checkBlockMetadataDiffConflictIDs(lo.MergeMaps(metadataDiffConflictIDs, map[string][]utxo.TransactionIDs{
			"Block7.3": {tf.Ledger.TransactionIDs("TX6"), utxo.NewTransactionIDs()},
		}))

		tf.checkConflictIDs(lo.MergeMaps(conflictIDs, map[string]utxo.TransactionIDs{
			"Block7.3": tf.Ledger.TransactionIDs("TX4", "TX6"),
		}))
	}

	// ISSUE Block7.6
	{
		tf.BlockDAG.CreateBlock("Block7.6", models.WithStrongParents(tf.BlockDAG.BlockIDs("Block7.3")))
		tf.BlockDAG.IssueBlocks("Block7.6")

		tf.CheckMarkers(lo.MergeMaps(markersMap, map[string]*markers.Markers{
			"Block7.6": markers.NewMarkers(markers.NewMarker(2, 3)),
		}))

		tf.checkBlockMetadataDiffConflictIDs(lo.MergeMaps(metadataDiffConflictIDs, map[string][]utxo.TransactionIDs{
			"Block7.6": {utxo.NewTransactionIDs(), utxo.NewTransactionIDs()},
		}))

		tf.checkConflictIDs(lo.MergeMaps(conflictIDs, map[string]utxo.TransactionIDs{
			"Block7.6": tf.Ledger.TransactionIDs("TX4", "TX6"),
		}))
	}

	// ISSUE Block8
	{
		tf.BlockDAG.CreateBlock("Block8", models.WithStrongParents(tf.BlockDAG.BlockIDs("Block2")), models.WithPayload(tf.Ledger.CreateTransaction("TX2", 1, "TX0.1")))
		tf.BlockDAG.IssueBlocks("Block8")

		tf.CheckMarkers(lo.MergeMaps(markersMap, map[string]*markers.Markers{
			"Block8": markers.NewMarkers(markers.NewMarker(0, 5)),
		}))
		tf.checkBlockMetadataDiffConflictIDs(lo.MergeMaps(metadataDiffConflictIDs, map[string][]utxo.TransactionIDs{
			"Block3": {tf.Ledger.TransactionIDs("TX3"), utxo.NewTransactionIDs()},
			"Block4": {tf.Ledger.TransactionIDs("TX3", "TX4"), utxo.NewTransactionIDs()},
			"Block8": {utxo.NewTransactionIDs(), utxo.NewTransactionIDs()},
		}))
		tf.checkConflictIDs(lo.MergeMaps(conflictIDs, map[string]utxo.TransactionIDs{
			"Block3":   tf.Ledger.TransactionIDs("TX3"),
			"Block4":   tf.Ledger.TransactionIDs("TX3", "TX4"),
			"Block5":   tf.Ledger.TransactionIDs("TX3", "TX4"),
			"Block6":   tf.Ledger.TransactionIDs("TX3", "TX4", "TX5"),
			"Block6.3": tf.Ledger.TransactionIDs("TX3", "TX4", "TX5"),
			"Block6.6": tf.Ledger.TransactionIDs("TX3", "TX4", "TX5"),
			"Block7":   tf.Ledger.TransactionIDs("TX3", "TX4", "TX6"),
			"Block7.3": tf.Ledger.TransactionIDs("TX3", "TX4", "TX6"),
			"Block7.6": tf.Ledger.TransactionIDs("TX3", "TX4", "TX6"),
			"Block8":   tf.Ledger.TransactionIDs("TX2", "TX1"),
		}))
	}
}

func TestFutureConePropagation(t *testing.T) {
	workers := workerpool.NewGroup(t.Name())
	tf := NewDefaultTestFramework(t, workers.CreateGroup("BookerTestFramework"))

	tf.BlockDAG.CreateBlock("Block0", models.WithStrongParents(tf.BlockDAG.BlockIDs("Genesis")))

	tf.BlockDAG.CreateBlock("Block1", models.WithStrongParents(tf.BlockDAG.BlockIDs("Block0")), models.WithPayload(tf.Ledger.CreateTransaction("TX1", 1, "Genesis")))
	tf.BlockDAG.CreateBlock("Block1*", models.WithStrongParents(tf.BlockDAG.BlockIDs("Block0")), models.WithPayload(tf.Ledger.CreateTransaction("TX1*", 1, "Genesis")))
	tf.BlockDAG.CreateBlock("Block2", models.WithStrongParents(tf.BlockDAG.BlockIDs("Block1")), models.WithPayload(tf.Ledger.CreateTransaction("TX2", 1, "TX1.0")))
	tf.BlockDAG.CreateBlock("Block2*", models.WithStrongParents(tf.BlockDAG.BlockIDs("Block1")), models.WithPayload(tf.Ledger.CreateTransaction("TX2*", 1, "TX1.0")))

	// these are all liking TX1* -> should not have TX1 and TX2
	tf.BlockDAG.CreateBlock("Block3", models.WithStrongParents(tf.BlockDAG.BlockIDs("Block2")), models.WithLikedInsteadParents(tf.BlockDAG.BlockIDs("Block1*"))) // propagation via markers
	tf.BlockDAG.CreateBlock("Block4", models.WithStrongParents(tf.BlockDAG.BlockIDs("Block2")), models.WithLikedInsteadParents(tf.BlockDAG.BlockIDs("Block1*"))) // check correct booking (later)
	tf.BlockDAG.CreateBlock("Block5", models.WithStrongParents(tf.BlockDAG.BlockIDs("Block2")), models.WithLikedInsteadParents(tf.BlockDAG.BlockIDs("Block1*"))) // propagation via individually mapped blocks
	tf.BlockDAG.CreateBlock("Block6", models.WithStrongParents(tf.BlockDAG.BlockIDs("Block5")))                                                                  // propagation via individually mapped blocks

	// these are liking TX1 -> should have TX2 too
	tf.BlockDAG.CreateBlock("Block7", models.WithStrongParents(tf.BlockDAG.BlockIDs("Block2")))                                                                 // propagation via individually mapped blocks
	tf.BlockDAG.CreateBlock("Block8", models.WithStrongParents(tf.BlockDAG.BlockIDs("Block3")), models.WithLikedInsteadParents(tf.BlockDAG.BlockIDs("Block1"))) // propagation via marker
	tf.BlockDAG.CreateBlock("Block9", models.WithStrongParents(tf.BlockDAG.BlockIDs("Block5")), models.WithLikedInsteadParents(tf.BlockDAG.BlockIDs("Block1"))) // propagation via marker

	markersMap := make(map[string]*markers.Markers)
	metadataDiffConflictIDs := make(map[string][]utxo.TransactionIDs)
	conflictIDs := make(map[string]utxo.TransactionIDs)

	{
		tf.BlockDAG.IssueBlocks("Block0")
		tf.BlockDAG.IssueBlocks("Block1")
		tf.BlockDAG.IssueBlocks("Block1*")
		tf.BlockDAG.IssueBlocks("Block2")
		tf.BlockDAG.IssueBlocks("Block3")
		tf.BlockDAG.IssueBlocks("Block5", "Block6")
		tf.BlockDAG.IssueBlocks("Block7", "Block8", "Block9")

		tf.CheckMarkers(lo.MergeMaps(markersMap, map[string]*markers.Markers{
			"Block0":  markers.NewMarkers(markers.NewMarker(0, 1)),
			"Block1":  markers.NewMarkers(markers.NewMarker(0, 2)),
			"Block1*": markers.NewMarkers(markers.NewMarker(0, 1)),
			"Block2":  markers.NewMarkers(markers.NewMarker(0, 3)),
			"Block3":  markers.NewMarkers(markers.NewMarker(0, 4)),
			"Block5":  markers.NewMarkers(markers.NewMarker(0, 3)),
			"Block6":  markers.NewMarkers(markers.NewMarker(0, 3)),
			"Block7":  markers.NewMarkers(markers.NewMarker(0, 3)),
			"Block8":  markers.NewMarkers(markers.NewMarker(0, 5)),
			"Block9":  markers.NewMarkers(markers.NewMarker(0, 3)),
		}))
		tf.checkBlockMetadataDiffConflictIDs(lo.MergeMaps(metadataDiffConflictIDs, map[string][]utxo.TransactionIDs{
			"Block1":  {utxo.NewTransactionIDs(), utxo.NewTransactionIDs()},
			"Block1*": {tf.Ledger.TransactionIDs("TX1*"), utxo.NewTransactionIDs()},
			"Block2":  {utxo.NewTransactionIDs(), utxo.NewTransactionIDs()},
			"Block3":  {utxo.NewTransactionIDs(), utxo.NewTransactionIDs()},
			"Block5":  {tf.Ledger.TransactionIDs("TX1*"), tf.Ledger.TransactionIDs("TX1")},
			"Block6":  {tf.Ledger.TransactionIDs("TX1*"), tf.Ledger.TransactionIDs("TX1")},
			"Block7":  {utxo.NewTransactionIDs(), utxo.NewTransactionIDs()},
			"Block8":  {utxo.NewTransactionIDs(), utxo.NewTransactionIDs()},
			"Block9":  {utxo.NewTransactionIDs(), utxo.NewTransactionIDs()},
		}))
		tf.checkConflictIDs(lo.MergeMaps(conflictIDs, map[string]utxo.TransactionIDs{
			"Block1":  tf.Ledger.TransactionIDs("TX1"),
			"Block1*": tf.Ledger.TransactionIDs("TX1*"),
			"Block2":  tf.Ledger.TransactionIDs("TX1"),
			"Block3":  tf.Ledger.TransactionIDs("TX1*"),
			"Block5":  tf.Ledger.TransactionIDs("TX1*"),
			"Block6":  tf.Ledger.TransactionIDs("TX1*"),
			"Block7":  tf.Ledger.TransactionIDs("TX1"),
			"Block8":  tf.Ledger.TransactionIDs("TX1"),
			"Block9":  tf.Ledger.TransactionIDs("TX1"),
		}))
	}

	// Verify correct propagation of TX2 to its future cone.
	{
		tf.BlockDAG.IssueBlocks("Block2*")

		tf.CheckMarkers(lo.MergeMaps(markersMap, map[string]*markers.Markers{
			"Block2*": markers.NewMarkers(markers.NewMarker(0, 2)),
		}))
		tf.checkBlockMetadataDiffConflictIDs(lo.MergeMaps(metadataDiffConflictIDs, map[string][]utxo.TransactionIDs{
			"Block2*": {tf.Ledger.TransactionIDs("TX2*"), utxo.NewTransactionIDs()},
			"Block5":  {tf.Ledger.TransactionIDs("TX1*"), tf.Ledger.TransactionIDs("TX1")},
			"Block6":  {tf.Ledger.TransactionIDs("TX1*"), tf.Ledger.TransactionIDs("TX1")},
		}))
		tf.checkConflictIDs(lo.MergeMaps(conflictIDs, map[string]utxo.TransactionIDs{
			"Block2":  tf.Ledger.TransactionIDs("TX1", "TX2"),
			"Block2*": tf.Ledger.TransactionIDs("TX1", "TX2*"),
			"Block3":  tf.Ledger.TransactionIDs("TX1*"), // does not change because of marker mapping
			"Block5":  tf.Ledger.TransactionIDs("TX1*"), // does not change because of additional diff entry
			"Block6":  tf.Ledger.TransactionIDs("TX1*"), // does not change because of additional diff entry
			"Block7":  tf.Ledger.TransactionIDs("TX1", "TX2"),
			"Block8":  tf.Ledger.TransactionIDs("TX1", "TX2"),
			"Block9":  tf.Ledger.TransactionIDs("TX1", "TX2"),
		}))
	}

	// Check that inheritance works as expected when booking Block4.
	{
		tf.BlockDAG.IssueBlocks("Block4")

		tf.CheckMarkers(lo.MergeMaps(markersMap, map[string]*markers.Markers{
			"Block4": markers.NewMarkers(markers.NewMarker(0, 3)),
		}))
		tf.checkBlockMetadataDiffConflictIDs(lo.MergeMaps(metadataDiffConflictIDs, map[string][]utxo.TransactionIDs{
			"Block4": {tf.Ledger.TransactionIDs("TX1*"), tf.Ledger.TransactionIDs("TX1", "TX2")},
		}))
		tf.checkConflictIDs(lo.MergeMaps(conflictIDs, map[string]utxo.TransactionIDs{
			"Block4": tf.Ledger.TransactionIDs("TX1*"),
		}))
	}
}

func TestWeakParent(t *testing.T) {
	workers := workerpool.NewGroup(t.Name())
	tf := NewDefaultTestFramework(t, workers.CreateGroup("BookerTestFramework"))

	tf.BlockDAG.CreateBlock("Block0", models.WithStrongParents(tf.BlockDAG.BlockIDs("Genesis")))

	tf.BlockDAG.CreateBlock("Block1", models.WithStrongParents(tf.BlockDAG.BlockIDs("Block0")), models.WithPayload(tf.Ledger.CreateTransaction("TX1", 1, "Genesis")))
	tf.BlockDAG.CreateBlock("Block1*", models.WithStrongParents(tf.BlockDAG.BlockIDs("Block0")), models.WithPayload(tf.Ledger.CreateTransaction("TX1*", 1, "Genesis")))
	tf.BlockDAG.CreateBlock("Block2", models.WithStrongParents(tf.BlockDAG.BlockIDs("Block0")), models.WithWeakParents(tf.BlockDAG.BlockIDs("Block1")))

	{
		tf.BlockDAG.IssueBlocks("Block0")
		tf.BlockDAG.IssueBlocks("Block1")
		tf.BlockDAG.IssueBlocks("Block1*")
		tf.BlockDAG.IssueBlocks("Block2")

		tf.checkBlockMetadataDiffConflictIDs(map[string][]utxo.TransactionIDs{
			"Block0":  {utxo.NewTransactionIDs(), utxo.NewTransactionIDs()},
			"Block1":  {utxo.NewTransactionIDs(), utxo.NewTransactionIDs()},
			"Block1*": {tf.Ledger.TransactionIDs("TX1*"), utxo.NewTransactionIDs()},
			"Block2":  {tf.Ledger.TransactionIDs("TX1"), utxo.NewTransactionIDs()},
		})
		tf.checkConflictIDs(map[string]utxo.TransactionIDs{
			"Block0":  tf.Ledger.TransactionIDs(),
			"Block1":  tf.Ledger.TransactionIDs("TX1"),
			"Block1*": tf.Ledger.TransactionIDs("TX1*"),
			"Block2":  tf.Ledger.TransactionIDs("TX1"),
		})
	}
}

func TestMultiThreadedBookingAndForkingParallel(t *testing.T) {
	const layersNum = 127
	const widthSize = 8 // since we reference all blocks in the layer below, this is limited by the max parents

	workers := workerpool.NewGroup(t.Name())
	tf := NewDefaultTestFramework(t, workers.CreateGroup("BookerTestFramework"))

	// Create base-layer outputs to double-spend
	tf.BlockDAG.CreateBlock("Block.G", models.WithStrongParents(tf.BlockDAG.BlockIDs("Genesis")), models.WithPayload(tf.Ledger.CreateTransaction("G", layersNum, "Genesis")))
	tf.BlockDAG.IssueBlocks("Block.G")

	blks := make([]string, 0)

	for layer := 0; layer < layersNum; layer++ {
		for width := 0; width < widthSize; width++ {
			blkName := fmt.Sprintf("Block.%d.%d", layer, width)
			strongParents := make([]string, 0)
			if layer == 0 {
				strongParents = append(strongParents, "Block.G")
			} else {
				for innerWidth := 0; innerWidth < widthSize; innerWidth++ {
					strongParents = append(strongParents, fmt.Sprintf("Block.%d.%d", layer-1, innerWidth))
				}
			}

			var input string
			var txAlias string

			// We fork on the first two blocks for each layer
			if width < 2 {
				input = fmt.Sprintf("G.%d", layer)
				txAlias = fmt.Sprintf("TX.%d.%d", layer, width)
			}

			if input != "" {
				tf.BlockDAG.CreateBlock(blkName, models.WithStrongParents(tf.BlockDAG.BlockIDs(strongParents...)), models.WithPayload(tf.Ledger.CreateTransaction(txAlias, 1, input)))
			} else {
				tf.BlockDAG.CreateBlock(blkName, models.WithStrongParents(tf.BlockDAG.BlockIDs(strongParents...)))
			}

			blks = append(blks, blkName)
		}
	}

	rand.Seed(time.Now().UnixNano())

	var wg sync.WaitGroup
	for i := 0; i < len(blks); i++ {
		wg.Add(1)
		go func(i int) {
			time.Sleep(time.Duration(int(50 * 1000 * rand.Float32())))
			tf.BlockDAG.IssueBlocks(blks[i])
			wg.Done()
		}(i)
	}

	wg.Wait()
	workers.Wait()

	expectedConflicts := make(map[string]utxo.TransactionIDs)
	for layer := 0; layer < layersNum; layer++ {
		for width := 0; width < widthSize; width++ {
			blkName := fmt.Sprintf("Block.%d.%d", layer, width)
			conflicts := make([]string, 0)

			// Add conflicts of the current layer
			if width < 2 {
				conflicts = append(conflicts, fmt.Sprintf("TX.%d.%d", layer, width))
			}

			for innerLayer := layer - 1; innerLayer >= 0; innerLayer-- {
				conflicts = append(conflicts, fmt.Sprintf("TX.%d.%d", innerLayer, 0))
				conflicts = append(conflicts, fmt.Sprintf("TX.%d.%d", innerLayer, 1))
			}

			if layer == 0 && width >= 2 {
				expectedConflicts[blkName] = utxo.NewTransactionIDs()
				continue
			}

			expectedConflicts[blkName] = tf.Ledger.TransactionIDs(conflicts...)
		}
	}

	tf.checkConflictIDs(expectedConflicts)
}

func TestMultiThreadedBookingAndForkingNested(t *testing.T) {
	const layersNum = 50
	const widthSize = 8 // since we reference all blocks in the layer below, this is limited by the max parents

	workers := workerpool.NewGroup(t.Name())
	tf := NewDefaultTestFramework(t, workers.CreateGroup("BookerTestFramework"))

	// Create base-layer outputs to double-spend
	tf.BlockDAG.CreateBlock("Block.G", models.WithStrongParents(tf.BlockDAG.BlockIDs("Genesis")), models.WithPayload(tf.Ledger.CreateTransaction("G", widthSize, "Genesis")))
	tf.BlockDAG.IssueBlocks("Block.G")

	blks := make([]string, 0)

	for layer := 0; layer < layersNum; layer++ {
		for width := 0; width < widthSize; width++ {
			blkName := fmt.Sprintf("Block.%d.%d", layer, width)
			strongParents := make([]string, 0)
			likeParents := make([]string, 0)
			if layer == 0 {
				strongParents = append(strongParents, "Block.G")
			} else {
				for innerWidth := 0; innerWidth < widthSize; innerWidth++ {
					strongParents = append(strongParents, fmt.Sprintf("Block.%d.%d", layer-1, innerWidth))
					// We only like the first conflict over the second, to fork it on the next layer.
					if innerWidth%2 == 0 {
						likeParents = append(likeParents, fmt.Sprintf("Block.%d.%d", layer-1, innerWidth))
					}
				}
			}

			var input string
			if layer == 0 {
				input = fmt.Sprintf("G.%d", width-width%2)
			} else {
				// We spend from the first of the couple forks
				input = fmt.Sprintf("TX.%d.%d.0", layer-1, width-width%2)
			}
			txAlias := fmt.Sprintf("TX.%d.%d", layer, width)
			tf.BlockDAG.CreateBlock(blkName, models.WithStrongParents(tf.BlockDAG.BlockIDs(strongParents...)), models.WithLikedInsteadParents(tf.BlockDAG.BlockIDs(likeParents...)), models.WithPayload(tf.Ledger.CreateTransaction(txAlias, 1, input)))

			blks = append(blks, blkName)
		}
	}

	rand.Seed(time.Now().UnixNano())

	var wg sync.WaitGroup
	for i := 0; i < len(blks); i++ {
		wg.Add(1)
		go func(i int) {
			time.Sleep(time.Duration(int(50 * 1000 * rand.Float32())))
			tf.BlockDAG.IssueBlocks(blks[i])
			wg.Done()
		}(i)
	}
	wg.Wait()
	workers.Wait()

	expectedConflicts := make(map[string]utxo.TransactionIDs)
	for layer := 0; layer < layersNum; layer++ {
		for width := 0; width < widthSize; width++ {
			blkName := fmt.Sprintf("Block.%d.%d", layer, width)
			conflicts := make([]string, 0)

			// Add conflict of the current layer
			conflicts = append(conflicts, fmt.Sprintf("TX.%d.%d", layer, width))

			// Add conflicts of the previous layers
			for innerLayer := layer - 1; innerLayer >= 0; innerLayer-- {
				for innerWidth := 0; innerWidth < widthSize; innerWidth += 2 {
					conflicts = append(conflicts, fmt.Sprintf("TX.%d.%d", innerLayer, innerWidth))
				}
			}

			expectedConflicts[blkName] = tf.Ledger.TransactionIDs(conflicts...)
		}
	}

<<<<<<< HEAD
	tf.checkNormalizedConflictIDsContained(expectedConflicts)
=======
	checkNormalizedConflictIDsContained(t, tf, expectedConflicts)
}

func checkNormalizedConflictIDsContained(t *testing.T, tf *TestFramework, expectedContainedConflictIDs map[string]utxo.TransactionIDs) {
	for blockID, blockExpectedConflictIDs := range expectedContainedConflictIDs {
		_, blockConflictIDs := tf.Instance.blockBookingDetails(tf.Block(blockID))

		normalizedRetrievedConflictIDs := blockConflictIDs.Clone()
		for it := blockConflictIDs.Iterator(); it.HasNext(); {
			tf.Instance.Ledger.ConflictDAG.Storage.CachedConflict(it.Next()).Consume(func(b *conflictdag.Conflict[utxo.TransactionID, utxo.OutputID]) {
				normalizedRetrievedConflictIDs.DeleteAll(b.Parents())
			})
		}

		normalizedExpectedConflictIDs := blockExpectedConflictIDs.Clone()
		for it := blockExpectedConflictIDs.Iterator(); it.HasNext(); {
			tf.Instance.Ledger.ConflictDAG.Storage.CachedConflict(it.Next()).Consume(func(b *conflictdag.Conflict[utxo.TransactionID, utxo.OutputID]) {
				normalizedExpectedConflictIDs.DeleteAll(b.Parents())
			})
		}

		require.True(t, normalizedExpectedConflictIDs.Intersect(normalizedRetrievedConflictIDs).Size() == normalizedExpectedConflictIDs.Size(), "ConflictID of %s should be %s but is %s", blockID, normalizedExpectedConflictIDs, normalizedRetrievedConflictIDs)
	}
>>>>>>> e4230056
}

// This test creates two chains of blocks from the genesis (1 block per epoch in each chain). The first chain is solid, the second chain is not.
// When pruning the BlockDAG, the first chain should be pruned but not marked as invalid by the causal order component, while the other should be marked as invalid.
func Test_Prune(t *testing.T) {
	const epochCount = 100

	workers := workerpool.NewGroup(t.Name())
	tf := NewDefaultTestFramework(t, workers.CreateGroup("BookerTestFramework"))

	// create a helper function that creates the blocks
	createNewBlock := func(idx int, prefix string) (block *models.Block, alias string) {
		alias = fmt.Sprintf("blk%s-%d", prefix, idx)
		if idx == 1 {
			fmt.Println("Creating genesis block")

			return tf.BlockDAG.CreateBlock(
				alias,
				models.WithIssuingTime(time.Unix(epoch.GenesisTime, 0)),
				models.WithPayload(tf.Ledger.CreateTransaction(alias, 1, "Genesis")),
			), alias
		}
		parentAlias := fmt.Sprintf("blk%s-%d", prefix, idx-1)
		return tf.BlockDAG.CreateBlock(
			alias,
			models.WithStrongParents(tf.BlockDAG.BlockIDs(parentAlias)),
			models.WithIssuingTime(time.Unix(epoch.GenesisTime+int64(idx-1)*epoch.Duration, 0)),
			models.WithPayload(tf.Ledger.CreateTransaction(alias, 1, fmt.Sprintf("%s.0", parentAlias))),
		), alias
	}

	require.EqualValues(t, 0, tf.BlockDAG.Instance.EvictionState.LastEvictedEpoch(), "maxDroppedEpoch should be 0")

	expectedInvalid := make(map[string]bool, epochCount)
	expectedBooked := make(map[string]bool, epochCount)

	// Attach solid blocks
	for i := 1; i <= epochCount; i++ {
		block, alias := createNewBlock(i, "")

		_, wasAttached, err := tf.BlockDAG.Instance.Attach(block)
		require.True(t, wasAttached, "block should be attached")
		require.NoError(t, err, "should not be able to attach a block after shutdown")

		if i >= epochCount/4 {
			expectedInvalid[alias] = false
			expectedBooked[alias] = true
		}
	}

	_, wasAttached, err := tf.BlockDAG.Instance.Attach(tf.BlockDAG.CreateBlock(
		"blk-1-reattachment",
		models.WithStrongParents(tf.BlockDAG.BlockIDs(fmt.Sprintf("blk-%d", epochCount))),
		models.WithIssuingTime(time.Unix(epoch.GenesisTime+int64(epochCount)*epoch.Duration, 0)),
		models.WithPayload(tf.Ledger.Transaction("blk-1")),
	))
	require.True(t, wasAttached, "block should be attached")
	require.NoError(t, err, "should not be able to attach a block after shutdown")

	workers.Wait()

	tf.AssertBookedCount(epochCount+1, "should have all solid blocks")

	validateState(tf, 0, epochCount)

	tf.BlockDAG.Instance.EvictionState.EvictUntil(epochCount / 4)
	workers.Wait()

	require.EqualValues(t, epochCount/4, tf.BlockDAG.Instance.EvictionState.LastEvictedEpoch(), "maxDroppedEpoch of booker should be epochCount/4")

	// All orphan blocks should be marked as invalid due to invalidity propagation.
	tf.BlockDAG.AssertInvalidCount(0, "should have invalid blocks")

	tf.BlockDAG.Instance.EvictionState.EvictUntil(epochCount / 10)
	workers.Wait()

	require.EqualValues(t, epochCount/4, tf.BlockDAG.Instance.EvictionState.LastEvictedEpoch(), "maxDroppedEpoch of booker should be epochCount/4")

	tf.BlockDAG.Instance.EvictionState.EvictUntil(epochCount / 2)
	workers.Wait()

	require.EqualValues(t, epochCount/2, tf.BlockDAG.Instance.EvictionState.LastEvictedEpoch(), "maxDroppedEpoch of booker should be epochCount/2")

	validateState(tf, epochCount/2, epochCount)

	_, wasAttached, err = tf.BlockDAG.Instance.Attach(tf.BlockDAG.CreateBlock(
		"blk-0.5",
		models.WithStrongParents(tf.BlockDAG.BlockIDs(fmt.Sprintf("blk-%d", epochCount))),
		models.WithIssuingTime(time.Unix(epoch.GenesisTime, 0)),
	))
	workers.Wait()

	require.False(t, wasAttached, "block should not be attached")
	require.Error(t, err, "should not be able to attach a block after eviction of an epoch")
}

func validateState(tf *TestFramework, maxPrunedEpoch, epochCount int) {
	for i := maxPrunedEpoch + 1; i <= epochCount; i++ {
		alias := fmt.Sprintf("blk-%d", i)

		_, exists := tf.Instance.Block(tf.BlockDAG.Block(alias).ID())
		require.True(tf.test, exists, "block should be in the BlockDAG")
		if i == 1 {
			blocks := tf.Instance.attachments.Get(tf.Ledger.Transaction(alias).ID())
			require.Len(tf.test, blocks, 2, "transaction blk-0 should have 2 attachments")
		} else {
			blocks := tf.Instance.attachments.Get(tf.Ledger.Transaction(alias).ID())
			require.Len(tf.test, blocks, 1, "transaction should have 1 attachment")
		}
	}

	for i := 1; i <= maxPrunedEpoch; i++ {
		alias := fmt.Sprintf("blk-%d", i)
		_, exists := tf.Instance.Block(tf.BlockDAG.Block(alias).ID())
		require.False(tf.test, exists, "block should not be in the BlockDAG")
		if i == 1 {
			blocks := tf.Instance.attachments.Get(tf.Ledger.Transaction(alias).ID())
			require.Len(tf.test, blocks, 1, "transaction should have 1 attachment")
		} else {
			blocks := tf.Instance.attachments.Get(tf.Ledger.Transaction(alias).ID())
			require.Empty(tf.test, blocks, "transaction should have no attachments")
		}
	}
}

func Test_BlockInvalid(t *testing.T) {
	workers := workerpool.NewGroup(t.Name())
	tf := NewDefaultTestFramework(t, workers.CreateGroup("BookerTestFramework"))

	tf.BlockDAG.CreateBlock("Block1", models.WithStrongParents(tf.BlockDAG.BlockIDs("Genesis")))
	tf.BlockDAG.CreateBlock("Block2", models.WithStrongParents(tf.BlockDAG.BlockIDs("Genesis")), models.WithLikedInsteadParents(tf.BlockDAG.BlockIDs("Block1")))
	tf.BlockDAG.CreateBlock("Block3", models.WithStrongParents(tf.BlockDAG.BlockIDs("Block1", "Block2")))
	tf.BlockDAG.CreateBlock("Block4", models.WithStrongParents(tf.BlockDAG.BlockIDs("Genesis", "Block1")))
	tf.BlockDAG.CreateBlock("Block5", models.WithStrongParents(tf.BlockDAG.BlockIDs("Block1", "Block2")))
	tf.BlockDAG.CreateBlock("Block6", models.WithStrongParents(tf.BlockDAG.BlockIDs("Block2", "Block5")))
	tf.BlockDAG.CreateBlock("Block7", models.WithStrongParents(tf.BlockDAG.BlockIDs("Block4", "Block5")))
	tf.BlockDAG.CreateBlock("Block8", models.WithStrongParents(tf.BlockDAG.BlockIDs("Block4", "Block5")))
	tf.BlockDAG.CreateBlock("Block9", models.WithStrongParents(tf.BlockDAG.BlockIDs("Block4", "Block6")))

	tf.BlockDAG.IssueBlocks("Block1")
	tf.BlockDAG.IssueBlocks("Block3")
	tf.BlockDAG.IssueBlocks("Block4")
	tf.BlockDAG.IssueBlocks("Block5")
	tf.BlockDAG.IssueBlocks("Block6")
	tf.BlockDAG.IssueBlocks("Block7")
	tf.BlockDAG.IssueBlocks("Block8")

	tf.BlockDAG.IssueBlocks("Block2")

	tf.BlockDAG.IssueBlocks("Block9")

	tf.BlockDAG.AssertInvalidCount(7, "8 blocks should be invalid")
	tf.AssertBookedCount(2, "1 block should be booked")
	tf.BlockDAG.AssertInvalid(map[string]bool{
		"Block1": false,
		"Block2": true,
		"Block3": true,
		"Block4": false,
		"Block5": true,
		"Block6": true,
		"Block7": true,
		"Block8": true,
		"Block9": true,
	})

	tf.AssertBooked(map[string]bool{
		"Block1": true,
		"Block2": false, // TODO: set as booked when actually booked instead of setting as booked by causal order
		"Block3": false,
		"Block4": true,
		"Block5": false,
		"Block6": false,
		"Block7": false,
		"Block8": false,
	})

	tf.BlockDAG.AssertSolid(map[string]bool{
		"Block1": true,
		"Block2": true,
		"Block3": true,
		"Block4": true,
		"Block5": true,
		"Block6": true,
		"Block7": true,
		"Block8": true,
		"Block9": false, // Block9 is not solid because it is invalid
	})
}<|MERGE_RESOLUTION|>--- conflicted
+++ resolved
@@ -692,33 +692,7 @@
 		}
 	}
 
-<<<<<<< HEAD
 	tf.checkNormalizedConflictIDsContained(expectedConflicts)
-=======
-	checkNormalizedConflictIDsContained(t, tf, expectedConflicts)
-}
-
-func checkNormalizedConflictIDsContained(t *testing.T, tf *TestFramework, expectedContainedConflictIDs map[string]utxo.TransactionIDs) {
-	for blockID, blockExpectedConflictIDs := range expectedContainedConflictIDs {
-		_, blockConflictIDs := tf.Instance.blockBookingDetails(tf.Block(blockID))
-
-		normalizedRetrievedConflictIDs := blockConflictIDs.Clone()
-		for it := blockConflictIDs.Iterator(); it.HasNext(); {
-			tf.Instance.Ledger.ConflictDAG.Storage.CachedConflict(it.Next()).Consume(func(b *conflictdag.Conflict[utxo.TransactionID, utxo.OutputID]) {
-				normalizedRetrievedConflictIDs.DeleteAll(b.Parents())
-			})
-		}
-
-		normalizedExpectedConflictIDs := blockExpectedConflictIDs.Clone()
-		for it := blockExpectedConflictIDs.Iterator(); it.HasNext(); {
-			tf.Instance.Ledger.ConflictDAG.Storage.CachedConflict(it.Next()).Consume(func(b *conflictdag.Conflict[utxo.TransactionID, utxo.OutputID]) {
-				normalizedExpectedConflictIDs.DeleteAll(b.Parents())
-			})
-		}
-
-		require.True(t, normalizedExpectedConflictIDs.Intersect(normalizedRetrievedConflictIDs).Size() == normalizedExpectedConflictIDs.Size(), "ConflictID of %s should be %s but is %s", blockID, normalizedExpectedConflictIDs, normalizedRetrievedConflictIDs)
-	}
->>>>>>> e4230056
 }
 
 // This test creates two chains of blocks from the genesis (1 block per epoch in each chain). The first chain is solid, the second chain is not.
