--- conflicted
+++ resolved
@@ -40,20 +40,6 @@
 	// Events contains the Events of Booker.
 	events *booker.Events
 
-<<<<<<< HEAD
-	MemPool       mempool.MemPool
-	blockDAG      blockdag.BlockDAG
-	evictionState *eviction.State
-	virtualVoting *markervirtualvoting.VirtualVoting
-
-	bookingOrder  *causalordersync.CausalOrder[models.BlockID, *booker.Block]
-	attachments   *attachments
-	blocks        *memstorage.SlotStorage[models.BlockID, *booker.Block]
-	markerManager *markermanager.MarkerManager[models.BlockID, *booker.Block]
-	bookingMutex  *syncutils.DAGMutex[models.BlockID]
-	sequenceMutex *syncutils.DAGMutex[markers.SequenceID]
-	evictionMutex sync.RWMutex
-=======
 	MemPool         mempool.MemPool
 	blockDAG        blockdag.BlockDAG
 	evictionState   *eviction.State
@@ -62,7 +48,7 @@
 	slotTracker     *slottracker.SlotTracker
 	virtualVoting   *markervirtualvoting.VirtualVoting
 
-	bookingOrder          *causalorder.CausalOrder[models.BlockID, *booker.Block]
+	bookingOrder          *causalordersync.CausalOrder[models.BlockID, *booker.Block]
 	attachments           *attachments
 	blocks                *memstorage.SlotStorage[models.BlockID, *booker.Block]
 	markerManager         *markermanager.MarkerManager[models.BlockID, *booker.Block]
@@ -70,7 +56,6 @@
 	sequenceMutex         *syncutils.DAGMutex[markers.SequenceID]
 	evictionMutex         sync.RWMutex
 	sequenceEvictionMutex *syncutils.StarvingMutex
->>>>>>> 23a995b1
 
 	optsMarkerManager []options.Option[markermanager.MarkerManager[models.BlockID, *booker.Block]]
 
@@ -93,13 +78,8 @@
 				panic(err)
 			}
 
-<<<<<<< HEAD
-			b.virtualVoting.EvictSlotTracker(index)
+			b.EvictSlotTracker(index)
 		} /*, event.WithWorkerPool(e.Workers.CreatePool("Eviction", 1))*/) // Using just 1 worker to avoid contention
-=======
-			b.EvictSlotTracker(index)
-		}, event.WithWorkerPool(e.Workers.CreatePool("Eviction", 1))) // Using just 1 worker to avoid contention
->>>>>>> 23a995b1
 
 		e.HookConstructed(func() {
 			b.Initialize(e.Tangle.BlockDAG())
@@ -132,15 +112,10 @@
 		slotTimeProviderFunc: slotTimeProviderFunc,
 	}, opts, func(b *Booker) {
 		b.markerManager = markermanager.NewMarkerManager(b.optsMarkerManager...)
-<<<<<<< HEAD
-		b.virtualVoting = markervirtualvoting.New(workers.CreateGroup("VirtualVoting"), memPool.ConflictDAG(), b.markerManager.SequenceManager, validators, b.optsVirtualVoting...)
-		b.bookingOrder = causalordersync.New(
-=======
 		b.sequenceTracker = sequencetracker.NewSequenceTracker[booker.BlockVotePower](validators, b.markerManager.SequenceManager.Sequence, b.optsSequenceCutoffCallback)
 		b.slotTracker = slottracker.NewSlotTracker(b.optsSlotCutoffCallback)
 		b.virtualVoting = markervirtualvoting.New(workers.CreateGroup("VirtualVoting"), memPool.ConflictDAG(), b.markerManager.SequenceManager, validators)
-		b.bookingOrder = causalorder.New(
->>>>>>> 23a995b1
+		b.bookingOrder = causalordersync.New(
 			workers.CreatePool("BookingOrder", 2),
 			b.Block,
 			(*booker.Block).IsBooked,
@@ -191,13 +166,8 @@
 	} /*, event.WithWorkerPool(b.workers.CreatePool("Booker", 2))*/)
 
 	b.events.SequenceEvicted.Hook(func(sequenceID markers.SequenceID) {
-<<<<<<< HEAD
-		b.virtualVoting.EvictSequence(sequenceID)
+		b.EvictSequence(sequenceID)
 	} /*, event.WithWorkerPool(b.workers.CreatePool("VirtualVoting Sequence Eviction", 1))*/)
-=======
-		b.EvictSequence(sequenceID)
-	}, event.WithWorkerPool(b.workers.CreatePool("VirtualVoting Sequence Eviction", 1)))
->>>>>>> 23a995b1
 
 	b.TriggerInitialized()
 }
@@ -212,9 +182,6 @@
 	return b.virtualVoting
 }
 
-<<<<<<< HEAD
-// Queue adds a new Block to the booking queue.
-=======
 func (b *Booker) SequenceTracker() *sequencetracker.SequenceTracker[booker.BlockVotePower] {
 	return b.sequenceTracker
 }
@@ -223,8 +190,7 @@
 	return b.markerManager.SequenceManager
 }
 
-// Queue checks if payload is solid and then adds the block to a Booker's CausalOrder.
->>>>>>> 23a995b1
+// Queue adds a new Block to the booking queue.
 func (b *Booker) Queue(block *booker.Block) (wasQueued bool, err error) {
 	if !b.storeNewBlock(block) {
 		return false, nil
@@ -346,8 +312,8 @@
 
 // MarkerVotersTotalWeight retrieves Validators supporting a given marker.
 func (b *Booker) MarkerVotersTotalWeight(marker markers.Marker) (totalWeight int64) {
-	b.sequenceEvictionMutex.RLock()
-	defer b.sequenceEvictionMutex.RUnlock()
+	b.sequenceEvictionMutex.Lock()
+	defer b.sequenceEvictionMutex.Unlock()
 
 	_ = b.sequenceTracker.Voters(marker).ForEach(func(id identity.ID) error {
 		if weight, exists := b.validators.Get(id); exists {
@@ -362,8 +328,8 @@
 
 // SlotVotersTotalWeight retrieves the total weight of the Validators voting for a given slot.
 func (b *Booker) SlotVotersTotalWeight(slotIndex slot.Index) (totalWeight int64) {
-	b.sequenceEvictionMutex.RLock()
-	defer b.sequenceEvictionMutex.RUnlock()
+	b.sequenceEvictionMutex.Lock()
+	defer b.sequenceEvictionMutex.Unlock()
 
 	_ = b.slotTracker.Voters(slotIndex).ForEach(func(id identity.ID) error {
 		if weight, exists := b.validators.Get(id); exists {
@@ -392,13 +358,25 @@
 	return b.attachments.GetAttachmentBlocks(txID)
 }
 
-<<<<<<< HEAD
 // storeNewBlock tries to store a new Block in the in-memory storage of the Booker and returns if the Block was stored.
 func (b *Booker) storeNewBlock(block *booker.Block) bool {
-=======
+	b.evictionMutex.Lock()
+	defer b.evictionMutex.Unlock()
+
+	if b.evictionState.InEvictedSlot(block.ID()) || !b.blocks.Get(block.ID().Index(), true).Set(block.ID(), block) {
+		return false
+	}
+
+	if transaction, isTransaction := block.Payload().(utxo.Transaction); isTransaction && b.attachments.Store(transaction.ID(), block) {
+		b.events.AttachmentCreated.Trigger(block)
+	}
+
+	return true
+}
+
 func (b *Booker) ProcessForkedMarker(marker markers.Marker, forkedConflictID utxo.TransactionID, parentConflictIDs utxo.TransactionIDs) {
-	b.sequenceEvictionMutex.RLock()
-	defer b.sequenceEvictionMutex.RUnlock()
+	b.sequenceEvictionMutex.Lock()
+	defer b.sequenceEvictionMutex.Unlock()
 
 	// take everything in future cone because it was not conflicting before and move to new conflict.
 	for voterID, votePower := range b.sequenceTracker.VotersWithPower(marker) {
@@ -418,24 +396,6 @@
 	defer b.evictionMutex.Unlock()
 
 	b.slotTracker.EvictSlot(slotIndex)
-}
-
-func (b *Booker) evict(slotIndex slot.Index) {
-	b.bookingOrder.EvictUntil(slotIndex)
-
->>>>>>> 23a995b1
-	b.evictionMutex.Lock()
-	defer b.evictionMutex.Unlock()
-
-	if b.evictionState.InEvictedSlot(block.ID()) || !b.blocks.Get(block.ID().Index(), true).Set(block.ID(), block) {
-		return false
-	}
-
-	if transaction, isTransaction := block.Payload().(utxo.Transaction); isTransaction && b.attachments.Store(transaction.ID(), block) {
-		b.events.AttachmentCreated.Trigger(block)
-	}
-
-	return true
 }
 
 func (b *Booker) evict(slotIndex slot.Index) {
@@ -500,17 +460,13 @@
 		ConflictIDs: inheritedConflictIDs,
 	})
 
-<<<<<<< HEAD
-	b.virtualVoting.Track(block, inheritedConflictIDs)
-=======
 	votePower := booker.NewBlockVotePower(block.ID(), block.IssuingTime())
-	if invalid := b.virtualVoting.Track(block, inheritedConflitIDs, votePower); !invalid {
+	if invalid := b.virtualVoting.Track(block, inheritedConflictIDs, votePower); !invalid {
 		b.sequenceTracker.TrackVotes(block.StructureDetails().PastMarkers(), block.IssuerID(), votePower)
 		b.slotTracker.TrackVotes(block.Commitment().Index(), block.IssuerID(), slottracker.SlotVotePower{Index: block.ID().Index()})
 	}
 
 	b.events.BlockTracked.Trigger(block)
->>>>>>> 23a995b1
 
 	return nil
 }
