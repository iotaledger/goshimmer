package virtualvoting

import (
	"fmt"

	"github.com/iotaledger/hive.go/core/generics/event"
	"github.com/iotaledger/hive.go/core/generics/options"
	"github.com/iotaledger/hive.go/core/identity"
<<<<<<< HEAD
	"github.com/iotaledger/hive.go/core/syncutils"
=======
	"github.com/iotaledger/hive.go/core/workerpool"
>>>>>>> e4230056

	"github.com/iotaledger/goshimmer/packages/core/epoch"
	"github.com/iotaledger/goshimmer/packages/core/memstorage"
	"github.com/iotaledger/goshimmer/packages/core/votes/conflicttracker"
	"github.com/iotaledger/goshimmer/packages/core/votes/epochtracker"
	"github.com/iotaledger/goshimmer/packages/core/votes/sequencetracker"
	"github.com/iotaledger/goshimmer/packages/protocol/engine/sybilprotection"
	"github.com/iotaledger/goshimmer/packages/protocol/engine/tangle/booker"
	"github.com/iotaledger/goshimmer/packages/protocol/engine/tangle/booker/markers"
	"github.com/iotaledger/goshimmer/packages/protocol/ledger/utxo"
	"github.com/iotaledger/goshimmer/packages/protocol/models"
)

// region VirtualVoting ////////////////////////////////////////////////////////////////////////////////////////////////

type VirtualVoting struct {
	Events     *Events
	Validators *sybilprotection.WeightedSet

	blocks          *memstorage.EpochStorage[models.BlockID, *Block]
	conflictTracker *conflicttracker.ConflictTracker[utxo.TransactionID, utxo.OutputID, BlockVotePower]
	sequenceTracker *sequencetracker.SequenceTracker[BlockVotePower]
	epochTracker    *epochtracker.EpochTracker
	evictionMutex   *syncutils.StarvingMutex

	optsSequenceCutoffCallback func(markers.SequenceID) markers.Index
	optsEpochCutoffCallback    func() epoch.Index

	Workers *workerpool.Group

	*booker.Booker
}

func New(workers *workerpool.Group, booker *booker.Booker, validators *sybilprotection.WeightedSet, opts ...options.Option[VirtualVoting]) (newVirtualVoting *VirtualVoting) {
	return options.Apply(&VirtualVoting{
<<<<<<< HEAD
		Validators:    validators,
		blocks:        memstorage.NewEpochStorage[models.BlockID, *Block](),
		Booker:        booker,
		evictionMutex: syncutils.NewStarvingMutex(),
=======
		Validators: validators,
		blocks:     memstorage.NewEpochStorage[models.BlockID, *Block](),
		Booker:     booker,
		Workers:    workers,
>>>>>>> e4230056
		optsSequenceCutoffCallback: func(sequenceID markers.SequenceID) markers.Index {
			return 1
		},
		optsEpochCutoffCallback: func() epoch.Index {
			return 0
		},
	}, opts, func(o *VirtualVoting) {
		o.conflictTracker = conflicttracker.NewConflictTracker[utxo.TransactionID, utxo.OutputID, BlockVotePower](o.Booker.Ledger.ConflictDAG, validators)
		o.sequenceTracker = sequencetracker.NewSequenceTracker[BlockVotePower](validators, o.Booker.Sequence, o.optsSequenceCutoffCallback)
		o.epochTracker = epochtracker.NewEpochTracker(o.optsEpochCutoffCallback)

		o.Events = NewEvents()
		o.Events.ConflictTracker = o.conflictTracker.Events
		o.Events.SequenceTracker = o.sequenceTracker.Events
		o.Events.EpochTracker = o.epochTracker.Events
	}, (*VirtualVoting).setupEvents)
}

func (o *VirtualVoting) Track(block *Block, conflictIDs utxo.TransactionIDs) {
	if o.track(block, conflictIDs) {
		o.Events.BlockTracked.Trigger(block)
	}
}

// Block retrieves a Block with metadata from the in-memory storage of the Booker.
func (o *VirtualVoting) Block(id models.BlockID) (block *Block, exists bool) {
	o.evictionMutex.RLock()
	defer o.evictionMutex.RUnlock()

	return o.block(id)
}

// MarkerVotersTotalWeight retrieves Validators supporting a given marker.
func (o *VirtualVoting) MarkerVotersTotalWeight(marker markers.Marker) (totalWeight int64) {
	o.evictionMutex.RLock()
	defer o.evictionMutex.RUnlock()

	_ = o.sequenceTracker.Voters(marker).ForEach(func(id identity.ID) error {
		if weight, exists := o.Validators.Get(id); exists {
			totalWeight += weight.Value
		}

		return nil
	})

	return totalWeight
}

// EpochVotersTotalWeight retrieves the total weight of the Validators voting for a given epoch.
func (o *VirtualVoting) EpochVotersTotalWeight(epochIndex epoch.Index) (totalWeight int64) {
	o.evictionMutex.RLock()
	defer o.evictionMutex.RUnlock()

	_ = o.epochTracker.Voters(epochIndex).ForEach(func(id identity.ID) error {
		if weight, exists := o.Validators.Get(id); exists {
			totalWeight += weight.Value
		}

		return nil
	})

	return totalWeight
}

// ConflictVoters retrieves Validators voting for a given conflict.
func (o *VirtualVoting) ConflictVoters(conflictID utxo.TransactionID) (voters *sybilprotection.WeightedSet) {
	o.evictionMutex.RLock()
	defer o.evictionMutex.RUnlock()

	return o.Validators.Weights.NewWeightedSet(o.conflictTracker.Voters(conflictID).Slice()...)
}

// ConflictVotersTotalWeight retrieves the total weight of the Validators voting for a given conflict.
func (o *VirtualVoting) ConflictVotersTotalWeight(conflictID utxo.TransactionID) (totalWeight int64) {
	o.evictionMutex.RLock()
	defer o.evictionMutex.RUnlock()

	_ = o.conflictTracker.Voters(conflictID).ForEach(func(id identity.ID) error {
		if weight, exists := o.Validators.Get(id); exists {
			totalWeight += weight.Value
		}

		return nil
	})
	return totalWeight
}

func (o *VirtualVoting) setupEvents() {
<<<<<<< HEAD
	o.Booker.Events.BlockBooked.Hook(event.NewClosure(func(evt *booker.BlockBookedEvent) {
		o.Track(NewBlock(evt.Block), evt.ConflictIDs)
	}))

	o.Booker.Events.BlockConflictAdded.Hook(event.NewClosure(func(event *booker.BlockConflictAddedEvent) {
=======
	event.Hook(o.Booker.Events.BlockBooked, func(block *booker.Block) {
		o.Track(NewBlock(block))
	})
	event.Hook(o.Booker.Events.BlockConflictAdded, func(event *booker.BlockConflictAddedEvent) {
>>>>>>> e4230056
		o.processForkedBlock(event.Block, event.ConflictID, event.ParentConflictIDs)
	})
	event.Hook(o.Booker.Events.MarkerConflictAdded, func(event *booker.MarkerConflictAddedEvent) {
		o.processForkedMarker(event.Marker, event.ConflictID, event.ParentConflictIDs)
	})
	wp := o.Workers.CreatePool("Eviction", 1) // Using just 1 worker to avoid contention
	event.AttachWithWorkerPool(o.Booker.Events.MarkerManager.SequenceEvicted, o.evictSequence, wp)
	event.Hook(o.BlockDAG.EvictionState.Events.EpochEvicted, o.evictEpoch)
}

func (o *VirtualVoting) track(block *Block, conflictIDs utxo.TransactionIDs) (tracked bool) {
	o.evictionMutex.RLock()
	defer o.evictionMutex.RUnlock()

	if o.BlockDAG.EvictionState.InEvictedEpoch(block.ID()) {
		return false
	}

	o.blocks.Get(block.ID().Index(), true).Set(block.ID(), block)

	votePower := NewBlockVotePower(block.ID(), block.IssuingTime())

	if _, invalid := o.conflictTracker.TrackVote(conflictIDs, block.IssuerID(), votePower); invalid {
		block.SetSubjectivelyInvalid(true)
		return true
	}
	o.sequenceTracker.TrackVotes(block.StructureDetails().PastMarkers(), block.IssuerID(), votePower)

	o.epochTracker.TrackVotes(block.Commitment().Index(), block.IssuerID(), epochtracker.EpochVotePower{Index: block.ID().Index()})

	return true
}

// block retrieves the Block with given id from the mem-storage.
func (o *VirtualVoting) block(id models.BlockID) (block *Block, exists bool) {
<<<<<<< HEAD
	if o.EvictionState.IsRootBlock(id) {
		return NewRootBlock(id), true
=======
	if o.BlockDAG.EvictionState.IsRootBlock(id) {
		bookerBlock, _ := o.Booker.Block(id)

		return NewBlock(bookerBlock), true
>>>>>>> e4230056
	}

	storage := o.blocks.Get(id.Index(), false)
	if storage == nil {
		return nil, false
	}

	return storage.Get(id)
}

func (o *VirtualVoting) evictEpoch(epochIndex epoch.Index) {
	o.evictionMutex.Lock()
	defer o.evictionMutex.Unlock()

	o.blocks.Evict(epochIndex)
}

func (o *VirtualVoting) evictSequence(sequenceID markers.SequenceID) {
	o.evictionMutex.Lock()
	defer o.evictionMutex.Unlock()

	o.sequenceTracker.EvictSequence(sequenceID)
}

func (o *VirtualVoting) EvictEpochTracker(epochIndex epoch.Index) {
	o.evictionMutex.Lock()
	defer o.evictionMutex.Unlock()

	o.epochTracker.EvictEpoch(epochIndex)
}

// endregion ///////////////////////////////////////////////////////////////////////////////////////////////////////////

// region Forking logic ////////////////////////////////////////////////////////////////////////////////////////////////

// processForkedBlock updates the Conflict weight after an individually mapped Block was forked into a new Conflict.
func (o *VirtualVoting) processForkedBlock(bookerBlock *booker.Block, forkedConflictID utxo.TransactionID, parentConflictIDs utxo.TransactionIDs) {
	votePower := NewBlockVotePower(bookerBlock.ID(), bookerBlock.IssuingTime())

	// Do not apply votes of subjectively invalid blocks on forking. Votes of subjectively invalid blocks are also not counted
	// when booking.
	block, exists := o.Block(bookerBlock.ID())
	if !exists || block.IsSubjectivelyInvalid() {
		return
	}

	o.conflictTracker.AddSupportToForkedConflict(forkedConflictID, parentConflictIDs, block.IssuerID(), votePower)
}

// take everything in future cone because it was not conflicting before and move to new conflict.
func (o *VirtualVoting) processForkedMarker(marker markers.Marker, forkedConflictID utxo.TransactionID, parentConflictIDs utxo.TransactionIDs) {
	fmt.Println("Begin processing forked marker", marker)
	for voterID, votePower := range o.sequenceTracker.VotersWithPower(marker) {
		o.conflictTracker.AddSupportToForkedConflict(forkedConflictID, parentConflictIDs, voterID, votePower)
	}
}

// endregion ///////////////////////////////////////////////////////////////////////////////////////////////////////////

// region Options //////////////////////////////////////////////////////////////////////////////////////////////////////

func WithEpochCutoffCallback(epochCutoffCallback func() epoch.Index) options.Option[VirtualVoting] {
	return func(virtualVoting *VirtualVoting) {
		virtualVoting.optsEpochCutoffCallback = epochCutoffCallback
	}
}

func WithSequenceCutoffCallback(sequenceCutoffCallback func(id markers.SequenceID) markers.Index) options.Option[VirtualVoting] {
	return func(virtualVoting *VirtualVoting) {
		virtualVoting.optsSequenceCutoffCallback = sequenceCutoffCallback
	}
}

// endregion ///////////////////////////////////////////////////////////////////////////////////////////////////////////<|MERGE_RESOLUTION|>--- conflicted
+++ resolved
@@ -6,11 +6,8 @@
 	"github.com/iotaledger/hive.go/core/generics/event"
 	"github.com/iotaledger/hive.go/core/generics/options"
 	"github.com/iotaledger/hive.go/core/identity"
-<<<<<<< HEAD
+	"github.com/iotaledger/hive.go/core/workerpool"
 	"github.com/iotaledger/hive.go/core/syncutils"
-=======
-	"github.com/iotaledger/hive.go/core/workerpool"
->>>>>>> e4230056
 
 	"github.com/iotaledger/goshimmer/packages/core/epoch"
 	"github.com/iotaledger/goshimmer/packages/core/memstorage"
@@ -46,17 +43,11 @@
 
 func New(workers *workerpool.Group, booker *booker.Booker, validators *sybilprotection.WeightedSet, opts ...options.Option[VirtualVoting]) (newVirtualVoting *VirtualVoting) {
 	return options.Apply(&VirtualVoting{
-<<<<<<< HEAD
 		Validators:    validators,
 		blocks:        memstorage.NewEpochStorage[models.BlockID, *Block](),
 		Booker:        booker,
+		Workers:    workers,
 		evictionMutex: syncutils.NewStarvingMutex(),
-=======
-		Validators: validators,
-		blocks:     memstorage.NewEpochStorage[models.BlockID, *Block](),
-		Booker:     booker,
-		Workers:    workers,
->>>>>>> e4230056
 		optsSequenceCutoffCallback: func(sequenceID markers.SequenceID) markers.Index {
 			return 1
 		},
@@ -145,18 +136,10 @@
 }
 
 func (o *VirtualVoting) setupEvents() {
-<<<<<<< HEAD
-	o.Booker.Events.BlockBooked.Hook(event.NewClosure(func(evt *booker.BlockBookedEvent) {
+	event.Hook(o.Booker.Events.BlockBooked, func(evt *booker.BlockBookedEvent) {
 		o.Track(NewBlock(evt.Block), evt.ConflictIDs)
-	}))
-
-	o.Booker.Events.BlockConflictAdded.Hook(event.NewClosure(func(event *booker.BlockConflictAddedEvent) {
-=======
-	event.Hook(o.Booker.Events.BlockBooked, func(block *booker.Block) {
-		o.Track(NewBlock(block))
 	})
 	event.Hook(o.Booker.Events.BlockConflictAdded, func(event *booker.BlockConflictAddedEvent) {
->>>>>>> e4230056
 		o.processForkedBlock(event.Block, event.ConflictID, event.ParentConflictIDs)
 	})
 	event.Hook(o.Booker.Events.MarkerConflictAdded, func(event *booker.MarkerConflictAddedEvent) {
@@ -192,15 +175,8 @@
 
 // block retrieves the Block with given id from the mem-storage.
 func (o *VirtualVoting) block(id models.BlockID) (block *Block, exists bool) {
-<<<<<<< HEAD
-	if o.EvictionState.IsRootBlock(id) {
+	if o.BlockDAG.EvictionState.IsRootBlock(id) {
 		return NewRootBlock(id), true
-=======
-	if o.BlockDAG.EvictionState.IsRootBlock(id) {
-		bookerBlock, _ := o.Booker.Block(id)
-
-		return NewBlock(bookerBlock), true
->>>>>>> e4230056
 	}
 
 	storage := o.blocks.Get(id.Index(), false)
