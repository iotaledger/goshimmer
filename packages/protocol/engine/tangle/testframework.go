package tangle

import (
	"testing"

	"github.com/iotaledger/hive.go/core/generics/options"

	"github.com/iotaledger/goshimmer/packages/core/validator"
	"github.com/iotaledger/goshimmer/packages/protocol/engine/tangle/models"
	"github.com/iotaledger/goshimmer/packages/protocol/engine/tangle/virtualvoting"
	"github.com/iotaledger/goshimmer/packages/protocol/eviction"
	"github.com/iotaledger/goshimmer/packages/protocol/ledger"
)

// region TestFramework ////////////////////////////////////////////////////////////////////////////////////////////////

type TestFramework struct {
	Tangle *Tangle

	test *testing.T

	optsLedger          *ledger.Ledger
	optsLedgerOptions   []options.Option[ledger.Ledger]
	optsEvictionManager *eviction.Manager[models.BlockID]
	optsValidatorSet    *validator.Set
	optsTangle          []options.Option[Tangle]

	*VirtualVotingTestFramework
}

func NewTestFramework(test *testing.T, opts ...options.Option[TestFramework]) (newTestFramework *TestFramework) {
	return options.Apply(&TestFramework{
		test: test,
	}, opts, func(t *TestFramework) {
		if t.Tangle == nil {
			if t.optsLedger == nil {
				t.optsLedger = ledger.New(t.optsLedgerOptions...)
			}

			if t.optsEvictionManager == nil {
				t.optsEvictionManager = eviction.NewManager[models.BlockID](models.IsEmptyBlockID)
			}

			if t.optsValidatorSet == nil {
				t.optsValidatorSet = validator.NewSet()
			}

			t.Tangle = New(t.optsLedger, t.optsEvictionManager, t.optsValidatorSet, t.optsTangle...)
		}

<<<<<<< HEAD
		if t.optsEvictionManager == nil {
			t.optsEvictionManager = eviction.NewManager[models.BlockID](models.IsEmptyBlockID)
		}

		if t.optsValidatorSet == nil {
			t.optsValidatorSet = validator.NewSet()
		}

		if t.Tangle == nil {
			t.Tangle = New(t.optsLedger, t.optsEvictionManager, t.optsValidatorSet, t.optsTangle...)
		}

=======
>>>>>>> 6b03826f
		t.VirtualVotingTestFramework = virtualvoting.NewTestFramework(
			test,
			virtualvoting.WithBlockDAG(t.Tangle.BlockDAG),
			virtualvoting.WithLedger(t.Tangle.Ledger),
			virtualvoting.WithBooker(t.Tangle.Booker),
			virtualvoting.WithVirtualVoting(t.Tangle.VirtualVoting),
		)
	})
}

type VirtualVotingTestFramework = virtualvoting.TestFramework

// endregion ///////////////////////////////////////////////////////////////////////////////////////////////////////////

// region Options //////////////////////////////////////////////////////////////////////////////////////////////////////

func WithTangle(tangle *Tangle) options.Option[TestFramework] {
	return func(t *TestFramework) {
		t.Tangle = tangle
	}
}

func WithLedger(ledger *ledger.Ledger) options.Option[TestFramework] {
	return func(t *TestFramework) {
		if t.optsLedgerOptions != nil {
			panic("using the TestFramework with Ledger and LedgerOptions simultaneously is not allowed")
		}

		t.optsLedger = ledger
	}
}

func WithLedgerOptions(opts ...options.Option[ledger.Ledger]) options.Option[TestFramework] {
	return func(t *TestFramework) {
		if t.optsLedger != nil {
			panic("using the TestFramework with Ledger and LedgerOptions simultaneously is not allowed")
		}

		t.optsLedgerOptions = opts
	}
}

func WithEvictionManager(evictionManager *eviction.Manager[models.BlockID]) options.Option[TestFramework] {
	return func(t *TestFramework) {
		t.optsEvictionManager = evictionManager
	}
}

func WithValidatorSet(validatorSet *validator.Set) options.Option[TestFramework] {
	return func(t *TestFramework) {
		t.optsValidatorSet = validatorSet
	}
}

func WithTangle(tangle *Tangle) options.Option[TestFramework] {
	return func(t *TestFramework) {
		t.Tangle = tangle
	}
}

func WithTangleOptions(opts ...options.Option[Tangle]) options.Option[TestFramework] {
	return func(t *TestFramework) {
		t.optsTangle = opts
	}
}

// endregion ///////////////////////////////////////////////////////////////////////////////////////////////////////////<|MERGE_RESOLUTION|>--- conflicted
+++ resolved
@@ -48,21 +48,6 @@
 			t.Tangle = New(t.optsLedger, t.optsEvictionManager, t.optsValidatorSet, t.optsTangle...)
 		}
 
-<<<<<<< HEAD
-		if t.optsEvictionManager == nil {
-			t.optsEvictionManager = eviction.NewManager[models.BlockID](models.IsEmptyBlockID)
-		}
-
-		if t.optsValidatorSet == nil {
-			t.optsValidatorSet = validator.NewSet()
-		}
-
-		if t.Tangle == nil {
-			t.Tangle = New(t.optsLedger, t.optsEvictionManager, t.optsValidatorSet, t.optsTangle...)
-		}
-
-=======
->>>>>>> 6b03826f
 		t.VirtualVotingTestFramework = virtualvoting.NewTestFramework(
 			test,
 			virtualvoting.WithBlockDAG(t.Tangle.BlockDAG),
@@ -78,12 +63,6 @@
 // endregion ///////////////////////////////////////////////////////////////////////////////////////////////////////////
 
 // region Options //////////////////////////////////////////////////////////////////////////////////////////////////////
-
-func WithTangle(tangle *Tangle) options.Option[TestFramework] {
-	return func(t *TestFramework) {
-		t.Tangle = tangle
-	}
-}
 
 func WithLedger(ledger *ledger.Ledger) options.Option[TestFramework] {
 	return func(t *TestFramework) {
