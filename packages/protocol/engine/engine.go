package engine

import (
	"io"
	"os"
	"sync"
	"time"

	"github.com/pkg/errors"

	"github.com/iotaledger/goshimmer/packages/core/epoch"
	"github.com/iotaledger/goshimmer/packages/core/eventticker"
	"github.com/iotaledger/goshimmer/packages/core/traits"
	"github.com/iotaledger/goshimmer/packages/protocol/engine/clock"
	"github.com/iotaledger/goshimmer/packages/protocol/engine/consensus"
	"github.com/iotaledger/goshimmer/packages/protocol/engine/consensus/blockgadget"
	"github.com/iotaledger/goshimmer/packages/protocol/engine/eviction"
	"github.com/iotaledger/goshimmer/packages/protocol/engine/filter"
	"github.com/iotaledger/goshimmer/packages/protocol/engine/ledgerstate"
	"github.com/iotaledger/goshimmer/packages/protocol/engine/notarization"
	"github.com/iotaledger/goshimmer/packages/protocol/engine/sybilprotection"
	"github.com/iotaledger/goshimmer/packages/protocol/engine/tangle"
	"github.com/iotaledger/goshimmer/packages/protocol/engine/tangle/blockdag"
	"github.com/iotaledger/goshimmer/packages/protocol/engine/tangle/booker/markers"
	"github.com/iotaledger/goshimmer/packages/protocol/engine/throughputquota"
	"github.com/iotaledger/goshimmer/packages/protocol/engine/tsc"
	"github.com/iotaledger/goshimmer/packages/protocol/ledger"
	"github.com/iotaledger/goshimmer/packages/protocol/models"
	"github.com/iotaledger/goshimmer/packages/storage"
	"github.com/iotaledger/hive.go/core/identity"
	"github.com/iotaledger/hive.go/runtime/event"
	"github.com/iotaledger/hive.go/runtime/options"
	"github.com/iotaledger/hive.go/runtime/workerpool"
)

// region Engine /////////////////////////////////////////////////////////////////////////////////////////////////////

type Engine struct {
	Events              *Events
	Storage             *storage.Storage
	SybilProtection     sybilprotection.SybilProtection
	ThroughputQuota     throughputquota.ThroughputQuota
	Ledger              *ledger.Ledger
	LedgerState         *ledgerstate.LedgerState
	Filter              *filter.Filter
	EvictionState       *eviction.State
	BlockRequester      *eventticker.EventTicker[models.BlockID]
	NotarizationManager *notarization.Manager
	Tangle              *tangle.Tangle
	Consensus           *consensus.Consensus
	TSCManager          *tsc.Manager
	Clock               *clock.Clock

	Workers *workerpool.Group

	isBootstrapped      bool
	isBootstrappedMutex sync.Mutex

	optsBootstrappedThreshold      time.Duration
	optsEntryPointsDepth           int
	optsSnapshotDepth              int
	optsLedgerOptions              []options.Option[ledger.Ledger]
	optsNotarizationManagerOptions []options.Option[notarization.Manager]
	optsTangleOptions              []options.Option[tangle.Tangle]
	optsConsensusOptions           []options.Option[consensus.Consensus]
	optsTSCManagerOptions          []options.Option[tsc.Manager]
	optsBlockRequester             []options.Option[eventticker.EventTicker[models.BlockID]]
	optsFilter                     []options.Option[filter.Filter]

	traits.Constructable
	traits.Initializable
	traits.Stoppable
}

func New(
	workers *workerpool.Group,
	storageInstance *storage.Storage,
	sybilProtection ModuleProvider[sybilprotection.SybilProtection],
	throughputQuota ModuleProvider[throughputquota.ThroughputQuota],
	opts ...options.Option[Engine],
) (engine *Engine) {
	return options.Apply(
		&Engine{
			Events:        NewEvents(),
			Storage:       storageInstance,
			EvictionState: eviction.NewState(storageInstance),
			Constructable: traits.NewConstructable(),
			Stoppable:     traits.NewStoppable(),
			Workers:       workers,

			optsBootstrappedThreshold: 10 * time.Second,
			optsSnapshotDepth:         5,
		}, opts, func(e *Engine) {
			e.Ledger = ledger.New(workers.CreatePool("Pool", 2), e.Storage, e.optsLedgerOptions...)
			e.LedgerState = ledgerstate.New(storageInstance, e.Ledger)
			e.Clock = clock.New()
			e.SybilProtection = sybilProtection(e)
			e.ThroughputQuota = throughputQuota(e)
			e.NotarizationManager = notarization.NewManager(e.Storage, e.LedgerState, e.SybilProtection.Weights(), e.optsNotarizationManagerOptions...)

			e.Initializable = traits.NewInitializable(
				e.Storage.Settings.TriggerInitialized,
				e.Storage.Commitments.TriggerInitialized,
				e.LedgerState.TriggerInitialized,
				e.NotarizationManager.TriggerInitialized,
			)
		},

		(*Engine).initLedger,
		(*Engine).initTangle,
		(*Engine).initConsensus,
		(*Engine).initClock,
		(*Engine).initTSCManager,
		(*Engine).initBlockStorage,
		(*Engine).initNotarizationManager,
		(*Engine).initFilter,
		(*Engine).initEvictionState,
		(*Engine).initBlockRequester,

		func(e *Engine) {
			e.TriggerConstructed()
		},
	)
}

func (e *Engine) Shutdown() {
	if !e.WasStopped() {
		e.TriggerStopped()
		e.BlockRequester.Shutdown()
		e.Ledger.Shutdown()
		e.Workers.Shutdown()
	}
}

func (e *Engine) ProcessBlockFromPeer(block *models.Block, source identity.ID) {
	e.Filter.ProcessReceivedBlock(block, source)
	e.Events.BlockProcessed.Trigger(block.ID())
}

func (e *Engine) Block(id models.BlockID) (block *models.Block, exists bool) {
	var err error
	if e.EvictionState.IsRootBlock(id) {
		block, err = e.Storage.Blocks.Load(id)
		exists = block != nil && err == nil
		return
	}

	if cachedBlock, cachedBlockExists := e.Tangle.BlockDAG.Block(id); cachedBlockExists {
		return cachedBlock.ModelsBlock, !cachedBlock.IsMissing()
	}

	if id.Index() > e.Storage.Settings.LatestCommitment().Index() {
		return nil, false
	}

	block, err = e.Storage.Blocks.Load(id)
	exists = block != nil && err == nil

	return
}

func (e *Engine) FirstUnacceptedMarker(sequenceID markers.SequenceID) markers.Index {
	if e.Consensus == nil {
		return 1
	}

	return e.Consensus.BlockGadget.FirstUnacceptedIndex(sequenceID)
}

func (e *Engine) LastConfirmedEpoch() epoch.Index {
	if e.Consensus == nil {
		return 0
	}

	return e.Consensus.EpochGadget.LastConfirmedEpoch()
}

func (e *Engine) IsBootstrapped() (isBootstrapped bool) {
	e.isBootstrappedMutex.Lock()
	defer e.isBootstrappedMutex.Unlock()

	if e.isBootstrapped {
		return true
	}

	if isBootstrapped = time.Since(e.Clock.RelativeAcceptedTime()) < e.optsBootstrappedThreshold && e.NotarizationManager.IsFullyCommitted(); isBootstrapped {
		e.isBootstrapped = true
	}

	return isBootstrapped
}

func (e *Engine) IsSynced() (isBootstrapped bool) {
	return e.IsBootstrapped() && time.Since(e.Clock.AcceptedTime()) < e.optsBootstrappedThreshold
}

func (e *Engine) Initialize(snapshot string) (err error) {
	if !e.Storage.Settings.SnapshotImported() {
		if err = e.readSnapshot(snapshot); err != nil {
			return errors.Wrapf(err, "failed to read snapshot from file '%s'", snapshot)
		}
	}

	e.TriggerInitialized()

	return
}

func (e *Engine) WriteSnapshot(filePath string, targetEpoch ...epoch.Index) (err error) {
	if len(targetEpoch) == 0 {
		targetEpoch = append(targetEpoch, e.Storage.Settings.LatestCommitment().Index())
	}

	if fileHandle, err := os.Create(filePath); err != nil {
		return errors.Wrap(err, "failed to create snapshot file")
	} else if err = e.Export(fileHandle, targetEpoch[0]); err != nil {
		return errors.Wrap(err, "failed to write snapshot")
	} else if err = fileHandle.Close(); err != nil {
		return errors.Wrap(err, "failed to close snapshot file")
	}

	return
}

func (e *Engine) Import(reader io.ReadSeeker) (err error) {
	if err = e.Storage.Settings.Import(reader); err != nil {
		return errors.Wrap(err, "failed to import settings")
	} else if err = e.Storage.Commitments.Import(reader); err != nil {
		return errors.Wrap(err, "failed to import commitments")
	} else if err = e.Storage.Settings.SetChainID(e.Storage.Settings.LatestCommitment().ID()); err != nil {
		return errors.Wrap(err, "failed to set chainID")
	} else if err = e.LedgerState.Import(reader); err != nil {
		return errors.Wrap(err, "failed to import ledger state")
	} else if err = e.EvictionState.Import(reader); err != nil {
		return errors.Wrap(err, "failed to import eviction state")
	} else if err = e.NotarizationManager.Import(reader); err != nil {
		return errors.Wrap(err, "failed to import notarization state")
	}

	// We need to set the genesis time before we add the activity log as otherwise the calculation is based on the empty time value.
	e.Clock.SetAcceptedTime(e.Storage.Settings.LatestCommitment().Index().EndTime())
	e.Clock.SetConfirmedTime(e.Storage.Settings.LatestCommitment().Index().EndTime())

	return
}

func (e *Engine) Export(writer io.WriteSeeker, targetEpoch epoch.Index) (err error) {
	if err = e.Storage.Settings.Export(writer); err != nil {
		return errors.Wrap(err, "failed to export settings")
	} else if err = e.Storage.Commitments.Export(writer, targetEpoch); err != nil {
		return errors.Wrap(err, "failed to export commitments")
	} else if err = e.LedgerState.Export(writer, targetEpoch); err != nil {
		return errors.Wrap(err, "failed to export ledger state")
	} else if err = e.EvictionState.Export(writer, targetEpoch); err != nil {
		return errors.Wrap(err, "failed to export eviction state")
	} else if err = e.NotarizationManager.Export(writer, targetEpoch); err != nil {
		return errors.Wrap(err, "failed to export notarization state")
	}

	return
}

func (e *Engine) initFilter() {
	e.Filter = filter.New(e.optsFilter...)

	e.Filter.Events.BlockFiltered.Hook(func(filteredEvent *filter.BlockFilteredEvent) {
		e.Events.Error.Trigger(errors.Wrapf(filteredEvent.Reason, "block (%s) filtered", filteredEvent.Block.ID()))
	}, event.WithWorkerPool(e.Workers.CreatePool("Filter", 2)))

	e.Events.Filter.LinkTo(e.Filter.Events)
}

func (e *Engine) initLedger() {
	e.Events.Ledger.LinkTo(e.Ledger.Events)
}

func (e *Engine) initTangle() {
	e.Tangle = tangle.New(e.Workers.CreateGroup("Tangle"), e.Ledger, e.EvictionState, e.SybilProtection.Validators(), e.LastConfirmedEpoch, e.FirstUnacceptedMarker, e.Storage.Commitments.Load, e.optsTangleOptions...)

	e.Events.Filter.BlockAllowed.Hook(func(block *models.Block) {
		if _, _, err := e.Tangle.BlockDAG.Attach(block); err != nil {
			e.Events.Error.Trigger(errors.Wrapf(err, "failed to attach block with %s (issuerID: %s)", block.ID(), block.IssuerID()))
		}
	}, event.WithWorkerPool(e.Workers.CreatePool("Tangle.Attach", 2)))

	e.Events.Tangle.LinkTo(e.Tangle.Events)
}

func (e *Engine) initConsensus() {
	e.Consensus = consensus.New(e.Workers.CreateGroup("Consensus"), e.Tangle, e.EvictionState, e.Storage.Permanent.Settings.LatestConfirmedEpoch(), func() (totalWeight int64) {
		if zeroIdentityWeight, exists := e.SybilProtection.Weights().Get(identity.ID{}); exists {
			totalWeight -= zeroIdentityWeight.Value
		}

		return totalWeight + e.SybilProtection.Weights().TotalWeight()
	}, e.optsConsensusOptions...)
	e.Events.Consensus.LinkTo(e.Consensus.Events)

	e.Events.EvictionState.EpochEvicted.Hook(e.Consensus.BlockGadget.EvictUntil)
	e.Events.Consensus.BlockGadget.Error.Hook(e.Events.Error.Trigger)
	e.Events.Consensus.EpochGadget.EpochConfirmed.Hook(func(epochIndex epoch.Index) {
		err := e.Storage.Permanent.Settings.SetLatestConfirmedEpoch(epochIndex)
		if err != nil {
			panic(err)
		}

<<<<<<< HEAD
		e.Tangle.Booker.VirtualVoting.EvictEpochTracker(epochIndex)
	}, e.Workers.CreatePool("Consensus", 1)) // Using just 1 worker to avoid contention
=======
		e.Tangle.VirtualVoting.EvictEpochTracker(epochIndex)
	}, event.WithWorkerPool(e.Workers.CreatePool("Consensus", 1))) // Using just 1 worker to avoid contention
>>>>>>> 15d17393
}

func (e *Engine) initClock() {
	e.Events.Clock.LinkTo(e.Clock.Events)

	wpAccepted := e.Workers.CreatePool("Clock.SetAcceptedTime", 1)   // Using just 1 worker to avoid contention
	wpConfirmed := e.Workers.CreatePool("Clock.SetConfirmedTime", 1) // Using just 1 worker to avoid contention

	e.Events.Consensus.BlockGadget.BlockAccepted.Hook(func(block *blockgadget.Block) {
		e.Clock.SetAcceptedTime(block.IssuingTime())
	}, event.WithWorkerPool(wpAccepted))
	e.Events.Consensus.BlockGadget.BlockConfirmed.Hook(func(block *blockgadget.Block) {
		e.Clock.SetConfirmedTime(block.IssuingTime())
	}, event.WithWorkerPool(wpConfirmed))
	e.Events.Consensus.EpochGadget.EpochConfirmed.Hook(func(epochIndex epoch.Index) {
		e.Clock.SetConfirmedTime(epochIndex.EndTime())
	}, event.WithWorkerPool(wpConfirmed))
}

func (e *Engine) initTSCManager() {
	e.TSCManager = tsc.New(e.Consensus.BlockGadget.IsBlockAccepted, e.Tangle, e.optsTSCManagerOptions...)

	// wp := e.Workers.CreatePool("TSCManager", 1) // Using just 1 worker to avoid contention

	// TODO: enable TSC again
	//e.Events.Tangle.Booker.BlockBooked.Hook(e.TSCManager.AddBlock, event.WithWorkerPool(wp))
	//e.Events.Clock.AcceptanceTimeUpdated.Hook(func(event *clock.TimeUpdateEvent) {
	//	e.TSCManager.HandleTimeUpdate(event.NewTime)
	//}, event.WithWorkerPool(wp))
}

func (e *Engine) initBlockStorage() {
	wp := e.Workers.CreatePool("BlockStorage", 1) // Using just 1 worker to avoid contention

	e.Events.Consensus.BlockGadget.BlockAccepted.Hook(func(block *blockgadget.Block) {
		if err := e.Storage.Blocks.Store(block.ModelsBlock); err != nil {
			e.Events.Error.Trigger(errors.Wrapf(err, "failed to store block with %s", block.ID()))
		}
	}, event.WithWorkerPool(wp))
	e.Events.Tangle.BlockDAG.BlockOrphaned.Hook(func(block *blockdag.Block) {
		if err := e.Storage.Blocks.Delete(block.ID()); err != nil {
			e.Events.Error.Trigger(errors.Wrapf(err, "failed to delete block with %s", block.ID()))
		}
	}, event.WithWorkerPool(wp))
}

func (e *Engine) initNotarizationManager() {
	e.Events.NotarizationManager.LinkTo(e.NotarizationManager.Events)
	e.Events.EpochMutations.LinkTo(e.NotarizationManager.EpochMutations.Events)

	wpBlocks := e.Workers.CreatePool("NotarizationManager.Blocks", 1)           // Using just 1 worker to avoid contention
	wpCommitments := e.Workers.CreatePool("NotarizationManager.Commitments", 1) // Using just 1 worker to avoid contention

	// EpochMutations must be hooked because inclusion might be added before transaction are added.
	e.Ledger.Events.TransactionAccepted.Hook(func(event *ledger.TransactionEvent) {
		if err := e.NotarizationManager.EpochMutations.AddAcceptedTransaction(event.Metadata); err != nil {
			e.Events.Error.Trigger(errors.Wrapf(err, "failed to add accepted transaction %s to epoch", event.Metadata.ID()))
		}
	})
	e.Ledger.Events.TransactionInclusionUpdated.Hook(func(event *ledger.TransactionInclusionUpdatedEvent) {
		if err := e.NotarizationManager.EpochMutations.UpdateTransactionInclusion(event.TransactionID, event.PreviousInclusionEpoch, event.InclusionEpoch); err != nil {
			e.Events.Error.Trigger(errors.Wrapf(err, "failed to update transaction inclusion time %s in epoch", event.TransactionID))
		}
	})

	e.Consensus.BlockGadget.Events.BlockAccepted.Hook(func(block *blockgadget.Block) {
		if err := e.NotarizationManager.NotarizeAcceptedBlock(block.ModelsBlock); err != nil {
			e.Events.Error.Trigger(errors.Wrapf(err, "failed to add accepted block %s to epoch", block.ID()))
		}
	}, event.WithWorkerPool(wpBlocks))
	e.Tangle.Events.BlockDAG.BlockOrphaned.Hook(func(block *blockdag.Block) {
		if err := e.NotarizationManager.NotarizeOrphanedBlock(block.ModelsBlock); err != nil {
			e.Events.Error.Trigger(errors.Wrapf(err, "failed to remove orphaned block %s from epoch", block.ID()))
		}
	}, event.WithWorkerPool(wpBlocks))

	// Epochs are committed whenever ATT advances, start committing only when bootstrapped.
	e.Clock.Events.AcceptanceTimeUpdated.Hook(func(event *clock.TimeUpdateEvent) {
		e.NotarizationManager.SetAcceptanceTime(event.NewTime)
	}, event.WithWorkerPool(wpCommitments))
}

func (e *Engine) initEvictionState() {
	e.LedgerState.SubscribeInitialized(func() {
		e.EvictionState.EvictUntil(e.Storage.Settings.LatestCommitment().Index())
	})

	e.Events.EvictionState.LinkTo(e.EvictionState.Events)
	wp := e.Workers.CreatePool("EvictionState", 1) // Using just 1 worker to avoid contention

	e.Events.Consensus.BlockGadget.BlockAccepted.Hook(func(block *blockgadget.Block) {
		block.ForEachParent(func(parent models.Parent) {
			// TODO: ONLY ADD STRONG PARENTS AFTER NOT DOWNLOADING PAST WEAK ARROWS
			// TODO: is this correct? could this lock acceptance in some extreme corner case? something like this happened, that confirmation is correctly advancing per block, but acceptance does not. I think it might have something to do with root blocks
			if parent.ID.Index() < block.ID().Index() {
				e.EvictionState.AddRootBlock(parent.ID)
			}
		})
	}, event.WithWorkerPool(wp))
	e.Events.Tangle.BlockDAG.BlockOrphaned.Hook(func(block *blockdag.Block) {
		e.EvictionState.RemoveRootBlock(block.ID())
	}, event.WithWorkerPool(wp))
	e.NotarizationManager.Events.EpochCommitted.Hook(func(details *notarization.EpochCommittedDetails) {
		e.EvictionState.EvictUntil(details.Commitment.Index())
	}, event.WithWorkerPool(wp))
}

func (e *Engine) initBlockRequester() {
	e.BlockRequester = eventticker.New(e.optsBlockRequester...)
	e.Events.BlockRequester.LinkTo(e.BlockRequester.Events)

	e.Events.EvictionState.EpochEvicted.Hook(e.BlockRequester.EvictUntil)

	// We need to hook to make sure that the request is created before the block arrives to avoid a race condition
	// where we try to delete the request again before it is created. Thus, continuing to request forever.
	e.Events.Tangle.BlockDAG.BlockMissing.Hook(func(block *blockdag.Block) {
		// TODO: ONLY START REQUESTING WHEN NOT IN WARPSYNC RANGE (or just not attach outside)?
		e.BlockRequester.StartTicker(block.ID())
	})
	e.Events.Tangle.BlockDAG.MissingBlockAttached.Hook(func(block *blockdag.Block) {
		e.BlockRequester.StopTicker(block.ID())
	}, event.WithWorkerPool(e.Workers.CreatePool("BlockRequester", 1))) // Using just 1 worker to avoid contention
}

func (e *Engine) readSnapshot(filePath string) (err error) {
	file, err := os.Open(filePath)
	if err != nil {
		return errors.Wrap(err, "failed to open snapshot file")
	}
	defer func() {
		if closeErr := file.Close(); closeErr != nil {
			panic(closeErr)
		}
	}()

	if err = e.Import(file); err != nil {
		return errors.Wrap(err, "failed to import snapshot")
	} else if err = e.Storage.Settings.SetSnapshotImported(true); err != nil {
		return errors.Wrap(err, "failed to set snapshot imported flag")
	}

	return
}

// endregion ///////////////////////////////////////////////////////////////////////////////////////////////////////////

// region Options //////////////////////////////////////////////////////////////////////////////////////////////////////

func WithBootstrapThreshold(threshold time.Duration) options.Option[Engine] {
	return func(e *Engine) {
		e.optsBootstrappedThreshold = threshold
	}
}

func WithTangleOptions(opts ...options.Option[tangle.Tangle]) options.Option[Engine] {
	return func(e *Engine) {
		e.optsTangleOptions = append(e.optsTangleOptions, opts...)
	}
}

func WithConsensusOptions(opts ...options.Option[consensus.Consensus]) options.Option[Engine] {
	return func(e *Engine) {
		e.optsConsensusOptions = append(e.optsConsensusOptions, opts...)
	}
}

func WithEntryPointsDepth(entryPointsDepth int) options.Option[Engine] {
	return func(engine *Engine) {
		engine.optsEntryPointsDepth = entryPointsDepth
	}
}

func WithTSCManagerOptions(opts ...options.Option[tsc.Manager]) options.Option[Engine] {
	return func(e *Engine) {
		e.optsTSCManagerOptions = append(e.optsTSCManagerOptions, opts...)
	}
}

func WithLedgerOptions(opts ...options.Option[ledger.Ledger]) options.Option[Engine] {
	return func(e *Engine) {
		e.optsLedgerOptions = append(e.optsLedgerOptions, opts...)
	}
}

func WithFilterOptions(opts ...options.Option[filter.Filter]) options.Option[Engine] {
	return func(e *Engine) {
		e.optsFilter = append(e.optsFilter, opts...)
	}
}

func WithNotarizationManagerOptions(opts ...options.Option[notarization.Manager]) options.Option[Engine] {
	return func(e *Engine) {
		e.optsNotarizationManagerOptions = append(e.optsNotarizationManagerOptions, opts...)
	}
}

func WithSnapshotDepth(depth int) options.Option[Engine] {
	return func(e *Engine) {
		e.optsSnapshotDepth = depth
	}
}

func WithRequesterOptions(opts ...options.Option[eventticker.EventTicker[models.BlockID]]) options.Option[Engine] {
	return func(e *Engine) {
		e.optsBlockRequester = append(e.optsBlockRequester, opts...)
	}
}

// endregion ///////////////////////////////////////////////////////////////////////////////////////////////////////////<|MERGE_RESOLUTION|>--- conflicted
+++ resolved
@@ -304,13 +304,8 @@
 			panic(err)
 		}
 
-<<<<<<< HEAD
 		e.Tangle.Booker.VirtualVoting.EvictEpochTracker(epochIndex)
-	}, e.Workers.CreatePool("Consensus", 1)) // Using just 1 worker to avoid contention
-=======
-		e.Tangle.VirtualVoting.EvictEpochTracker(epochIndex)
 	}, event.WithWorkerPool(e.Workers.CreatePool("Consensus", 1))) // Using just 1 worker to avoid contention
->>>>>>> 15d17393
 }
 
 func (e *Engine) initClock() {
