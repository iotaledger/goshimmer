--- conflicted
+++ resolved
@@ -20,11 +20,9 @@
 
 // EpochMutations is an in-memory data structure that enables the collection of mutations for uncommitted epochs.
 type EpochMutations struct {
-<<<<<<< HEAD
+	validatorWeightFunc func(identity.ID) (int64, bool)
+
 	Events *EpochMutationsEvents
-=======
-	validatorWeightFunc func(identity.ID) (int64, bool)
->>>>>>> 5f20f655
 
 	// acceptedBlocksByEpoch stores the accepted blocks per epoch.
 	acceptedBlocksByEpoch *memstorage.Storage[epoch.Index, *ads.Set[models.BlockID]]
@@ -50,12 +48,9 @@
 // NewEpochMutations creates a new EpochMutations instance.
 func NewEpochMutations(validatorWeightFunc func(id identity.ID) (int64, bool), lastCommittedEpoch epoch.Index) (newMutationFactory *EpochMutations) {
 	return &EpochMutations{
-<<<<<<< HEAD
 		Events:                      NewEpochMutationsEvents(),
-=======
 		validatorWeightFunc: validatorWeightFunc,
 
->>>>>>> 5f20f655
 		acceptedBlocksByEpoch:       memstorage.New[epoch.Index, *ads.Set[models.BlockID]](),
 		acceptedTransactionsByEpoch: memstorage.New[epoch.Index, *ads.Set[utxo.TransactionID]](),
 		activeValidatorsByEpoch:     memstorage.New[epoch.Index, *ads.Set[identity.ID]](),
