--- conflicted
+++ resolved
@@ -52,16 +52,12 @@
 		ledgerState:               ledgerState,
 		optsMinCommittableSlotAge: defaultMinSlotCommittableAge,
 	}, opts, func(m *Manager) {
-<<<<<<< HEAD
 		m.HookInitialized(m.Attestations.TriggerInitialized)
-=======
-		m.Initializable = traits.NewInitializable(m.Attestations.TriggerInitialized)
-
-		m.ledgerState.SubscribeInitialized(func() {
+
+		m.ledgerState.HookInitialized(func() {
 			m.SlotMutations.Reset(m.storage.Settings.LatestCommitment().Index())
 			m.acceptanceTime = m.storage.Settings.SlotTimeProvider().EndTime(m.storage.Settings.LatestCommitment().Index())
 		})
->>>>>>> 3d29b6b8
 	})
 }
 
