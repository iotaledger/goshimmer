package slotnotarization

import (
	"io"
	"sync"
	"time"

	"github.com/pkg/errors"

	"github.com/iotaledger/goshimmer/packages/core/commitment"
	"github.com/iotaledger/goshimmer/packages/core/module"
	"github.com/iotaledger/goshimmer/packages/protocol/engine"
	"github.com/iotaledger/goshimmer/packages/protocol/engine/consensus/blockgadget"
	"github.com/iotaledger/goshimmer/packages/protocol/engine/ledger"
	"github.com/iotaledger/goshimmer/packages/protocol/engine/ledger/mempool"
	"github.com/iotaledger/goshimmer/packages/protocol/engine/notarization"
	"github.com/iotaledger/goshimmer/packages/protocol/engine/sybilprotection"
	"github.com/iotaledger/goshimmer/packages/protocol/engine/tangle/blockdag"
	"github.com/iotaledger/goshimmer/packages/protocol/models"
	"github.com/iotaledger/goshimmer/packages/storage"
	"github.com/iotaledger/hive.go/core/slot"
	"github.com/iotaledger/hive.go/runtime/options"
)

const (
	defaultMinSlotCommittableAge = 6
)

// region Manager //////////////////////////////////////////////////////////////////////////////////////////////////////

// Manager is the component that manages the slot commitments.
type Manager struct {
	events        *notarization.Events
	slotMutations *SlotMutations
	attestations  *Attestations

	storage         *storage.Storage
	ledgerState     ledger.Ledger
	commitmentMutex sync.RWMutex

	acceptedTimeFunc func() time.Time

	optsMinCommittableSlotAge slot.Index

	module.Module
}

func NewProvider(opts ...options.Option[Manager]) module.Provider[*engine.Engine, notarization.Notarization] {
	return module.Provide(func(e *engine.Engine) notarization.Notarization {
		return options.Apply(&Manager{
			events:                    notarization.NewEvents(),
			acceptedTimeFunc:          e.Clock.Accepted().Time,
			optsMinCommittableSlotAge: defaultMinSlotCommittableAge,
		}, opts,
			func(m *Manager) {
				m.attestations = NewAttestations(e.Storage.Permanent.Attestations,
					e.Storage.Prunable.Attestations,
					func() *sybilprotection.Weights {
						// Using a func here because at this point SybilProtection is not guaranteed to exist since the engine has not been constructed, but other modules already might want to use `Attestations()`
						return e.SybilProtection.Weights()
					}, e.SlotTimeProvider)

				m.HookInitialized(m.attestations.TriggerInitialized)

				e.HookConstructed(func() {
					m.storage = e.Storage
					m.ledgerState = e.Ledger

					//wpBlocks := e.Workers.CreatePool("NotarizationManager.Blocks", 1)           // Using just 1 worker to avoid contention
					//wpCommitments := e.Workers.CreatePool("NotarizationManager.Commitments", 1) // Using just 1 worker to avoid contention

					// SlotMutations must be hooked because inclusion might be added before transaction are added.
					e.Events.Ledger.MemPool.TransactionAccepted.Hook(func(event *mempool.TransactionEvent) {
						if err := m.slotMutations.AddAcceptedTransaction(event.Metadata); err != nil {
							e.Events.Error.Trigger(errors.Wrapf(err, "failed to add accepted transaction %s to slot", event.Metadata.ID()))
						}
					})
					e.Events.Ledger.MemPool.TransactionInclusionUpdated.Hook(func(event *mempool.TransactionInclusionUpdatedEvent) {
						if err := m.slotMutations.UpdateTransactionInclusion(event.TransactionID, event.PreviousInclusionSlot, event.InclusionSlot); err != nil {
							e.Events.Error.Trigger(errors.Wrapf(err, "failed to update transaction inclusion time %s in slot", event.TransactionID))
						}
					})

					e.Events.Consensus.BlockGadget.BlockAccepted.Hook(func(block *blockgadget.Block) {
						if err := e.Notarization.NotarizeAcceptedBlock(block.ModelsBlock); err != nil {
							e.Events.Error.Trigger(errors.Wrapf(err, "failed to add accepted block %s to slot", block.ID()))
						}
					} /*, event.WithWorkerPool(wpBlocks)*/)
					e.Events.Tangle.BlockDAG.BlockOrphaned.Hook(func(block *blockdag.Block) {
						if err := e.Notarization.NotarizeOrphanedBlock(block.ModelsBlock); err != nil {
							e.Events.Error.Trigger(errors.Wrapf(err, "failed to remove orphaned block %s from slot", block.ID()))
						}
					} /*, event.WithWorkerPool(wpBlocks)*/)

					// Slots are committed whenever ATT advances, start committing only when bootstrapped.
<<<<<<< HEAD
					e.Events.Clock.AcceptedTimeUpdated.Hook(m.SetAcceptanceTime /*, event.WithWorkerPool(wpCommitments)*/)
=======
					e.Events.Clock.AcceptedTimeUpdated.Hook(m.TryCommitUntil, event.WithWorkerPool(wpCommitments))
>>>>>>> 39b59213

					e.SybilProtection.HookInitialized(func() {
						m.slotMutations = NewSlotMutations(e.SybilProtection.Weights(), e.Storage.Settings.LatestCommitment().Index())

						m.events.AcceptedBlockRemoved.LinkTo(m.slotMutations.AcceptedBlockRemoved)
						e.Events.Notarization.LinkTo(m.events)

						m.TriggerInitialized()
					})
				})
			},
			(*Manager).TriggerConstructed)
	})
}

func (m *Manager) Events() *notarization.Events {
	return m.events
}

func (m *Manager) Attestations() notarization.Attestations {
	return m.attestations
}

// TryCommitUntil sets the acceptance time of the Manager.
func (m *Manager) TryCommitUntil(acceptanceTime time.Time) {
	m.commitmentMutex.Lock()
	defer m.commitmentMutex.Unlock()

	if index := m.storage.Settings.SlotTimeProvider().IndexFromTime(acceptanceTime); index > m.storage.Settings.LatestCommitment().Index() {
		m.tryCommitSlotUntil(index)
	}
}

// IsFullyCommitted returns if the Manager finished committing all pending slots up to the current acceptance time.
func (m *Manager) IsFullyCommitted() bool {
	// If acceptance time is in slot 10, then the latest committable index is 3 (with optsMinCommittableSlotAge=6), because there are 6 full slots between slot 10 and slot 3.
	// All slots smaller than 4 are committable, so in order to check if slot 3 is committed it's necessary to do m.optsMinCommittableSlotAge-1,
	// otherwise we'd expect slot 4 to be committed in order to be fully committed, which is impossible.
	return m.storage.Settings.LatestCommitment().Index() >= m.storage.Settings.SlotTimeProvider().IndexFromTime(m.acceptedTimeFunc())-m.optsMinCommittableSlotAge-1
}

func (m *Manager) NotarizeAcceptedBlock(block *models.Block) (err error) {
	if err = m.slotMutations.AddAcceptedBlock(block); err != nil {
		return errors.Wrap(err, "failed to add accepted block to slot mutations")
	}

	if _, err = m.attestations.Add(notarization.NewAttestation(block, m.storage.Settings.SlotTimeProvider())); err != nil {
		return errors.Wrap(err, "failed to add block to attestations")
	}

	return
}

func (m *Manager) NotarizeOrphanedBlock(block *models.Block) (err error) {
	if err = m.slotMutations.RemoveAcceptedBlock(block); err != nil {
		return errors.Wrap(err, "failed to remove accepted block from slot mutations")
	}

	if _, err = m.attestations.Delete(notarization.NewAttestation(block, m.storage.Settings.SlotTimeProvider())); err != nil {
		return errors.Wrap(err, "failed to delete block from attestations")
	}

	return
}

func (m *Manager) Import(reader io.ReadSeeker) (err error) {
	m.commitmentMutex.Lock()
	defer m.commitmentMutex.Unlock()

	if err = m.attestations.Import(reader); err != nil {
		return errors.Wrap(err, "failed to import attestations")
	}

	m.TriggerInitialized()

	return
}

func (m *Manager) Export(writer io.WriteSeeker, targetSlot slot.Index) (err error) {
	m.commitmentMutex.RLock()
	defer m.commitmentMutex.RUnlock()

	if err = m.attestations.Export(writer, targetSlot); err != nil {
		return errors.Wrap(err, "failed to export attestations")
	}

	return
}

// MinCommittableSlotAge returns the minimum age of a slot to be committable.
func (m *Manager) MinCommittableSlotAge() slot.Index {
	return m.optsMinCommittableSlotAge
}

func (m *Manager) tryCommitSlotUntil(acceptedBlockIndex slot.Index) {
	for i := m.storage.Settings.LatestCommitment().Index() + 1; i <= acceptedBlockIndex; i++ {
		if !m.isCommittable(i, acceptedBlockIndex) {
			return
		}

		if !m.createCommitment(i) {
			return
		}
	}
}

func (m *Manager) isCommittable(index, acceptedBlockIndex slot.Index) bool {
	return index < acceptedBlockIndex-m.optsMinCommittableSlotAge
}

func (m *Manager) createCommitment(index slot.Index) (success bool) {
	latestCommitment := m.storage.Settings.LatestCommitment()
	if index != latestCommitment.Index()+1 {
		m.events.Error.Trigger(errors.Errorf("cannot create commitment for slot %d, latest commitment is for slot %d", index, latestCommitment.Index()))

		return false
	}

	if err := m.ledgerState.ApplyStateDiff(index); err != nil {
		m.events.Error.Trigger(errors.Wrapf(err, "failed to apply state diff for slot %d", index))
		return false
	}

	acceptedBlocks, acceptedTransactions, err := m.slotMutations.Evict(index)
	if err != nil {
		m.events.Error.Trigger(errors.Wrap(err, "failed to commit mutations"))
		return false
	}

	attestations, attestationsWeight, err := m.attestations.Commit(index)
	if err != nil {
		m.events.Error.Trigger(errors.Wrap(err, "failed to commit attestations"))
		return false
	}

	newCommitment := commitment.New(
		index,
		latestCommitment.ID(),
		commitment.NewRoots(
			acceptedBlocks.Root(),
			acceptedTransactions.Root(),
			attestations.Root(),
			m.ledgerState.UnspentOutputs().IDs().Root(),
			m.slotMutations.weights.Root(),
		).ID(),
		m.storage.Settings.LatestCommitment().CumulativeWeight()+attestationsWeight,
	)

	if err = m.storage.Settings.SetLatestCommitment(newCommitment); err != nil {
		m.events.Error.Trigger(errors.Wrap(err, "failed to set latest commitment"))
		return false
	}

	if err = m.storage.Commitments.Store(newCommitment); err != nil {
		m.events.Error.Trigger(errors.Wrap(err, "failed to store latest commitment"))
		return false
	}

	m.events.SlotCommitted.Trigger(&notarization.SlotCommittedDetails{
		Commitment:           newCommitment,
		AcceptedBlocks:       acceptedBlocks,
		AcceptedTransactions: acceptedTransactions,
		SpentOutputs: func(callback func(*mempool.OutputWithMetadata) error) error {
			return m.ledgerState.StateDiffs().StreamSpentOutputs(index, callback)
		},
		CreatedOutputs: func(callback func(*mempool.OutputWithMetadata) error) error {
			return m.ledgerState.StateDiffs().StreamCreatedOutputs(index, callback)
		},
		ActiveValidatorsCount: 0,
	})

	return true
}

func (m *Manager) PerformLocked(perform func(m notarization.Notarization)) {
	m.commitmentMutex.Lock()
	defer m.commitmentMutex.Unlock()
	perform(m)
}

var _ notarization.Notarization = new(Manager)

// endregion ///////////////////////////////////////////////////////////////////////////////////////////////////////////

// region Options //////////////////////////////////////////////////////////////////////////////////////////////////////

// WithMinCommittableSlotAge specifies how old a slot has to be for it to be committable.
func WithMinCommittableSlotAge(age slot.Index) options.Option[Manager] {
	return func(manager *Manager) {
		manager.optsMinCommittableSlotAge = age
	}
}

// endregion ///////////////////////////////////////////////////////////////////////////////////////////////////////////<|MERGE_RESOLUTION|>--- conflicted
+++ resolved
@@ -93,11 +93,7 @@
 					} /*, event.WithWorkerPool(wpBlocks)*/)
 
 					// Slots are committed whenever ATT advances, start committing only when bootstrapped.
-<<<<<<< HEAD
-					e.Events.Clock.AcceptedTimeUpdated.Hook(m.SetAcceptanceTime /*, event.WithWorkerPool(wpCommitments)*/)
-=======
-					e.Events.Clock.AcceptedTimeUpdated.Hook(m.TryCommitUntil, event.WithWorkerPool(wpCommitments))
->>>>>>> 39b59213
+					e.Events.Clock.AcceptedTimeUpdated.Hook(m.TryCommitUntil /*, event.WithWorkerPool(wpCommitments)*/)
 
 					e.SybilProtection.HookInitialized(func() {
 						m.slotMutations = NewSlotMutations(e.SybilProtection.Weights(), e.Storage.Settings.LatestCommitment().Index())
