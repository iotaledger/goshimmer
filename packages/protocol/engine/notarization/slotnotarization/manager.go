package slotnotarization

import (
	"io"
	"sync"
	"time"

	"github.com/pkg/errors"

	"github.com/iotaledger/goshimmer/packages/core/commitment"
	"github.com/iotaledger/goshimmer/packages/core/module"
	"github.com/iotaledger/goshimmer/packages/protocol/engine"
	"github.com/iotaledger/goshimmer/packages/protocol/engine/consensus/blockgadget"
	"github.com/iotaledger/goshimmer/packages/protocol/engine/ledger"
	"github.com/iotaledger/goshimmer/packages/protocol/engine/ledger/mempool"
	"github.com/iotaledger/goshimmer/packages/protocol/engine/notarization"
	"github.com/iotaledger/goshimmer/packages/protocol/engine/sybilprotection"
	"github.com/iotaledger/goshimmer/packages/protocol/engine/tangle/blockdag"
	"github.com/iotaledger/goshimmer/packages/protocol/models"
	"github.com/iotaledger/goshimmer/packages/storage"
	"github.com/iotaledger/hive.go/core/slot"
	"github.com/iotaledger/hive.go/runtime/options"
)

const (
	defaultMinSlotCommittableAge = 6
)

// region Manager //////////////////////////////////////////////////////////////////////////////////////////////////////

// Manager is the component that manages the slot commitments.
type Manager struct {
	events        *notarization.Events
	slotMutations *SlotMutations
	attestations  *Attestations

	storage         *storage.Storage
	ledgerState     ledger.Ledger
	commitmentMutex sync.RWMutex

	acceptanceTime      time.Time
	acceptanceTimeMutex sync.RWMutex

	optsMinCommittableSlotAge slot.Index

	module.Module
}

func NewProvider(opts ...options.Option[Manager]) module.Provider[*engine.Engine, notarization.Notarization] {
	return module.Provide(func(e *engine.Engine) notarization.Notarization {
		return options.Apply(&Manager{
			events:                    notarization.NewEvents(),
			optsMinCommittableSlotAge: defaultMinSlotCommittableAge,
		}, opts,
			func(m *Manager) {
				m.attestations = NewAttestations(e.Storage.Permanent.Attestations,
					e.Storage.Prunable.Attestations,
					func() *sybilprotection.Weights {
						// Using a func here because at this point SybilProtection is not guaranteed to exist since the engine has not been constructed, but other modules already might want to use `Attestations()`
						return e.SybilProtection.Weights()
					}, e.SlotTimeProvider)

				m.HookInitialized(m.attestations.TriggerInitialized)

				e.HookConstructed(func() {
<<<<<<< HEAD
					//wpBlocks := e.Workers.CreatePool("NotarizationManager.Blocks", 1)           // Using just 1 worker to avoid contention
					//wpCommitments := e.Workers.CreatePool("NotarizationManager.Commitments", 1) // Using just 1 worker to avoid contention
=======
					m.storage = e.Storage
					m.ledgerState = e.Ledger

					wpBlocks := e.Workers.CreatePool("NotarizationManager.Blocks", 1)           // Using just 1 worker to avoid contention
					wpCommitments := e.Workers.CreatePool("NotarizationManager.Commitments", 1) // Using just 1 worker to avoid contention
>>>>>>> 8bc21031

					// SlotMutations must be hooked because inclusion might be added before transaction are added.
					e.Events.Ledger.MemPool.TransactionAccepted.Hook(func(event *mempool.TransactionEvent) {
						if err := m.slotMutations.AddAcceptedTransaction(event.Metadata); err != nil {
							e.Events.Error.Trigger(errors.Wrapf(err, "failed to add accepted transaction %s to slot", event.Metadata.ID()))
						}
					})
					e.Events.Ledger.MemPool.TransactionInclusionUpdated.Hook(func(event *mempool.TransactionInclusionUpdatedEvent) {
						if err := m.slotMutations.UpdateTransactionInclusion(event.TransactionID, event.PreviousInclusionSlot, event.InclusionSlot); err != nil {
							e.Events.Error.Trigger(errors.Wrapf(err, "failed to update transaction inclusion time %s in slot", event.TransactionID))
						}
					})

					e.Events.Consensus.BlockGadget.BlockAccepted.Hook(func(block *blockgadget.Block) {
						if err := e.Notarization.NotarizeAcceptedBlock(block.ModelsBlock); err != nil {
							e.Events.Error.Trigger(errors.Wrapf(err, "failed to add accepted block %s to slot", block.ID()))
						}
					} /*, event.WithWorkerPool(wpBlocks)*/)
					e.Events.Tangle.BlockDAG.BlockOrphaned.Hook(func(block *blockdag.Block) {
						if err := e.Notarization.NotarizeOrphanedBlock(block.ModelsBlock); err != nil {
							e.Events.Error.Trigger(errors.Wrapf(err, "failed to remove orphaned block %s from slot", block.ID()))
						}
					} /*, event.WithWorkerPool(wpBlocks)*/)

					// Slots are committed whenever ATT advances, start committing only when bootstrapped.
					e.Events.Clock.AcceptedTimeUpdated.Hook(m.SetAcceptanceTime /*, event.WithWorkerPool(wpCommitments)*/)

					e.SybilProtection.HookInitialized(func() {
						m.slotMutations = NewSlotMutations(e.SybilProtection.Weights(), e.Storage.Settings.LatestCommitment().Index())
						m.acceptanceTime = e.SlotTimeProvider().EndTime(m.storage.Settings.LatestCommitment().Index())

						m.events.AcceptedBlockRemoved.LinkTo(m.slotMutations.AcceptedBlockRemoved)
						e.Events.Notarization.LinkTo(m.events)

						m.TriggerInitialized()
					})
				})
			},
			(*Manager).TriggerConstructed)
	})
}

func (m *Manager) Events() *notarization.Events {
	return m.events
}

func (m *Manager) Attestations() notarization.Attestations {
	return m.attestations
}

// AcceptanceTime returns the acceptance time of the Manager.
func (m *Manager) AcceptanceTime() time.Time {
	m.acceptanceTimeMutex.RLock()
	defer m.acceptanceTimeMutex.RUnlock()

	return m.acceptanceTime
}

// SetAcceptanceTime sets the acceptance time of the Manager.
func (m *Manager) SetAcceptanceTime(acceptanceTime time.Time) {
	m.commitmentMutex.Lock()
	defer m.commitmentMutex.Unlock()

	m.acceptanceTimeMutex.Lock()
	m.acceptanceTime = acceptanceTime
	m.acceptanceTimeMutex.Unlock()

	if index := m.storage.Settings.SlotTimeProvider().IndexFromTime(acceptanceTime); index > m.storage.Settings.LatestCommitment().Index() {
		m.tryCommitSlotUntil(index)
	}
}

// IsFullyCommitted returns if the Manager finished committing all pending slots up to the current acceptance time.
func (m *Manager) IsFullyCommitted() bool {
	// If acceptance time is in slot 10, then the latest committable index is 3 (with optsMinCommittableSlotAge=6), because there are 6 full slots between slot 10 and slot 3.
	// All slots smaller than 4 are committable, so in order to check if slot 3 is committed it's necessary to do m.optsMinCommittableSlotAge-1,
	// otherwise we'd expect slot 4 to be committed in order to be fully committed, which is impossible.
	return m.storage.Settings.LatestCommitment().Index() >= m.storage.Settings.SlotTimeProvider().IndexFromTime(m.AcceptanceTime())-m.optsMinCommittableSlotAge-1
}

func (m *Manager) NotarizeAcceptedBlock(block *models.Block) (err error) {
	if err = m.slotMutations.AddAcceptedBlock(block); err != nil {
		return errors.Wrap(err, "failed to add accepted block to slot mutations")
	}

	if _, err = m.attestations.Add(notarization.NewAttestation(block, m.storage.Settings.SlotTimeProvider())); err != nil {
		return errors.Wrap(err, "failed to add block to attestations")
	}

	return
}

func (m *Manager) NotarizeOrphanedBlock(block *models.Block) (err error) {
	if err = m.slotMutations.RemoveAcceptedBlock(block); err != nil {
		return errors.Wrap(err, "failed to remove accepted block from slot mutations")
	}

	if _, err = m.attestations.Delete(notarization.NewAttestation(block, m.storage.Settings.SlotTimeProvider())); err != nil {
		return errors.Wrap(err, "failed to delete block from attestations")
	}

	return
}

func (m *Manager) Import(reader io.ReadSeeker) (err error) {
	m.commitmentMutex.Lock()
	defer m.commitmentMutex.Unlock()

	if err = m.attestations.Import(reader); err != nil {
		return errors.Wrap(err, "failed to import attestations")
	}

	m.TriggerInitialized()

	return
}

func (m *Manager) Export(writer io.WriteSeeker, targetSlot slot.Index) (err error) {
	m.commitmentMutex.RLock()
	defer m.commitmentMutex.RUnlock()

	if err = m.attestations.Export(writer, targetSlot); err != nil {
		return errors.Wrap(err, "failed to export attestations")
	}

	return
}

// MinCommittableSlotAge returns the minimum age of a slot to be committable.
func (m *Manager) MinCommittableSlotAge() slot.Index {
	return m.optsMinCommittableSlotAge
}

func (m *Manager) tryCommitSlotUntil(acceptedBlockIndex slot.Index) {
	for i := m.storage.Settings.LatestCommitment().Index() + 1; i <= acceptedBlockIndex; i++ {
		if !m.isCommittable(i, acceptedBlockIndex) {
			return
		}

		if !m.createCommitment(i) {
			return
		}
	}
}

func (m *Manager) isCommittable(index, acceptedBlockIndex slot.Index) bool {
	return index < acceptedBlockIndex-m.optsMinCommittableSlotAge
}

func (m *Manager) createCommitment(index slot.Index) (success bool) {
	latestCommitment := m.storage.Settings.LatestCommitment()
	if index != latestCommitment.Index()+1 {
		m.events.Error.Trigger(errors.Errorf("cannot create commitment for slot %d, latest commitment is for slot %d", index, latestCommitment.Index()))

		return false
	}

	if err := m.ledgerState.ApplyStateDiff(index); err != nil {
		m.events.Error.Trigger(errors.Wrapf(err, "failed to apply state diff for slot %d", index))
		return false
	}

	acceptedBlocks, acceptedTransactions, err := m.slotMutations.Evict(index)
	if err != nil {
		m.events.Error.Trigger(errors.Wrap(err, "failed to commit mutations"))
		return false
	}

	attestations, attestationsWeight, err := m.attestations.Commit(index)
	if err != nil {
		m.events.Error.Trigger(errors.Wrap(err, "failed to commit attestations"))
		return false
	}

	newCommitment := commitment.New(
		index,
		latestCommitment.ID(),
		commitment.NewRoots(
			acceptedBlocks.Root(),
			acceptedTransactions.Root(),
			attestations.Root(),
			m.ledgerState.UnspentOutputs().IDs().Root(),
			m.slotMutations.weights.Root(),
		).ID(),
		m.storage.Settings.LatestCommitment().CumulativeWeight()+attestationsWeight,
	)

	if err = m.storage.Settings.SetLatestCommitment(newCommitment); err != nil {
		m.events.Error.Trigger(errors.Wrap(err, "failed to set latest commitment"))
		return false
	}

	if err = m.storage.Commitments.Store(newCommitment); err != nil {
		m.events.Error.Trigger(errors.Wrap(err, "failed to store latest commitment"))
		return false
	}

	m.events.SlotCommitted.Trigger(&notarization.SlotCommittedDetails{
		Commitment:           newCommitment,
		AcceptedBlocks:       acceptedBlocks,
		AcceptedTransactions: acceptedTransactions,
		SpentOutputs: func(callback func(*mempool.OutputWithMetadata) error) error {
			return m.ledgerState.StateDiffs().StreamSpentOutputs(index, callback)
		},
		CreatedOutputs: func(callback func(*mempool.OutputWithMetadata) error) error {
			return m.ledgerState.StateDiffs().StreamCreatedOutputs(index, callback)
		},
		ActiveValidatorsCount: 0,
	})

	return true
}

func (m *Manager) PerformLocked(perform func(m notarization.Notarization)) {
	m.commitmentMutex.Lock()
	defer m.commitmentMutex.Unlock()
	perform(m)
}

var _ notarization.Notarization = new(Manager)

// endregion ///////////////////////////////////////////////////////////////////////////////////////////////////////////

// region Options //////////////////////////////////////////////////////////////////////////////////////////////////////

// WithMinCommittableSlotAge specifies how old a slot has to be for it to be committable.
func WithMinCommittableSlotAge(age slot.Index) options.Option[Manager] {
	return func(manager *Manager) {
		manager.optsMinCommittableSlotAge = age
	}
}

// endregion ///////////////////////////////////////////////////////////////////////////////////////////////////////////<|MERGE_RESOLUTION|>--- conflicted
+++ resolved
@@ -63,16 +63,11 @@
 				m.HookInitialized(m.attestations.TriggerInitialized)
 
 				e.HookConstructed(func() {
-<<<<<<< HEAD
+					m.storage = e.Storage
+					m.ledgerState = e.Ledger
+
 					//wpBlocks := e.Workers.CreatePool("NotarizationManager.Blocks", 1)           // Using just 1 worker to avoid contention
 					//wpCommitments := e.Workers.CreatePool("NotarizationManager.Commitments", 1) // Using just 1 worker to avoid contention
-=======
-					m.storage = e.Storage
-					m.ledgerState = e.Ledger
-
-					wpBlocks := e.Workers.CreatePool("NotarizationManager.Blocks", 1)           // Using just 1 worker to avoid contention
-					wpCommitments := e.Workers.CreatePool("NotarizationManager.Commitments", 1) // Using just 1 worker to avoid contention
->>>>>>> 8bc21031
 
 					// SlotMutations must be hooked because inclusion might be added before transaction are added.
 					e.Events.Ledger.MemPool.TransactionAccepted.Hook(func(event *mempool.TransactionEvent) {
