package protocol

import (
	"os"
	"testing"

	"github.com/iotaledger/hive.go/core/configuration"
	"github.com/iotaledger/hive.go/core/generics/lo"
	"github.com/iotaledger/hive.go/core/generics/options"
	"github.com/iotaledger/hive.go/core/identity"
	"github.com/iotaledger/hive.go/core/logger"

	"github.com/iotaledger/goshimmer/packages/core/diskutil"
	"github.com/iotaledger/goshimmer/packages/core/snapshot/creator"
	"github.com/iotaledger/goshimmer/packages/network"
	"github.com/iotaledger/goshimmer/packages/storage"
)

// region TestFramework ////////////////////////////////////////////////////////////////////////////////////////////////

type TestFramework struct {
	Network  *network.MockedNetwork
	Protocol *Protocol

	test *testing.T

	optsProtocolOptions []options.Option[Protocol]
}

func NewTestFramework(test *testing.T, opts ...options.Option[TestFramework]) (newTestFramework *TestFramework) {
	_ = logger.InitGlobalLogger(configuration.New())

	return options.Apply(&TestFramework{
		Network: network.NewMockedNetwork(),

		test: test,
	}, opts, func(t *TestFramework) {
		diskUtil := diskutil.New(test.TempDir())

<<<<<<< HEAD
		storage := storage.New(lo.PanicOnErr(os.MkdirTemp(os.TempDir(), "*")), DatabaseVersion)
		test.Cleanup(func() {
			if err := storage.Shutdown(); err != nil {
=======
		storageInstance := storage.New(lo.PanicOnErr(os.MkdirTemp(os.TempDir(), "*")), DatabaseVersion)
		test.Cleanup(func() {
			if err := storageInstance.Shutdown(); err != nil {
>>>>>>> 994d2725
				test.Fatal(err)
			}
		})

<<<<<<< HEAD
		creator.CreateSnapshot(storage, diskUtil.Path("snapshot.bin"), 100, make([]byte, 32, 32), map[identity.ID]uint64{
=======
		creator.CreateSnapshot(storageInstance, diskUtil.Path("snapshot.bin"), 100, make([]byte, 32, 32), map[identity.ID]uint64{
>>>>>>> 994d2725
			identity.GenerateIdentity().ID(): 100,
		})

		t.Protocol = New(t.Network.Join(identity.GenerateIdentity().ID()), append(t.optsProtocolOptions, WithSnapshotPath(diskUtil.Path("snapshot.bin")), WithBaseDirectory(diskUtil.Path()))...)
	})
}

// endregion ///////////////////////////////////////////////////////////////////////////////////////////////////////////<|MERGE_RESOLUTION|>--- conflicted
+++ resolved
@@ -37,24 +37,14 @@
 	}, opts, func(t *TestFramework) {
 		diskUtil := diskutil.New(test.TempDir())
 
-<<<<<<< HEAD
-		storage := storage.New(lo.PanicOnErr(os.MkdirTemp(os.TempDir(), "*")), DatabaseVersion)
-		test.Cleanup(func() {
-			if err := storage.Shutdown(); err != nil {
-=======
 		storageInstance := storage.New(lo.PanicOnErr(os.MkdirTemp(os.TempDir(), "*")), DatabaseVersion)
 		test.Cleanup(func() {
 			if err := storageInstance.Shutdown(); err != nil {
->>>>>>> 994d2725
 				test.Fatal(err)
 			}
 		})
 
-<<<<<<< HEAD
-		creator.CreateSnapshot(storage, diskUtil.Path("snapshot.bin"), 100, make([]byte, 32, 32), map[identity.ID]uint64{
-=======
 		creator.CreateSnapshot(storageInstance, diskUtil.Path("snapshot.bin"), 100, make([]byte, 32, 32), map[identity.ID]uint64{
->>>>>>> 994d2725
 			identity.GenerateIdentity().ID(): 100,
 		})
 
