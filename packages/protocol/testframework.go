--- conflicted
+++ resolved
@@ -57,7 +57,6 @@
 			ed25519.GenerateKeyPair().PublicKey: 100,
 		}
 
-<<<<<<< HEAD
 		err := snapshotcreator.CreateSnapshot(
 			snapshotcreator.WithDatabaseVersion(DatabaseVersion),
 			snapshotcreator.WithVM(ledgerVM),
@@ -68,9 +67,8 @@
 			snapshotcreator.WithAttestAll(true),
 		)
 		require.NoError(test, err)
+		slot
 
-=======
->>>>>>> e444a3b3
 		t.Instance = New(workers.CreateGroup("Protocol"), t.Network.Join(identity.GenerateIdentity().ID()), append(t.optsProtocolOptions,
 			WithSnapshotPath(tempDir.Path("snapshot.bin")),
 			WithBaseDirectory(tempDir.Path()),
