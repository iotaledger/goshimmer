package markers

import (
	"sort"
	"strconv"
	"sync"

	"github.com/iotaledger/hive.go/byteutils"
	"github.com/iotaledger/hive.go/cerrors"
	"github.com/iotaledger/hive.go/marshalutil"
	"github.com/iotaledger/hive.go/objectstorage"
	"github.com/iotaledger/hive.go/stringify"
	"github.com/iotaledger/hive.go/types"
	"github.com/mr-tron/base58"
	"golang.org/x/crypto/blake2b"
	"golang.org/x/xerrors"
)

// region Sequence /////////////////////////////////////////////////////////////////////////////////////////////////////

// Sequence represents a set of ever increasing Indexes that are encapsulating a certain part of the DAG.
type Sequence struct {
	id                 SequenceID
	referencedMarkers  *ReferencedMarkers
	referencingMarkers *ReferencingMarkers
	rank               uint64
	lowestIndex        Index
	highestIndex       Index
	highestIndexMutex  sync.RWMutex

	objectstorage.StorableObjectFlags
}

// NewSequence creates a new Sequence from the given details.
func NewSequence(id SequenceID, referencedMarkers *Markers, rank uint64) *Sequence {
	initialIndex := referencedMarkers.HighestIndex() + 1

	return &Sequence{
		id:                 id,
		referencedMarkers:  NewReferencedMarkers(referencedMarkers),
		referencingMarkers: NewReferencingMarkers(),
		rank:               rank,
		lowestIndex:        initialIndex,
		highestIndex:       initialIndex,
	}
}

// SequenceFromBytes unmarshals a Sequence from a sequence of bytes.
func SequenceFromBytes(sequenceBytes []byte) (sequence *Sequence, consumedBytes int, err error) {
	marshalUtil := marshalutil.New(sequenceBytes)
	if sequence, err = SequenceFromMarshalUtil(marshalUtil); err != nil {
		err = xerrors.Errorf("failed to parse Sequence from MarshalUtil: %w", err)
		return
	}
	consumedBytes = marshalUtil.ReadOffset()

	return
}

// SequenceFromMarshalUtil unmarshals a Sequence using a MarshalUtil (for easier unmarshaling).
func SequenceFromMarshalUtil(marshalUtil *marshalutil.MarshalUtil) (sequence *Sequence, err error) {
	sequence = &Sequence{}
	if sequence.id, err = SequenceIDFromMarshalUtil(marshalUtil); err != nil {
		err = xerrors.Errorf("failed to parse SequenceID from MarshalUtil: %w", err)
		return
	}
	if sequence.referencedMarkers, err = ReferencedMarkersFromMarshalUtil(marshalUtil); err != nil {
		err = xerrors.Errorf("failed to parse ReferencedMarkers from MarshalUtil: %w", err)
		return
	}
	if sequence.referencingMarkers, err = ReferencingMarkersFromMarshalUtil(marshalUtil); err != nil {
		err = xerrors.Errorf("failed to parse ReferencingMarkers from MarshalUtil: %w", err)
		return
	}
	if sequence.rank, err = marshalUtil.ReadUint64(); err != nil {
		err = xerrors.Errorf("failed to parse rank (%v): %w", err, cerrors.ErrParseBytesFailed)
		return
	}
	if sequence.lowestIndex, err = IndexFromMarshalUtil(marshalUtil); err != nil {
		err = xerrors.Errorf("failed to parse lowest Index from MarshalUtil: %w", err)
		return
	}
	if sequence.highestIndex, err = IndexFromMarshalUtil(marshalUtil); err != nil {
		err = xerrors.Errorf("failed to parse highest Index from MarshalUtil: %w", err)
		return
	}

	return
}

// SequenceFromObjectStorage restores an Sequence that was stored in the object storage.
func SequenceFromObjectStorage(key, data []byte) (sequence objectstorage.StorableObject, err error) {
	if sequence, _, err = SequenceFromBytes(byteutils.ConcatBytes(key, data)); err != nil {
		err = xerrors.Errorf("failed to parse Sequence from bytes: %w", err)
		return
	}

	return
}

// ID returns the identifier of the Sequence.
func (s *Sequence) ID() SequenceID {
	return s.id
}

// ReferencedMarkers returns a collection of Markers that were referenced by the given Index.
func (s *Sequence) ReferencedMarkers(index Index) *Markers {
	return s.referencedMarkers.Get(index)
}

<<<<<<< HEAD
func (s *Sequence) ParentReferences() *ParentReferences {
	return s.parentReferences
}

// HighestReferencedParentMarkers returns a collection of Markers that were referenced by the given Index.
func (s *Sequence) HighestReferencedParentMarkers(index Index) *Markers {
	return s.parentReferences.HighestReferencedMarkers(index)
=======
// ReferencingMarkers returns a collection of Markers that reference the given Index.
func (s *Sequence) ReferencingMarkers(index Index) *Markers {
	return s.referencingMarkers.Get(index)
>>>>>>> bdfc2a33
}

// Rank returns the rank of the Sequence (maximum distance from the root of the Sequence DAG).
func (s *Sequence) Rank() uint64 {
	return s.rank
}

// LowestIndex returns the Index of the very first Marker in the Sequence.
func (s *Sequence) LowestIndex() Index {
	return s.lowestIndex
}

// HighestIndex returns the Index of the latest Marker in the Sequence.
func (s *Sequence) HighestIndex() Index {
	s.highestIndexMutex.RLock()
	defer s.highestIndexMutex.RUnlock()

	return s.highestIndex
}

// IncreaseHighestIndex increases the highest Index of the Sequence if the referencedMarkers directly reference the
// Marker with the currently highest Index. It returns the new Index and a boolean flag that indicates if the value was
// increased.
func (s *Sequence) IncreaseHighestIndex(referencedMarkers *Markers) (index Index, increased bool) {
	s.highestIndexMutex.Lock()
	defer s.highestIndexMutex.Unlock()

	referencedSequenceIndex, referencedSequenceIndexExists := referencedMarkers.Get(s.id)
	if !referencedSequenceIndexExists {
		panic("tried to increase Index of wrong Sequence")
	}

	if increased = referencedSequenceIndex == s.highestIndex; increased {
		s.highestIndex = referencedMarkers.HighestIndex() + 1

		if referencedMarkers.Size() > 1 {
			referencedMarkers.Delete(s.id)

			s.referencedMarkers.Add(s.highestIndex, referencedMarkers)
		}

		s.SetModified()
	}
	index = s.highestIndex

	return
}

// AddReferencingMarker register a Marker that referenced the given Index of this Sequence.
func (s *Sequence) AddReferencingMarker(index Index, referencingMarker *Marker) {
	s.referencingMarkers.Add(index, referencingMarker)

	s.SetModified()
}

// String returns a human readable version of the Sequence.
func (s *Sequence) String() string {
	return stringify.Struct("Sequence",
		stringify.StructField("ID", s.ID()),
		stringify.StructField("ID", s.Rank()),
		stringify.StructField("ID", s.LowestIndex()),
		stringify.StructField("ID", s.HighestIndex()),
	)
}

// Bytes returns a marshaled version of the Sequence.
func (s *Sequence) Bytes() []byte {
	return byteutils.ConcatBytes(s.ObjectStorageKey(), s.ObjectStorageValue())
}

// Update is required to match the StorableObject interface but updates of the object are disabled.
func (s *Sequence) Update(other objectstorage.StorableObject) {
	panic("updates disabled")
}

// ObjectStorageKey returns the key that is used to store the object in the database. It is required to match the
// StorableObject interface.
func (s *Sequence) ObjectStorageKey() []byte {
	return s.id.Bytes()
}

// ObjectStorageValue marshals the Sequence into a sequence of bytes. The ID is not serialized here as it is only used as
// a key in the object storage.
func (s *Sequence) ObjectStorageValue() []byte {
	return marshalutil.New().
		Write(s.referencedMarkers).
		Write(s.referencingMarkers).
		WriteUint64(s.rank).
		Write(s.lowestIndex).
		Write(s.HighestIndex()).
		Bytes()
}

// code contract (make sure the type implements all required methods)
var _ objectstorage.StorableObject = &Sequence{}

// endregion ///////////////////////////////////////////////////////////////////////////////////////////////////////////

// region CachedSequence ///////////////////////////////////////////////////////////////////////////////////////////////

// CachedSequence is a wrapper for the generic CachedObject returned by the object storage that
// overrides the accessor methods with a type-casted one.
type CachedSequence struct {
	objectstorage.CachedObject
}

// Retain marks this CachedObject to still be in use by the program.
func (c *CachedSequence) Retain() *CachedSequence {
	return &CachedSequence{c.CachedObject.Retain()}
}

// Unwrap is the type-casted equivalent of Get. It returns nil if the object does not exist.
func (c *CachedSequence) Unwrap() *Sequence {
	untypedObject := c.Get()
	if untypedObject == nil {
		return nil
	}

	typedObject := untypedObject.(*Sequence)
	if typedObject == nil || typedObject.IsDeleted() {
		return nil
	}

	return typedObject
}

// Consume unwraps the CachedObject and passes a type-casted version to the consumer. It automatically releases the
// object when the consumer finishes and returns true of there was at least one object that was consumed.
func (c *CachedSequence) Consume(consumer func(sequence *Sequence), forceRelease ...bool) (consumed bool) {
	return c.CachedObject.Consume(func(object objectstorage.StorableObject) {
		consumer(object.(*Sequence))
	}, forceRelease...)
}

// endregion ///////////////////////////////////////////////////////////////////////////////////////////////////////////

// region SequenceID ///////////////////////////////////////////////////////////////////////////////////////////////////

// SequenceID is the type of the identifier of a Sequence.
type SequenceID uint64

// SequenceIDFromBytes unmarshals a SequenceID from a sequence of bytes.
func SequenceIDFromBytes(sequenceIDBytes []byte) (sequenceID SequenceID, consumedBytes int, err error) {
	marshalUtil := marshalutil.New(sequenceIDBytes)
	if sequenceID, err = SequenceIDFromMarshalUtil(marshalUtil); err != nil {
		err = xerrors.Errorf("failed to parse SequenceID from MarshalUtil: %w", err)
		return
	}
	consumedBytes = marshalUtil.ReadOffset()

	return
}

// SequenceIDFromMarshalUtil unmarshals a SequenceIDs using a MarshalUtil (for easier unmarshaling).
func SequenceIDFromMarshalUtil(marshalUtil *marshalutil.MarshalUtil) (sequenceID SequenceID, err error) {
	untypedSequenceID, err := marshalUtil.ReadUint64()
	if err != nil {
		err = xerrors.Errorf("failed to parse SequenceID (%v): %w", err, cerrors.ErrParseBytesFailed)
		return
	}
	sequenceID = SequenceID(untypedSequenceID)

	return
}

// Bytes returns a marshaled version of the SequenceID.
func (a SequenceID) Bytes() (marshaledSequenceID []byte) {
	return marshalutil.New(marshalutil.Uint64Size).WriteUint64(uint64(a)).Bytes()
}

// String returns a human readable version of the SequenceID.
func (a SequenceID) String() (humanReadableSequenceID string) {
	return "SequenceID(" + strconv.FormatUint(uint64(a), 10) + ")"
}

// endregion ///////////////////////////////////////////////////////////////////////////////////////////////////////////

// region SequenceIDs //////////////////////////////////////////////////////////////////////////////////////////////////

// SequenceIDs represents a collection of SequenceIDs.
type SequenceIDs map[SequenceID]types.Empty

// NewSequenceIDs creates a new collection of SequenceIDs.
func NewSequenceIDs(sequenceIDs ...SequenceID) (result SequenceIDs) {
	result = make(SequenceIDs)
	for _, sequenceID := range sequenceIDs {
		result[sequenceID] = types.Void
	}

	return
}

// SequenceIDsFromBytes unmarshals a collection of SequenceIDs from a sequence of bytes.
func SequenceIDsFromBytes(sequenceIDBytes []byte) (sequenceIDs SequenceIDs, consumedBytes int, err error) {
	marshalUtil := marshalutil.New(sequenceIDBytes)
	if sequenceIDs, err = SequenceIDsFromMarshalUtil(marshalUtil); err != nil {
		err = xerrors.Errorf("failed to parse SequenceIDs from MarshalUtil: %w", err)
		return
	}
	consumedBytes = marshalUtil.ReadOffset()

	return
}

// SequenceIDsFromMarshalUtil unmarshals a collection of SequenceIDs using a MarshalUtil (for easier unmarshaling).
func SequenceIDsFromMarshalUtil(marshalUtil *marshalutil.MarshalUtil) (sequenceIDs SequenceIDs, err error) {
	sequenceIDsCount, err := marshalUtil.ReadUint32()
	if err != nil {
		err = xerrors.Errorf("failed to parse SequenceIDs count (%v): %w", err, cerrors.ErrParseBytesFailed)
		return
	}
	sequenceIDs = make(SequenceIDs, sequenceIDsCount)
	for i := uint32(0); i < sequenceIDsCount; i++ {
		sequenceID, sequenceIDErr := SequenceIDFromMarshalUtil(marshalUtil)
		if sequenceIDErr != nil {
			err = xerrors.Errorf("failed to parse SequenceID from MarshalUtil: %w", sequenceIDErr)
			return
		}
		sequenceIDs[sequenceID] = types.Void
	}

	return
}

// Alias returns the SequenceAlias of the SequenceIDs. The SequenceAlias is used to address the numerical Sequences
// in the object storage.
func (s SequenceIDs) Alias() (aggregatedSequencesID SequenceAlias) {
	sequenceIDsSlice := make([]SequenceID, 0, len(s))
	for sequenceID := range s {
		sequenceIDsSlice = append(sequenceIDsSlice, sequenceID)
	}
	sort.Slice(sequenceIDsSlice, func(i, j int) bool { return sequenceIDsSlice[i] < sequenceIDsSlice[j] })

	marshalUtil := marshalutil.New(marshalutil.Uint64Size * len(s))
	for _, sequenceID := range sequenceIDsSlice {
		marshalUtil.WriteUint64(uint64(sequenceID))
	}
	aggregatedSequencesID = blake2b.Sum256(marshalUtil.Bytes())

	return
}

// Bytes returns a marshaled version of the SequenceIDs.
func (s SequenceIDs) Bytes() (marshaledSequenceIDs []byte) {
	marshalUtil := marshalutil.New()
	marshalUtil.WriteUint32(uint32(len(s)))
	for sequenceID := range s {
		marshalUtil.Write(sequenceID)
	}

	return marshalUtil.Bytes()
}

// String returns a human readable version of the SequenceIDs.
func (s SequenceIDs) String() (humanReadableSequenceIDs string) {
	result := "SequenceIDs("
	firstItem := true
	for sequenceID := range s {
		if !firstItem {
			result += ", "
		}
		result += strconv.FormatUint(uint64(sequenceID), 10)

		firstItem = false
	}
	result += ")"

	return result
}

// endregion ///////////////////////////////////////////////////////////////////////////////////////////////////////////

// region SequenceAlias ////////////////////////////////////////////////////////////////////////////////////////////////

// SequenceAliasLength contains the amount of bytes that a marshaled version of the SequenceAlias contains.
const SequenceAliasLength = 32

// SequenceAlias represents an alternative identifier for a Sequence that is used to look up the SequenceID.
type SequenceAlias [SequenceAliasLength]byte

// NewSequenceAlias creates a new custom identifier from a sequence of bytes.
func NewSequenceAlias(bytes []byte) SequenceAlias {
	return blake2b.Sum256(bytes)
}

// SequenceAliasFromBytes unmarshals a SequenceAlias from a sequence of bytes.
func SequenceAliasFromBytes(aggregatedSequencesIDBytes []byte) (aggregatedSequencesID SequenceAlias, consumedBytes int, err error) {
	marshalUtil := marshalutil.New(aggregatedSequencesIDBytes)
	if aggregatedSequencesID, err = SequenceAliasFromMarshalUtil(marshalUtil); err != nil {
		err = xerrors.Errorf("failed to parse Alias from MarshalUtil: %w", err)
		return
	}
	consumedBytes = marshalUtil.ReadOffset()

	return
}

// SequenceAliasFromBase58 creates a SequenceAlias from a base58 encoded string.
func SequenceAliasFromBase58(base58String string) (aggregatedSequencesID SequenceAlias, err error) {
	bytes, err := base58.Decode(base58String)
	if err != nil {
		err = xerrors.Errorf("error while decoding base58 encoded Alias (%v): %w", err, cerrors.ErrBase58DecodeFailed)
		return
	}

	if aggregatedSequencesID, _, err = SequenceAliasFromBytes(bytes); err != nil {
		err = xerrors.Errorf("failed to parse Alias from bytes: %w", err)
		return
	}

	return
}

// SequenceAliasFromMarshalUtil unmarshals a SequenceAlias using a MarshalUtil (for easier unmarshaling).
func SequenceAliasFromMarshalUtil(marshalUtil *marshalutil.MarshalUtil) (aggregatedSequencesID SequenceAlias, err error) {
	aggregatedSequencesIDBytes, err := marshalUtil.ReadBytes(SequenceAliasLength)
	if err != nil {
		err = xerrors.Errorf("failed to parse Alias (%v): %w", err, cerrors.ErrParseBytesFailed)
		return
	}
	copy(aggregatedSequencesID[:], aggregatedSequencesIDBytes)

	return
}

// Merge generates a new unique SequenceAlias from the combination of two SequenceAliases.
func (a SequenceAlias) Merge(alias SequenceAlias) (mergedSequenceAlias SequenceAlias) {
	byteutils.XORBytes(mergedSequenceAlias[:], a[:], alias[:])

	return
}

// Bytes returns a marshaled version of the SequenceAlias.
func (a SequenceAlias) Bytes() (marshaledSequenceAlias []byte) {
	return a[:]
}

// Base58 returns a base58 encoded version of the SequenceAlias.
func (a SequenceAlias) Base58() (base58EncodedSequenceAlias string) {
	return base58.Encode(a.Bytes())
}

// String returns a human readable version of the SequenceAlias.
func (a SequenceAlias) String() (humanReadableSequenceAlias string) {
	return "Alias(" + a.Base58() + ")"
}

// endregion ///////////////////////////////////////////////////////////////////////////////////////////////////////////

// region SequenceAliasMapping /////////////////////////////////////////////////////////////////////////////////////////

// SequenceAliasMapping represents the mapping between a SequenceAlias and its SequenceID.
type SequenceAliasMapping struct {
	sequenceAlias SequenceAlias
	sequenceID    SequenceID

	objectstorage.StorableObjectFlags
}

// SequenceAliasMappingFromBytes unmarshals a SequenceAliasMapping from a sequence of bytes.
func SequenceAliasMappingFromBytes(mappingBytes []byte) (mapping *SequenceAliasMapping, consumedBytes int, err error) {
	marshalUtil := marshalutil.New(mappingBytes)
	if mapping, err = SequenceAliasMappingFromMarshalUtil(marshalUtil); err != nil {
		err = xerrors.Errorf("failed to parse SequenceAliasMapping from MarshalUtil: %w", err)
		return
	}
	consumedBytes = marshalUtil.ReadOffset()

	return
}

// SequenceAliasMappingFromMarshalUtil unmarshals a SequenceAliasMapping using a MarshalUtil (for easier unmarshaling).
func SequenceAliasMappingFromMarshalUtil(marshalUtil *marshalutil.MarshalUtil) (mapping *SequenceAliasMapping, err error) {
	mapping = &SequenceAliasMapping{}
	if mapping.sequenceAlias, err = SequenceAliasFromMarshalUtil(marshalUtil); err != nil {
		err = xerrors.Errorf("failed to parse Alias from MarshalUtil: %w", err)
		return
	}
	if mapping.sequenceID, err = SequenceIDFromMarshalUtil(marshalUtil); err != nil {
		err = xerrors.Errorf("failed to parse SequenceID from MarshalUtil: %w", err)
		return
	}

	return
}

// SequenceAliasMappingFromObjectStorage restores a SequenceAlias that was stored in the object storage.
func SequenceAliasMappingFromObjectStorage(key, data []byte) (mapping objectstorage.StorableObject, err error) {
	if mapping, _, err = SequenceAliasMappingFromBytes(byteutils.ConcatBytes(key, data)); err != nil {
		err = xerrors.Errorf("failed to parse SequenceAliasMapping from bytes: %w", err)
		return
	}

	return
}

// SequenceAlias returns the SequenceAlias of SequenceAliasMapping.
func (s *SequenceAliasMapping) SequenceAlias() (sequenceAlias SequenceAlias) {
	return s.sequenceAlias
}

// SequenceID returns the SequenceID of the SequenceAliasMapping.
func (s *SequenceAliasMapping) SequenceID() (sequenceID SequenceID) {
	return s.sequenceID
}

// Bytes returns a marshaled version of the SequenceAliasMapping.
func (s *SequenceAliasMapping) Bytes() (marshaledSequenceAliasMapping []byte) {
	return byteutils.ConcatBytes(s.ObjectStorageKey(), s.ObjectStorageValue())
}

func (s *SequenceAliasMapping) String() string {
	return stringify.Struct("SequenceAliasMapping",
		stringify.StructField("sequenceAlias", s.sequenceAlias),
		stringify.StructField("sequenceID", s.sequenceID),
	)
}

// Update is required to match the StorableObject interface but updates of the object are disabled.
func (s *SequenceAliasMapping) Update(other objectstorage.StorableObject) {
	panic("updates disabled")
}

// ObjectStorageKey returns the key that is used to store the object in the database. It is required to match the
// StorableObject interface.
func (s *SequenceAliasMapping) ObjectStorageKey() (objectStorageKey []byte) {
	return s.sequenceAlias.Bytes()
}

// ObjectStorageValue marshals the Transaction into a sequence of bytes. The ID is not serialized here as it is only
// used as a key in the object storage.
func (s *SequenceAliasMapping) ObjectStorageValue() (objectStorageValue []byte) {
	return s.sequenceID.Bytes()
}

// code contract (make sure the type implements all required methods)
var _ objectstorage.StorableObject = &SequenceAliasMapping{}

// endregion ///////////////////////////////////////////////////////////////////////////////////////////////////////////

// region CachedSequenceAliasMapping ///////////////////////////////////////////////////////////////////////////////////

// CachedSequenceAliasMapping is a wrapper for the generic CachedObject returned by the object storage that overrides the
// accessor methods with a type-casted one.
type CachedSequenceAliasMapping struct {
	objectstorage.CachedObject
}

// Retain marks this CachedObject to still be in use by the program.
func (c *CachedSequenceAliasMapping) Retain() *CachedSequenceAliasMapping {
	return &CachedSequenceAliasMapping{c.CachedObject.Retain()}
}

// Unwrap is the type-casted equivalent of Get. It returns nil if the object does not exist.
func (c *CachedSequenceAliasMapping) Unwrap() *SequenceAliasMapping {
	untypedObject := c.Get()
	if untypedObject == nil {
		return nil
	}

	typedObject := untypedObject.(*SequenceAliasMapping)
	if typedObject == nil || typedObject.IsDeleted() {
		return nil
	}

	return typedObject
}

// Consume unwraps the CachedObject and passes a type-casted version to the consumer. It automatically releases the
// object when the consumer finishes and returns true of there was at least one object that was consumed.
func (c *CachedSequenceAliasMapping) Consume(consumer func(sequenceAliasMapping *SequenceAliasMapping), forceRelease ...bool) (consumed bool) {
	return c.CachedObject.Consume(func(object objectstorage.StorableObject) {
		consumer(object.(*SequenceAliasMapping))
	}, forceRelease...)
}

// String returns a human readable version of the CachedSequenceAliasMapping.
func (c *CachedSequenceAliasMapping) String() string {
	return stringify.Struct("CachedSequenceAliasMapping",
		stringify.StructField("CachedObject", c.Unwrap()),
	)
}

// endregion ///////////////////////////////////////////////////////////////////////////////////////////////////////////<|MERGE_RESOLUTION|>--- conflicted
+++ resolved
@@ -108,19 +108,9 @@
 	return s.referencedMarkers.Get(index)
 }
 
-<<<<<<< HEAD
-func (s *Sequence) ParentReferences() *ParentReferences {
-	return s.parentReferences
-}
-
-// HighestReferencedParentMarkers returns a collection of Markers that were referenced by the given Index.
-func (s *Sequence) HighestReferencedParentMarkers(index Index) *Markers {
-	return s.parentReferences.HighestReferencedMarkers(index)
-=======
 // ReferencingMarkers returns a collection of Markers that reference the given Index.
 func (s *Sequence) ReferencingMarkers(index Index) *Markers {
 	return s.referencingMarkers.Get(index)
->>>>>>> bdfc2a33
 }
 
 // Rank returns the rank of the Sequence (maximum distance from the root of the Sequence DAG).
