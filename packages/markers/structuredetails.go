--- conflicted
+++ resolved
@@ -46,47 +46,29 @@
 		return
 	}
 
-<<<<<<< HEAD
 	structureDetails = &StructureDetails{}
 	if structureDetails.Rank, err = marshalUtil.ReadUint64(); err != nil {
-		err = xerrors.Errorf("failed to parse Rank (%v): %w", err, cerrors.ErrParseBytesFailed)
+		err = errors.Errorf("failed to parse Rank (%v): %w", err, cerrors.ErrParseBytesFailed)
 		return
 	}
 	if structureDetails.PastMarkerGap, err = marshalUtil.ReadUint64(); err != nil {
-		err = xerrors.Errorf("failed to parse PastMarkerGap (%v): %w", err, cerrors.ErrParseBytesFailed)
+		err = errors.Errorf("failed to parse PastMarkerGap (%v): %w", err, cerrors.ErrParseBytesFailed)
 		return
 	}
 	if structureDetails.IsPastMarker, err = marshalUtil.ReadBool(); err != nil {
-		err = xerrors.Errorf("failed to parse IsPastMarker (%v): %w", err, cerrors.ErrParseBytesFailed)
+		err = errors.Errorf("failed to parse IsPastMarker (%v): %w", err, cerrors.ErrParseBytesFailed)
 		return
 	}
 	if structureDetails.SequenceID, err = SequenceIDFromMarshalUtil(marshalUtil); err != nil {
-		err = xerrors.Errorf("failed to parse SequenceID from MarshalUtil: %w", err)
+		err = errors.Errorf("failed to parse SequenceID from MarshalUtil: %w", err)
 		return
 	}
 	if structureDetails.PastMarkers, err = FromMarshalUtil(marshalUtil); err != nil {
-		err = xerrors.Errorf("failed to parse PastMarkers from MarshalUtil: %w", err)
+		err = errors.Errorf("failed to parse PastMarkers from MarshalUtil: %w", err)
 		return
 	}
 	if structureDetails.FutureMarkers, err = FromMarshalUtil(marshalUtil); err != nil {
-		err = xerrors.Errorf("failed to parse FutureMarkers from MarshalUtil: %w", err)
-=======
-	markersPair = &StructureDetails{}
-	if markersPair.Rank, err = marshalUtil.ReadUint64(); err != nil {
-		err = errors.Errorf("failed to parse Rank (%v): %w", err, cerrors.ErrParseBytesFailed)
-		return
-	}
-	if markersPair.IsPastMarker, err = marshalUtil.ReadBool(); err != nil {
-		err = errors.Errorf("failed to parse IsPastMarker (%v): %w", err, cerrors.ErrParseBytesFailed)
-		return
-	}
-	if markersPair.PastMarkers, err = FromMarshalUtil(marshalUtil); err != nil {
-		err = errors.Errorf("failed to parse PastMarkers from MarshalUtil: %w", err)
-		return
-	}
-	if markersPair.FutureMarkers, err = FromMarshalUtil(marshalUtil); err != nil {
 		err = errors.Errorf("failed to parse FutureMarkers from MarshalUtil: %w", err)
->>>>>>> c6773929
 		return
 	}
 
