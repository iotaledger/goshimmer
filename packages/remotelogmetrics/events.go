--- conflicted
+++ resolved
@@ -49,23 +49,6 @@
 	Outcome int32 `json:"outcome,omitempty" bson:"outcome,omitempty"`
 	// Time defines the time when the voting round has been finalized.
 	Time time.Time `json:"datetime" bson:"datetime"`
-<<<<<<< HEAD
-}
-
-// StatementLog defines the statement metrics record to sent be to remote logger.
-type StatementLog struct {
-	NodeID       string    `json:"nodeID"`
-	MsgID        string    `json:"msgID"`
-	IssuerID     string    `json:"issuerID"`
-	IssuedTime   time.Time `json:"issuedTime"`
-	ArrivalTime  time.Time `json:"arrivalTime"`
-	SolidTime    time.Time `json:"solidTime"`
-	DeltaArrival int64     `json:"deltaArrival"`
-	DeltaSolid   int64     `json:"deltaSolid"`
-	Clock        bool      `json:"clock"`
-	Sync         bool      `json:"sync"`
-	Type         string    `json:"type"`
-=======
 	// ConflictCreationTime points to time when the context has been created
 	ConflictCreationTime time.Time `json:"conflictStart" bson:"conflictStart"`
 }
@@ -89,5 +72,19 @@
 	Round             uint64    `json:"round" bson:"round"`
 	IssuedTimestamp   time.Time `json:"issuedTimestamp" bson:"issuedTimestamp"`
 	ReceivedTimestamp time.Time `json:"receivedTimestamp" bson:"receivedTimestamp"`
->>>>>>> 95105721
+}
+
+// StatementLog defines the statement metrics record to sent be to remote logger.
+type StatementLog struct {
+	NodeID       string    `json:"nodeID"`
+	MsgID        string    `json:"msgID"`
+	IssuerID     string    `json:"issuerID"`
+	IssuedTime   time.Time `json:"issuedTime"`
+	ArrivalTime  time.Time `json:"arrivalTime"`
+	SolidTime    time.Time `json:"solidTime"`
+	DeltaArrival int64     `json:"deltaArrival"`
+	DeltaSolid   int64     `json:"deltaSolid"`
+	Clock        bool      `json:"clock"`
+	Sync         bool      `json:"sync"`
+	Type         string    `json:"type"`
 }