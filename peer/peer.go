package peer

import (
	"net"
	"time"

	"github.com/golang/protobuf/proto"
	"github.com/wollac/autopeering/id"
	pb "github.com/wollac/autopeering/peer/proto"
	"github.com/wollac/autopeering/salt"
)

// Peer defines the structure of a peer
type Peer struct {
	Identity *id.Identity // identity of the peer (ID, StringID, PublicKey)
	IP       net.IP       // IP address of the peer (IPv4 or IPv6)
	Services ServiceMap   // map of services the peer exposes (<"autopeering":{TCP,8000}>, <"gossip":{UDP,9000}>)
	Salt     *salt.Salt   // current salt of the peer (salt, expiration time)
	LastSeen time.Time    // timestamp of the last time the peer has benn seen online
}

<<<<<<< HEAD
type PeerList = []*Peer

// Encode encodes a given peer into a proto buffer Peer message
func Encode(p *Peer) (result *pb.Peer, err error) {
=======
// WriteProto encodes a given peer into a proto buffer Peer message
func WriteProto(p *Peer) (result *pb.Peer, err error) {
>>>>>>> 35dbf0bb
	result = &pb.Peer{}
	result.PublicKey = p.Identity.PublicKey
	result.Ip = p.IP.String()
	result.Services, err = encodeService(p.Services)
	if err != nil {
		return nil, err
	}
	result.Salt, err = salt.WriteProto(p.Salt)

	return
}

// ReadProto decodes a given proto buffer Peer message (in) into a Peer (out)
// out MUST NOT be nil
func ReadProto(in *pb.Peer, out *Peer) (err error) {
	if out == nil {
		return ErrNilInput
	}
	out.Identity, err = id.NewIdentity(in.GetPublicKey())
	if err != nil {
		return err
	}
	out.IP = net.ParseIP(in.GetIp())
	out.Services = NewServiceMap()
	err = decodeService(in.GetServices(), out.Services)
	if err != nil {
		return err
	}

	out.Salt = &salt.Salt{}
	err = salt.ReadProto(in.Salt, out.Salt)

	return
}

// Marshal serializes a given Peer (p) into a slice of bytes (data)
func Marshal(p *Peer) (data []byte, err error) {
	pb, err := WriteProto(p)
	if err != nil {
		return nil, err
	}
	return proto.Marshal(pb)
}

// Unmarshal deserializes a given slice of bytes (data) into a Peer (out)
// out MUST NOT be nil
func Unmarshal(data []byte, out *Peer) (err error) {
	if out == nil {
		return ErrNilInput
	}
	s := &pb.Peer{}
	err = proto.Unmarshal(data, s)
	if err != nil {
		return err
	}
	return ReadProto(s, out)
}<|MERGE_RESOLUTION|>--- conflicted
+++ resolved
@@ -19,15 +19,10 @@
 	LastSeen time.Time    // timestamp of the last time the peer has benn seen online
 }
 
-<<<<<<< HEAD
 type PeerList = []*Peer
 
-// Encode encodes a given peer into a proto buffer Peer message
-func Encode(p *Peer) (result *pb.Peer, err error) {
-=======
 // WriteProto encodes a given peer into a proto buffer Peer message
 func WriteProto(p *Peer) (result *pb.Peer, err error) {
->>>>>>> 35dbf0bb
 	result = &pb.Peer{}
 	result.PublicKey = p.Identity.PublicKey
 	result.Ip = p.IP.String()
