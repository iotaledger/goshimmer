package research

import (
	"github.com/iotaledger/goshimmer/dapps/networkdelay"
	analysisclient "github.com/iotaledger/goshimmer/plugins/analysis/client"
	analysisdashboard "github.com/iotaledger/goshimmer/plugins/analysis/dashboard"
	analysisserver "github.com/iotaledger/goshimmer/plugins/analysis/server"
	"github.com/iotaledger/goshimmer/plugins/remotelog"
	"github.com/iotaledger/hive.go/node"
)

var PLUGINS = node.Plugins(
<<<<<<< HEAD
	remotelog.Plugin(),
	analysisserver.Plugin(),
	analysisclient.Plugin(),
	analysisdashboard.Plugin(),
=======
	remotelog.Plugin,
	analysisserver.Plugin,
	analysisclient.Plugin,
	analysisdashboard.Plugin,
	networkdelay.App,
>>>>>>> e788ca53
)<|MERGE_RESOLUTION|>--- conflicted
+++ resolved
@@ -10,16 +10,9 @@
 )
 
 var PLUGINS = node.Plugins(
-<<<<<<< HEAD
 	remotelog.Plugin(),
 	analysisserver.Plugin(),
 	analysisclient.Plugin(),
 	analysisdashboard.Plugin(),
-=======
-	remotelog.Plugin,
-	analysisserver.Plugin,
-	analysisclient.Plugin,
-	analysisdashboard.Plugin,
-	networkdelay.App,
->>>>>>> e788ca53
+	networkdelay.App(),
 )