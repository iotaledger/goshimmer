--- conflicted
+++ resolved
@@ -11,18 +11,10 @@
 )
 
 var PLUGINS = node.Plugins(
-<<<<<<< HEAD
 	remotelog.Plugin(),
 	analysisserver.Plugin(),
 	analysisclient.Plugin(),
 	analysisdashboard.Plugin(),
+	prometheus.Plugin,
 	networkdelay.App(),
-=======
-	remotelog.Plugin,
-	analysisserver.Plugin,
-	analysisclient.Plugin,
-	analysisdashboard.Plugin,
-	prometheus.Plugin,
-	networkdelay.App,
->>>>>>> 865ffd74
 )