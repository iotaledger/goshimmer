package webapi

import (
	"github.com/iotaledger/goshimmer/plugins/webapi"
	"github.com/iotaledger/goshimmer/plugins/webapi/autopeering"
	"github.com/iotaledger/goshimmer/plugins/webapi/data"
	"github.com/iotaledger/goshimmer/plugins/webapi/drng"
	"github.com/iotaledger/goshimmer/plugins/webapi/faucet"
	"github.com/iotaledger/goshimmer/plugins/webapi/healthz"
	"github.com/iotaledger/goshimmer/plugins/webapi/info"
	"github.com/iotaledger/goshimmer/plugins/webapi/message"
	"github.com/iotaledger/goshimmer/plugins/webapi/spammer"
	"github.com/iotaledger/goshimmer/plugins/webapi/value"
	"github.com/iotaledger/goshimmer/plugins/webauth"
	"github.com/iotaledger/hive.go/node"
)

var PLUGINS = node.Plugins(
<<<<<<< HEAD
	webapi.Plugin,
	webauth.Plugin,
	spammer.Plugin,
	data.Plugin,
	drng.Plugin,
	faucet.Plugin,
	healthz.Plugin,
	message.Plugin,
	autopeering.Plugin,
	info.Plugin,
	value.Plugin,
=======
	webapi.Plugin(),
	webauth.Plugin(),
	spammer.Plugin(),
	data.Plugin(),
	drng.Plugin(),
	healthz.Plugin(),
	message.Plugin(),
	autopeering.Plugin(),
	info.Plugin(),
	value.Plugin(),
>>>>>>> 9696c899
)<|MERGE_RESOLUTION|>--- conflicted
+++ resolved
@@ -16,28 +16,15 @@
 )
 
 var PLUGINS = node.Plugins(
-<<<<<<< HEAD
-	webapi.Plugin,
-	webauth.Plugin,
-	spammer.Plugin,
-	data.Plugin,
-	drng.Plugin,
-	faucet.Plugin,
-	healthz.Plugin,
-	message.Plugin,
-	autopeering.Plugin,
-	info.Plugin,
-	value.Plugin,
-=======
 	webapi.Plugin(),
 	webauth.Plugin(),
 	spammer.Plugin(),
 	data.Plugin(),
 	drng.Plugin(),
+	faucet.Plugin(),
 	healthz.Plugin(),
 	message.Plugin(),
 	autopeering.Plugin(),
 	info.Plugin(),
 	value.Plugin(),
->>>>>>> 9696c899
 )