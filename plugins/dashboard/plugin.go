--- conflicted
+++ resolved
@@ -9,13 +9,17 @@
 	"strconv"
 	"time"
 
+	"github.com/iotaledger/goshimmer/packages/shutdown"
 	"github.com/iotaledger/goshimmer/plugins/autopeering"
 	"github.com/iotaledger/goshimmer/plugins/autopeering/local"
 	"github.com/iotaledger/goshimmer/plugins/banner"
 	"github.com/iotaledger/goshimmer/plugins/config"
 	"github.com/iotaledger/goshimmer/plugins/drng"
 	"github.com/iotaledger/goshimmer/plugins/gossip"
+	"github.com/iotaledger/goshimmer/plugins/metrics"
 	"github.com/iotaledger/hive.go/autopeering/peer/service"
+	"github.com/iotaledger/hive.go/daemon"
+	"github.com/iotaledger/hive.go/events"
 	"github.com/iotaledger/hive.go/logger"
 	"github.com/iotaledger/hive.go/node"
 	"github.com/labstack/echo"
@@ -40,17 +44,7 @@
 	configureWebSocketWorkerPool()
 	configureLiveFeed()
 	configureDrngLiveFeed()
-<<<<<<< HEAD
 	configureVisualizer()
-}
-
-func run(_ *node.Plugin) {
-
-	runWebSocketStreams()
-	runLiveFeed()
-	runVisualizer()
-=======
-
 	configureServer()
 }
 
@@ -72,11 +66,14 @@
 
 	setupRoutes(server)
 }
->>>>>>> 22b13291
 
 func run(*node.Plugin) {
-	// rune the message live feed
+	// run message broker
+	runWebSocketStreams()
+	// run the message live feed
 	runLiveFeed()
+	// run the visualizer vertex feed
+	runVisualizer()
 	// run dRNG live feed if dRNG plugin is enabled
 	if !node.IsSkipped(drng.Plugin) {
 		runDrngLiveFeed()
@@ -126,32 +123,6 @@
 	}
 }
 
-<<<<<<< HEAD
-=======
-// sends the given message to all connected websocket clients
-func sendToAllWSClient(msg interface{}) {
-	clientsMu.Lock()
-	defer clientsMu.Unlock()
-	for _, channel := range clients {
-		select {
-		case channel <- msg:
-		default:
-			// drop if buffer not drained
-		}
-	}
-}
-
-var webSocketWriteTimeout = time.Duration(3) * time.Second
-
-var (
-	upgrader = websocket.Upgrader{
-		HandshakeTimeout:  webSocketWriteTimeout,
-		CheckOrigin:       func(r *http.Request) bool { return true },
-		EnableCompression: true,
-	}
-)
-
->>>>>>> 22b13291
 const (
 	// MsgTypeNodeStatus is the type of the NodeStatus message.
 	MsgTypeNodeStatus byte = iota
