--- conflicted
+++ resolved
@@ -1,9 +1,10 @@
 package dashboard
 
 import (
-	"golang.org/x/net/context"
 	"net/http"
 	"time"
+
+	"golang.org/x/net/context"
 
 	"github.com/iotaledger/goshimmer/packages/daemon"
 	"github.com/iotaledger/goshimmer/packages/events"
@@ -11,15 +12,11 @@
 	"github.com/iotaledger/goshimmer/plugins/metrics"
 )
 
-<<<<<<< HEAD
-var PLUGIN = node.NewPlugin("Dashboard", node.Enabled, configure, run)
-=======
 var server *http.Server
 
-var router 	    *http.ServeMux
+var router *http.ServeMux
 
-var PLUGIN = node.NewPlugin("Dashboard", configure, run)
->>>>>>> cc7f84e6
+var PLUGIN = node.NewPlugin("Dashboard", node.Enabled, configure, run)
 
 func configure(plugin *node.Plugin) {
 	router = http.NewServeMux()
