package dashboard

import (
	"context"
	"net"
	"net/http"
	"runtime"
	"strconv"
	"time"

	"github.com/labstack/echo/v4"
	"github.com/labstack/echo/v4/middleware"
	"github.com/pkg/errors"
	"go.uber.org/dig"

	"github.com/iotaledger/goshimmer/packages/app/retainer"
	"github.com/iotaledger/goshimmer/packages/core/latestblocktracker"
	"github.com/iotaledger/goshimmer/packages/core/shutdown"
	"github.com/iotaledger/goshimmer/packages/network/p2p"
	"github.com/iotaledger/goshimmer/packages/node"
	"github.com/iotaledger/goshimmer/packages/protocol"
	"github.com/iotaledger/goshimmer/packages/protocol/engine/consensus/blockgadget"
	"github.com/iotaledger/goshimmer/packages/protocol/ledger/vm/devnetvm/indexer"
	"github.com/iotaledger/goshimmer/packages/protocol/models/payload"
	"github.com/iotaledger/goshimmer/plugins/banner"
	"github.com/iotaledger/hive.go/app/daemon"
	"github.com/iotaledger/hive.go/autopeering/discover"
	"github.com/iotaledger/hive.go/autopeering/peer"
	"github.com/iotaledger/hive.go/autopeering/peer/service"
	"github.com/iotaledger/hive.go/autopeering/selection"
	"github.com/iotaledger/hive.go/core/logger"
	"github.com/iotaledger/hive.go/runtime/event"
)

// TODO: mana visualization + metrics

// PluginName is the name of the dashboard plugin.
const PluginName = "Dashboard"

var (
	// Plugin is the plugin instance of the dashboard plugin.
	Plugin *node.Plugin
	deps   = new(dependencies)

	log    *logger.Logger
	server *echo.Echo

	nodeStartAt        = time.Now()
	lastAcceptedBlock  = latestblocktracker.New()
	lastConfirmedBlock = latestblocktracker.New()
)

type dependencies struct {
	dig.In

	Local      *peer.Local
	Retainer   *retainer.Retainer
	Protocol   *protocol.Protocol
	Discover   *discover.Protocol  `optional:"true"`
	Selection  *selection.Protocol `optional:"true"`
	P2PManager *p2p.Manager        `optional:"true"`
	Indexer    *indexer.Indexer
}

func init() {
	Plugin = node.NewPlugin(PluginName, deps, node.Enabled, configure, run)
}

func configure(plugin *node.Plugin) {
	log = logger.NewLogger(plugin.Name)

	deps.Protocol.Events.Engine.Consensus.BlockGadget.BlockAccepted.Hook(func(block *blockgadget.Block) {
		lastAcceptedBlock.Update(block.ModelsBlock)
	}, event.WithWorkerPool(plugin.WorkerPool))

	deps.Protocol.Events.Engine.Consensus.BlockGadget.BlockConfirmed.Hook(func(block *blockgadget.Block) {
		lastConfirmedBlock.Update(block.ModelsBlock)
	}, event.WithWorkerPool(plugin.WorkerPool))

	configureVisualizer()
	configureServer()
<<<<<<< HEAD
	configureConflictLiveFeed()
	configureEpochLiveFeed()
=======
>>>>>>> 7c725c40
}

func configureServer() {
	server = echo.New()
	server.Use(middleware.CORSWithConfig(middleware.CORSConfig{
		Skipper:      middleware.DefaultSkipper,
		AllowOrigins: []string{"*"},
		AllowMethods: []string{http.MethodGet, http.MethodHead, http.MethodPut, http.MethodPatch, http.MethodPost, http.MethodDelete},
	}))
	server.HideBanner = true
	server.HidePort = true
	server.Use(middleware.Recover())

	if Parameters.BasicAuth.Enabled {
		server.Use(middleware.BasicAuth(func(username, password string, c echo.Context) (bool, error) {
			if username == Parameters.BasicAuth.Username &&
				password == Parameters.BasicAuth.Password {
				return true, nil
			}
			return false, nil
		}))
	}

	setupRoutes(server)
}

func run(plugin *node.Plugin) {
	// run block broker
	runWebSocketStreams(plugin)
	// run the block live feed
	runLiveFeed(plugin)
	// run the visualizer vertex feed
<<<<<<< HEAD
	runVisualizer()
	runManaFeed()
	runConflictLiveFeed()
	runEpochsLiveFeed()

	if deps.Chat != nil {
		runChatLiveFeed()
	}
=======
	runVisualizer(plugin)
	runManaFeed(plugin)
	runConflictLiveFeed(plugin)
>>>>>>> 7c725c40

	log.Infof("Starting %s ...", PluginName)
	if err := daemon.BackgroundWorker(PluginName, worker, shutdown.PriorityProfiling); err != nil {
		log.Panicf("Error starting as daemon: %s", err)
	}
}

func worker(ctx context.Context) {
	defer log.Infof("Stopping %s ... done", PluginName)

	stopped := make(chan struct{})
	go func() {
		log.Infof("%s started, bind-address=%s, basic-auth=%v", PluginName, Parameters.BindAddress, Parameters.BasicAuth.Enabled)
		if err := server.Start(Parameters.BindAddress); err != nil {
			if !errors.Is(err, http.ErrServerClosed) {
				log.Errorf("Error serving: %s", err)
			}
			close(stopped)
		}
	}()

	// stop if we are shutting down or the server could not be started
	select {
	case <-ctx.Done():
	case <-stopped:
	}

	log.Infof("Stopping %s ...", PluginName)
	ctx, cancel := context.WithTimeout(context.Background(), time.Second)
	defer cancel()
	if err := server.Shutdown(ctx); err != nil {
		log.Errorf("Error stopping: %s", err)
	}
}

const (
	// MsgTypeNodeStatus is the type of the NodeStatus block.
	MsgTypeNodeStatus byte = iota
	// MsgTypeBPSMetric is the type of the block per second (BPS) metric block.
	MsgTypeBPSMetric
	// MsgTypeBlock is the type of the block.
	MsgTypeBlock
	// MsgTypeNeighborMetric is the type of the NeighborMetric block.
	MsgTypeNeighborMetric
	// MsgTypeComponentCounterMetric is the type of the component counter triggered per second.
	MsgTypeComponentCounterMetric
	// MsgTypeTipsMetric is the type of the TipsMetric block.
	MsgTypeTipsMetric
	// MsgTypeVertex defines a vertex block.
	MsgTypeVertex
	// MsgTypeTipInfo defines a tip info block.
	MsgTypeTipInfo
	// MsgTypeManaValue defines a mana value block.
	MsgTypeManaValue
	// MsgTypeManaMapOverall defines a block containing overall mana map.
	MsgTypeManaMapOverall
	// MsgTypeManaMapOnline defines a block containing online mana map.
	MsgTypeManaMapOnline
	// MsgManaDashboardAddress is the socket address of the dashboard to stream mana from.
	MsgManaDashboardAddress
	// MsgTypeRateSetterMetric defines rate setter metrics.
	MsgTypeRateSetterMetric
	// MsgTypeConflictsConflictSet defines a websocket message that contains a conflictSet update for the "conflicts" tab.
	MsgTypeConflictsConflictSet
	// MsgTypeConflictsConflict defines a websocket message that contains a conflict update for the "conflicts" tab.
	MsgTypeConflictsConflict
	// MsgTypeEpochInfo defines a websocket message that contains a conflict update for the "conflicts" tab.
	MsgTypeEpochInfo
)

type wsblk struct {
	Type byte        `json:"type"`
	Data interface{} `json:"data"`
}

type blk struct {
	ID          string       `json:"id"`
	Value       int64        `json:"value"`
	PayloadType payload.Type `json:"payload_type"`
}

type nodestatus struct {
	ID         string          `json:"id"`
	Version    string          `json:"version"`
	Uptime     int64           `json:"uptime"`
	Mem        *memmetrics     `json:"mem"`
	TangleTime tangleTime      `json:"tangleTime"`
	Scheduler  schedulerMetric `json:"scheduler"`
}

type tangleTime struct {
	Synced       bool  `json:"synced"`
	Bootstrapped bool  `json:"bootstrapped"`
	ATT          int64 `json:"ATT"`
	RATT         int64 `json:"RATT"`
	CTT          int64 `json:"CTT"`
	RCTT         int64 `json:"RCTT"`

	AcceptedBlockID  string `json:"acceptedBlockID"`
	ConfirmedBlockID string `json:"confirmedBlockID"`
	ConfirmedEpoch   int64  `json:"confirmedEpoch"`
}

type memmetrics struct {
	HeapSys      uint64 `json:"heap_sys"`
	HeapAlloc    uint64 `json:"heap_alloc"`
	HeapIdle     uint64 `json:"heap_idle"`
	HeapReleased uint64 `json:"heap_released"`
	HeapObjects  uint64 `json:"heap_objects"`
	NumGC        uint32 `json:"num_gc"`
	LastPauseGC  uint64 `json:"last_pause_gc"`
}

type neighbormetric struct {
	ID               string `json:"id"`
	Address          string `json:"address"`
	ConnectionOrigin string `json:"connection_origin"`
	PacketsRead      uint64 `json:"packets_read"`
	PacketsWritten   uint64 `json:"packets_written"`
}

type tipsInfo struct {
	TotalTips int `json:"totaltips"`
}

type componentsmetric struct {
	Store      uint64 `json:"store"`
	Solidifier uint64 `json:"solidifier"`
	Scheduler  uint64 `json:"scheduler"`
	Booker     uint64 `json:"booker"`
}

type rateSetterMetric struct {
	Size     int     `json:"size"`
	Estimate string  `json:"estimate"`
	Rate     float64 `json:"rate"`
}

type schedulerMetric struct {
	Running           bool    `json:"running"`
	Rate              string  `json:"rate"`
	MaxBufferSize     int     `json:"maxBufferSize"`
	CurrentBufferSize int     `json:"currentBufferSize"`
	Deficit           float64 `json:"deficit"`
}

func neighborMetrics() []neighbormetric {
	var stats []neighbormetric
	if deps.P2PManager == nil {
		return stats
	}

	// gossip plugin might be disabled
	neighbors := deps.P2PManager.AllNeighbors()
	if neighbors == nil {
		return stats
	}

	for _, neighbor := range neighbors {
		// unfortunately the neighbor manager doesn't keep track of the origin of the connection
		// TODO: kinda a hack, the manager should keep track of the direction of the connection
		origin := "Inbound"
		if deps.Selection != nil {
			for _, peer := range deps.Selection.GetOutgoingNeighbors() {
				if neighbor.Peer == peer {
					origin = "Outbound"
					break
				}
			}
		}

		host := neighbor.Peer.IP().String()
		port := neighbor.Peer.Services().Get(service.P2PKey).Port()
		stats = append(stats, neighbormetric{
			ID:               neighbor.Peer.ID().String(),
			Address:          net.JoinHostPort(host, strconv.Itoa(port)),
			PacketsRead:      neighbor.PacketsRead(),
			PacketsWritten:   neighbor.PacketsWritten(),
			ConnectionOrigin: origin,
		})
	}
	return stats
}

func currentNodeStatus() *nodestatus {
	var m runtime.MemStats
	runtime.ReadMemStats(&m)
	status := &nodestatus{}
	status.ID = deps.Local.ID().String()

	// node status
	status.Version = banner.AppVersion
	status.Uptime = time.Since(nodeStartAt).Milliseconds()

	// memory metrics
	status.Mem = &memmetrics{
		HeapSys:      m.HeapSys,
		HeapAlloc:    m.HeapAlloc,
		HeapIdle:     m.HeapIdle,
		HeapReleased: m.HeapReleased,
		HeapObjects:  m.HeapObjects,
		NumGC:        m.NumGC,
		LastPauseGC:  m.PauseNs[(m.NumGC+255)%256],
	}

	// get TangleTime
	tm := deps.Protocol.Engine().Clock
	status.TangleTime = tangleTime{
		Synced:           deps.Protocol.Engine().IsSynced(),
		Bootstrapped:     deps.Protocol.Engine().IsBootstrapped(),
		AcceptedBlockID:  lastAcceptedBlock.BlockID().Base58(),
		ConfirmedBlockID: lastConfirmedBlock.BlockID().Base58(),
		ConfirmedEpoch:   int64(deps.Protocol.Engine().LastConfirmedEpoch()),
		ATT:              tm.AcceptedTime().UnixNano(),
		RATT:             tm.RelativeAcceptedTime().UnixNano(),
		CTT:              tm.ConfirmedTime().UnixNano(),
		RCTT:             tm.RelativeConfirmedTime().UnixNano(),
	}

	deficit, _ := deps.Protocol.CongestionControl.Scheduler().Deficit(deps.Local.ID()).Float64()

	status.Scheduler = schedulerMetric{
		Running:           deps.Protocol.CongestionControl.Scheduler().IsRunning(),
		Rate:              deps.Protocol.CongestionControl.Scheduler().Rate().String(),
		MaxBufferSize:     deps.Protocol.CongestionControl.Scheduler().MaxBufferSize(),
		CurrentBufferSize: deps.Protocol.CongestionControl.Scheduler().BufferSize(),
		Deficit:           deficit,
	}
	return status
}<|MERGE_RESOLUTION|>--- conflicted
+++ resolved
@@ -79,11 +79,6 @@
 
 	configureVisualizer()
 	configureServer()
-<<<<<<< HEAD
-	configureConflictLiveFeed()
-	configureEpochLiveFeed()
-=======
->>>>>>> 7c725c40
 }
 
 func configureServer() {
@@ -116,20 +111,10 @@
 	// run the block live feed
 	runLiveFeed(plugin)
 	// run the visualizer vertex feed
-<<<<<<< HEAD
-	runVisualizer()
-	runManaFeed()
-	runConflictLiveFeed()
-	runEpochsLiveFeed()
-
-	if deps.Chat != nil {
-		runChatLiveFeed()
-	}
-=======
 	runVisualizer(plugin)
 	runManaFeed(plugin)
 	runConflictLiveFeed(plugin)
->>>>>>> 7c725c40
+	runEpochsLiveFeed(plugin)
 
 	log.Infof("Starting %s ...", PluginName)
 	if err := daemon.BackgroundWorker(PluginName, worker, shutdown.PriorityProfiling); err != nil {
