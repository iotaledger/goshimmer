import * as React from 'react';
import * as ReactDOM from 'react-dom';
import {Provider} from 'mobx-react';
import {createBrowserHistory} from 'history';
import 'chartjs-plugin-streaming';
import {App} from 'app/App';
import {RouterStore, syncHistoryWithStore} from 'mobx-react-router';
import {Router} from 'react-router-dom';
import NodeStore from "app/stores/NodeStore";
import ExplorerStore from "app/stores/ExplorerStore";
import DrngStore from "app/stores/DrngStore";
<<<<<<< HEAD
import FaucetStore from "app/stores/FaucetStore";
=======
import VisualizerStore from "app/stores/VisualizerStore";
>>>>>>> 6026d479

// prepare MobX stores
const routerStore = new RouterStore();
const nodeStore = new NodeStore();
const explorerStore = new ExplorerStore(routerStore);
const drngStore = new DrngStore(routerStore);
<<<<<<< HEAD
const faucetStore = new FaucetStore();
=======
const visualizerStore = new VisualizerStore(routerStore);
>>>>>>> 6026d479
const stores = {
    "routerStore": routerStore,
    "nodeStore": nodeStore,
    "explorerStore": explorerStore,
    "drngStore": drngStore,
<<<<<<< HEAD
    "faucetStore": faucetStore,
=======
    "visualizerStore": visualizerStore,
>>>>>>> 6026d479
};

const browserHistory = createBrowserHistory();
const history = syncHistoryWithStore(browserHistory, routerStore);

// render react DOM
ReactDOM.render(
    <Provider {...stores}>
        <Router history={history}>
            <App history={history}/>
        </Router>
    </Provider>,
    document.getElementById('root')
);<|MERGE_RESOLUTION|>--- conflicted
+++ resolved
@@ -9,32 +9,23 @@
 import NodeStore from "app/stores/NodeStore";
 import ExplorerStore from "app/stores/ExplorerStore";
 import DrngStore from "app/stores/DrngStore";
-<<<<<<< HEAD
 import FaucetStore from "app/stores/FaucetStore";
-=======
 import VisualizerStore from "app/stores/VisualizerStore";
->>>>>>> 6026d479
 
 // prepare MobX stores
 const routerStore = new RouterStore();
 const nodeStore = new NodeStore();
 const explorerStore = new ExplorerStore(routerStore);
 const drngStore = new DrngStore(routerStore);
-<<<<<<< HEAD
 const faucetStore = new FaucetStore();
-=======
 const visualizerStore = new VisualizerStore(routerStore);
->>>>>>> 6026d479
 const stores = {
     "routerStore": routerStore,
     "nodeStore": nodeStore,
     "explorerStore": explorerStore,
     "drngStore": drngStore,
-<<<<<<< HEAD
     "faucetStore": faucetStore,
-=======
     "visualizerStore": visualizerStore,
->>>>>>> 6026d479
 };
 
 const browserHistory = createBrowserHistory();
