import * as React from 'react';
import {inject, observer} from "mobx-react";
import NodeStore from "app/stores/NodeStore";
import Navbar from "react-bootstrap/Navbar";
import Nav from "react-bootstrap/Nav";
import {Dashboard} from "app/components/Dashboard";
import Badge from "react-bootstrap/Badge";
import {RouterStore} from 'mobx-react-router';
import {Explorer} from "app/components/Explorer";
import {NavExplorerSearchbar} from "app/components/NavExplorerSearchbar";
import {Redirect, Route, Switch} from 'react-router-dom';
import {LinkContainer} from 'react-router-bootstrap';
import {ExplorerMessageQueryResult} from "app/components/ExplorerMessageQueryResult";
import {ExplorerAddressQueryResult} from "app/components/ExplorerAddressResult";
import {Explorer404} from "app/components/Explorer404";
import {Faucet} from "app/components/Faucet";
import {Neighbors} from "app/components/Neighbors";
import {Visualizer} from "app/components/Visualizer";

interface Props {
    history: any;
    routerStore?: RouterStore;
    nodeStore?: NodeStore;
}

@inject("nodeStore")
@inject("routerStore")
@observer
export class Root extends React.Component<Props, any> {
    renderDevTool() {
        if (process.env.NODE_ENV !== 'production') {
            const DevTools = require('mobx-react-devtools').default;
            return <DevTools/>;
        }
    }

    componentDidMount(): void {
        this.props.nodeStore.connect();
    }

    render() {
        return (
            <div className="container">
                <Navbar expand="lg" bg="light" variant="light" className={"mb-4"}>
                    <Navbar.Brand>GoShimmer</Navbar.Brand>
                    <Nav className="mr-auto">
                        <LinkContainer to="/dashboard">
                            <Nav.Link>Dashboard</Nav.Link>
                        </LinkContainer>
                        <LinkContainer to="/neighbors">
                            <Nav.Link>Neighbors</Nav.Link>
                        </LinkContainer>
                        <LinkContainer to="/explorer">
                            <Nav.Link>
                                Explorer
                            </Nav.Link>
                        </LinkContainer>
                        <LinkContainer to="/visualizer">
                            <Nav.Link>
                                Visualizer
                            </Nav.Link>
                        </LinkContainer>
<<<<<<< HEAD
                        <LinkContainer to="/drng">
                            <Nav.Link>
                                dRNG
                            </Nav.Link>
                        </LinkContainer>
                        <LinkContainer to="/faucet">
                            <Nav.Link>
                                Faucet 
                            </Nav.Link>
                        </LinkContainer>
=======
>>>>>>> c44d9b88
                    </Nav>
                    <Navbar.Collapse className="justify-content-end">
                        <NavExplorerSearchbar/>
                        <Navbar.Text>
                            {!this.props.nodeStore.websocketConnected &&
                            <Badge variant="danger">WS not connected!</Badge>
                            }
                        </Navbar.Text>
                    </Navbar.Collapse>
                </Navbar>
                <Switch>
                    <Route exact path="/dashboard" component={Dashboard}/>
                    <Route exact path="/neighbors" component={Neighbors}/>
                    <Route exact path="/explorer/message/:id" component={ExplorerMessageQueryResult}/>
                    <Route exact path="/explorer/address/:id" component={ExplorerAddressQueryResult}/>
                    <Route exact path="/explorer/404/:search" component={Explorer404}/>
                    <Route exact path="/explorer" component={Explorer}/>
                    <Route exact path="/visualizer" component={Visualizer}/>
<<<<<<< HEAD
                    <Route exact path="/drng" component={Drng}/>
                    <Route exact path="/faucet" component={Faucet}/>
=======
>>>>>>> c44d9b88
                    <Redirect to="/dashboard"/>
                </Switch>
                {this.props.children}
                {this.renderDevTool()}
            </div>
        );
    }
}<|MERGE_RESOLUTION|>--- conflicted
+++ resolved
@@ -60,19 +60,11 @@
                                 Visualizer
                             </Nav.Link>
                         </LinkContainer>
-<<<<<<< HEAD
-                        <LinkContainer to="/drng">
-                            <Nav.Link>
-                                dRNG
-                            </Nav.Link>
-                        </LinkContainer>
                         <LinkContainer to="/faucet">
                             <Nav.Link>
                                 Faucet 
                             </Nav.Link>
                         </LinkContainer>
-=======
->>>>>>> c44d9b88
                     </Nav>
                     <Navbar.Collapse className="justify-content-end">
                         <NavExplorerSearchbar/>
@@ -91,11 +83,7 @@
                     <Route exact path="/explorer/404/:search" component={Explorer404}/>
                     <Route exact path="/explorer" component={Explorer}/>
                     <Route exact path="/visualizer" component={Visualizer}/>
-<<<<<<< HEAD
-                    <Route exact path="/drng" component={Drng}/>
                     <Route exact path="/faucet" component={Faucet}/>
-=======
->>>>>>> c44d9b88
                     <Redirect to="/dashboard"/>
                 </Switch>
                 {this.props.children}
