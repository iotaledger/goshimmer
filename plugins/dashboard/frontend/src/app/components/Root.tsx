--- conflicted
+++ resolved
@@ -107,12 +107,8 @@
                     <Route exact path="/explorer/conflict/:id" component={ExplorerConflictQueryResult}/>
                     <Route exact path="/explorer/epoch/commitment/:commitment" component={ExplorerEpochQueryResult}/>
                     <Route exact path="/explorer/404/:search" component={Explorer404}/>
-<<<<<<< HEAD
-                    <Route exact path="/chat" component={Chat}/>
+                    <Route exact path="/conflicts" component={Conflicts}/>
                     <Route exact path="/epochs" component={EpochLiveFeed}/>
-=======
->>>>>>> 7c725c40
-                    <Route exact path="/conflicts" component={Conflicts}/>
                     <Route exact path="/tips" component={Tips}/>
                     <Route exact path="/explorer" component={Explorer}/>
                     <Route exact path="/visualizer" component={Visualizer}/>
