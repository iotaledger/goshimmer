import * as React from 'react';
import Container from "react-bootstrap/Container";
import Row from "react-bootstrap/Row";
import Col from "react-bootstrap/Col";
import Uptime from "app/components/Uptime";
import Version from "app/components/Version";
import MPSChart from "app/components/MPSChart";
import TipsChart from "app/components/TipsChart";
import NodeStore from "app/stores/NodeStore";
import {inject, observer} from "mobx-react";
import ListGroup from "react-bootstrap/ListGroup";
import Card from "react-bootstrap/Card";
import MemChart from "app/components/MemChart";
import ComponentCounterChart from "app/components/ComponentCounterChart";
import TangleTime from "app/components/TangleTime";
<<<<<<< HEAD
import Bootstrapped from "app/components/Bootstrapped";
=======
import Scheduler from "app/components/Scheduler";
>>>>>>> 0e5e0574

interface Props {
    nodeStore?: NodeStore;
}

@inject("nodeStore")
@observer
export class Dashboard extends React.Component<Props, any> {
    render() {
        return (
            <Container>
                <h3>Dashboard</h3>
                <Row className={"mb-3"}>
                    <Col>
                        <Card>
                            <Card.Body>
                                <Card.Title>Node: {this.props.nodeStore.status.id}</Card.Title>
                                <Row>
                                    <Col>
                                        <ListGroup variant={"flush"}>
                                            <ListGroup.Item><Uptime/></ListGroup.Item>
                                        </ListGroup>
                                    </Col>
                                    <Col>
                                        <ListGroup variant={"flush"}>
                                            <ListGroup.Item><Bootstrapped/></ListGroup.Item>
                                        </ListGroup>
                                    </Col>
                                    <Col>
                                        <ListGroup variant={"flush"}>
                                            <ListGroup.Item><Version/></ListGroup.Item>
                                        </ListGroup>
                                    </Col>
                                </Row>
                            </Card.Body>
                        </Card>
                    </Col>
                </Row>
                <Row className={"mb-3"}>
                    <Col><TangleTime/></Col>
                </Row>
                <Row className={"mb-3"}>
                    <Col><MPSChart/></Col>
                </Row>
                <Row className={"mb-3"}>
                    <Col><TipsChart/></Col>
                </Row>
                <Row className={"mb-3"}>
                    <Col><Scheduler/></Col>
                </Row>
                <Row className={"mb-3"}>
                    <Col><ComponentCounterChart/></Col>
                </Row>
                <Row className={"mb-3"}>
                    <Col><MemChart/></Col>
                </Row>
            </Container>
        );
    }
}
<|MERGE_RESOLUTION|>--- conflicted
+++ resolved
@@ -1,80 +1,77 @@
-import * as React from 'react';
-import Container from "react-bootstrap/Container";
-import Row from "react-bootstrap/Row";
-import Col from "react-bootstrap/Col";
-import Uptime from "app/components/Uptime";
-import Version from "app/components/Version";
-import MPSChart from "app/components/MPSChart";
-import TipsChart from "app/components/TipsChart";
-import NodeStore from "app/stores/NodeStore";
-import {inject, observer} from "mobx-react";
-import ListGroup from "react-bootstrap/ListGroup";
-import Card from "react-bootstrap/Card";
-import MemChart from "app/components/MemChart";
-import ComponentCounterChart from "app/components/ComponentCounterChart";
-import TangleTime from "app/components/TangleTime";
-<<<<<<< HEAD
-import Bootstrapped from "app/components/Bootstrapped";
-=======
-import Scheduler from "app/components/Scheduler";
->>>>>>> 0e5e0574
-
-interface Props {
-    nodeStore?: NodeStore;
-}
-
-@inject("nodeStore")
-@observer
-export class Dashboard extends React.Component<Props, any> {
-    render() {
-        return (
-            <Container>
-                <h3>Dashboard</h3>
-                <Row className={"mb-3"}>
-                    <Col>
-                        <Card>
-                            <Card.Body>
-                                <Card.Title>Node: {this.props.nodeStore.status.id}</Card.Title>
-                                <Row>
-                                    <Col>
-                                        <ListGroup variant={"flush"}>
-                                            <ListGroup.Item><Uptime/></ListGroup.Item>
-                                        </ListGroup>
-                                    </Col>
-                                    <Col>
-                                        <ListGroup variant={"flush"}>
-                                            <ListGroup.Item><Bootstrapped/></ListGroup.Item>
-                                        </ListGroup>
-                                    </Col>
-                                    <Col>
-                                        <ListGroup variant={"flush"}>
-                                            <ListGroup.Item><Version/></ListGroup.Item>
-                                        </ListGroup>
-                                    </Col>
-                                </Row>
-                            </Card.Body>
-                        </Card>
-                    </Col>
-                </Row>
-                <Row className={"mb-3"}>
-                    <Col><TangleTime/></Col>
-                </Row>
-                <Row className={"mb-3"}>
-                    <Col><MPSChart/></Col>
-                </Row>
-                <Row className={"mb-3"}>
-                    <Col><TipsChart/></Col>
-                </Row>
-                <Row className={"mb-3"}>
-                    <Col><Scheduler/></Col>
-                </Row>
-                <Row className={"mb-3"}>
-                    <Col><ComponentCounterChart/></Col>
-                </Row>
-                <Row className={"mb-3"}>
-                    <Col><MemChart/></Col>
-                </Row>
-            </Container>
-        );
-    }
-}
+import * as React from 'react';
+import Container from "react-bootstrap/Container";
+import Row from "react-bootstrap/Row";
+import Col from "react-bootstrap/Col";
+import Uptime from "app/components/Uptime";
+import Version from "app/components/Version";
+import MPSChart from "app/components/MPSChart";
+import TipsChart from "app/components/TipsChart";
+import NodeStore from "app/stores/NodeStore";
+import {inject, observer} from "mobx-react";
+import ListGroup from "react-bootstrap/ListGroup";
+import Card from "react-bootstrap/Card";
+import MemChart from "app/components/MemChart";
+import ComponentCounterChart from "app/components/ComponentCounterChart";
+import TangleTime from "app/components/TangleTime";
+import Scheduler from "app/components/Scheduler";
+import Bootstrapped from "app/components/Bootstrapped";
+
+interface Props {
+    nodeStore?: NodeStore;
+}
+
+@inject("nodeStore")
+@observer
+export class Dashboard extends React.Component<Props, any> {
+    render() {
+        return (
+            <Container>
+                <h3>Dashboard</h3>
+                <Row className={"mb-3"}>
+                    <Col>
+                        <Card>
+                            <Card.Body>
+                                <Card.Title>Node: {this.props.nodeStore.status.id}</Card.Title>
+                                <Row>
+                                    <Col>
+                                        <ListGroup variant={"flush"}>
+                                            <ListGroup.Item><Uptime/></ListGroup.Item>
+                                        </ListGroup>
+                                    </Col>
+                                    <Col>
+                                        <ListGroup variant={"flush"}>
+                                            <ListGroup.Item><Bootstrapped/></ListGroup.Item>
+                                        </ListGroup>
+                                    </Col>
+                                    <Col>
+                                        <ListGroup variant={"flush"}>
+                                            <ListGroup.Item><Version/></ListGroup.Item>
+                                        </ListGroup>
+                                    </Col>
+                                </Row>
+                            </Card.Body>
+                        </Card>
+                    </Col>
+                </Row>
+                <Row className={"mb-3"}>
+                    <Col><TangleTime/></Col>
+                </Row>
+                <Row className={"mb-3"}>
+                    <Col><MPSChart/></Col>
+                </Row>
+                <Row className={"mb-3"}>
+                    <Col><TipsChart/></Col>
+                </Row>
+                <Row className={"mb-3"}>
+                    <Col><Scheduler/></Col>
+                </Row>
+                <Row className={"mb-3"}>
+                    <Col><ComponentCounterChart/></Col>
+                </Row>
+                <Row className={"mb-3"}>
+                    <Col><MemChart/></Col>
+                </Row>
+            </Container>
+        );
+    }
+}