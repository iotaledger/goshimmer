import * as React from 'react';
import Container from "react-bootstrap/Container";
import Row from "react-bootstrap/Row";
import Col from "react-bootstrap/Col";
import NodeStore from "app/stores/NodeStore";
import {inject, observer} from "mobx-react";
import ExplorerStore, {GenesisBlockID} from "app/stores/ExplorerStore";
import Spinner from "react-bootstrap/Spinner";
import ListGroup from "react-bootstrap/ListGroup";
import Badge from "react-bootstrap/Badge";
import * as dateformat from 'dateformat';
import {Link} from 'react-router-dom';
import {BasicPayload} from 'app/components/BasicPayload'
import {TransactionPayload} from 'app/components/TransactionPayload'
import {getPayloadType, PayloadType} from 'app/misc/Payload'
import {resolveBase58ConflictID} from "app/utils/conflict";
import { FaucetPayload } from './FaucetPayload';

interface Props {
    nodeStore?: NodeStore;
    explorerStore?: ExplorerStore;
    match?: {
        params: {
            id: string,
        }
    }
}

@inject("nodeStore")
@inject("explorerStore")
@observer
export class ExplorerBlockQueryResult extends React.Component<Props, any> {

    componentDidMount() {
        this.props.explorerStore.resetSearch();
        this.props.explorerStore.searchBlock(this.props.match.params.id);
    }

    componentWillUnmount() {
        this.props.explorerStore.reset();
    }

    getSnapshotBeforeUpdate(prevProps: Props, prevState) {
        if (prevProps.match.params.id !== this.props.match.params.id) {
            this.props.explorerStore.searchBlock(this.props.match.params.id);
        }
        return null;
    }

    getPayloadType() {
        return getPayloadType(this.props.explorerStore.blk.payload_type)
    }

    renderPayload() {
        switch (this.props.explorerStore.blk.payload_type) {
            case PayloadType.Transaction:
                if (!this.props.explorerStore.blk.objectivelyInvalid) {
                    return <TransactionPayload/>
                }
                return <BasicPayload/>
            case PayloadType.Data:
                return <BasicPayload/>
            case PayloadType.Faucet:
<<<<<<< HEAD
                return <FaucetPayload/>
            case PayloadType.Chat:
                return <ChatPayload/>
=======
>>>>>>> 907ff40d
            default:
                return <BasicPayload/>
        }
    }

    render() {
        let {id} = this.props.match.params;
        let {blk, query_loading, query_err} = this.props.explorerStore;

        if (id === GenesisBlockID) {
            return (
                <Container>
                    <h3>Genesis Block</h3>
                    <p>In the beginning there was the genesis.</p>
                </Container>
            );
        }

        if (query_err) {
            return (
                <Container>
                    <h3>Block not available - 404</h3>
                    <p>
                        Block with ID {id} not found.
                    </p>
                </Container>
            );
        }
        return (
            <Container>
                <h3>Block</h3>
                <p>
                    {id} {' '}
                    {
                        blk &&
                        <React.Fragment>
                            <br/>
                            <span>
                                <Badge variant="light" style={{marginRight: 10}}>
                                   Issuance Time: {dateformat(new Date(blk.issuance_timestamp * 1000), "dd.mm.yyyy HH:MM:ss")}
                                </Badge>
                                <Badge variant="light">
                                   Solidification Time: {dateformat(new Date(blk.solidification_timestamp * 1000), "dd.mm.yyyy HH:MM:ss")}
                                </Badge>
                            </span>
                        </React.Fragment>
                    }
                </p>
                {
                    blk &&
                    <React.Fragment>
                        <Row className={"mb-3"}>
                            <Col>
                                <ListGroup>
                                    <ListGroup.Item>
                                        Payload Type: {this.getPayloadType()}
                                    </ListGroup.Item>
                                    <ListGroup.Item>
                                        Sequence Number: {blk.sequence_number}
                                    </ListGroup.Item>
                                    <ListGroup.Item>
                                        ConflictIDs:
                                        <ListGroup>
                                            {
                                                blk.conflictIDs.map((value, index) => {
                                                    return (
                                                        <ListGroup.Item key={"ConflictID" + index + 1}
                                                                        className="text-break">
                                                            <Link to={`/explorer/conflict/${value}`}>
                                                                {resolveBase58ConflictID(value)}
                                                            </Link>
                                                        </ListGroup.Item>
                                                    )
                                                })
                                            }
                                        </ListGroup>
                                    </ListGroup.Item>
                                    <ListGroup.Item>
                                        AddedConflictIDs:
                                        <ListGroup>
                                            {
                                                blk.addedConflictIDs.map((value, index) => {
                                                    return (
                                                        <ListGroup.Item key={"AddedConflictID" + index + 1}
                                                                        className="text-break">
                                                            <Link to={`/explorer/conflict/${value}`}>
                                                                {resolveBase58ConflictID(value)}
                                                            </Link>
                                                        </ListGroup.Item>
                                                    )
                                                })
                                            }
                                        </ListGroup>
                                    </ListGroup.Item>
                                    <ListGroup.Item>
                                        SubtractedConflictIDs:
                                        <ListGroup>
                                            {
                                                blk.subtractedConflictIDs.map((value, index) => {
                                                    return (
                                                        <ListGroup.Item key={"SubtractedConflictID" + index + 1}
                                                                        className="text-break">
                                                            <Link to={`/explorer/conflict/${value}`}>
                                                                {resolveBase58ConflictID(value)}
                                                            </Link>
                                                        </ListGroup.Item>
                                                    )
                                                })
                                            }
                                        </ListGroup>
                                    </ListGroup.Item>
                                    <ListGroup.Item>
                                        Solid: {blk.solid ? 'Yes' : 'No'}
                                    </ListGroup.Item>
                                    <ListGroup.Item>
                                        Scheduled: {blk.scheduled ? 'Yes' : 'No'}
                                    </ListGroup.Item>
                                    <ListGroup.Item>
                                        Booked: {blk.booked ? 'Yes' : 'No'}
                                    </ListGroup.Item>
                                    <ListGroup.Item>
                                        Orphaned: {blk.orphaned ? 'Yes' : 'No'}
                                    </ListGroup.Item>
                                    <ListGroup.Item>
                                        Objectively Invalid: {blk.objectivelyInvalid ? 'Yes' : 'No'}
                                    </ListGroup.Item>
                                    <ListGroup.Item>
                                        Subjectively Invalid: {blk.subjectivelyInvalid ? 'Yes' : 'No'}
                                    </ListGroup.Item>
                                    <ListGroup.Item>
                                        Acceptance: {blk.acceptance ? 'Yes' : 'No'}
                                    </ListGroup.Item>
                                    <ListGroup.Item>
                                        Acceptance
                                        Time: {dateformat(new Date(blk.acceptanceTime * 1000), "dd.mm.yyyy HH:MM:ss")}
                                    </ListGroup.Item>
                                    <ListGroup.Item>
                                        Confirmation: {blk.confirmation ? 'Yes' : 'No'}
                                    </ListGroup.Item>
                                    <ListGroup.Item>
                                        Confirmation
                                        Time: {dateformat(new Date(blk.confirmationTime * 1000), "dd.mm.yyyy HH:MM:ss")}
                                    </ListGroup.Item>
                                    <ListGroup.Item>
                                        Confirmation by epoch: {blk.confirmationByEpoch ? 'Yes' : 'No'}
                                    </ListGroup.Item>
                                    <ListGroup.Item>
                                        Confirmation by epoch
                                        time: {dateformat(new Date(blk.confirmationByEpochTime * 1000), "dd.mm.yyyy HH:MM:ss")}
                                    </ListGroup.Item>
                                </ListGroup>
                            </Col>
                        </Row>

                        {
                            <Row className={"mb-3"}>
                                <Col>
                                    <h5>Epoch Commitment</h5>
                                    <ListGroup>
                                        <ListGroup.Item>
                                            EC: {blk.ec}
                                        </ListGroup.Item>
                                        <ListGroup.Item>
                                            <ListGroup>
                                                <ListGroup.Item>
                                                    EI: {blk.ei}
                                                </ListGroup.Item>
                                                <ListGroup.Item>
                                                    ECR: {blk.ecr}
                                                </ListGroup.Item>
                                                <ListGroup.Item>
                                                    PrevEC: {blk.prevEC}
                                                </ListGroup.Item>
                                                <ListGroup.Item>
                                                    Cumulative Weight: {blk.cumulativeWeight}
                                                </ListGroup.Item>
                                            </ListGroup>
                                        </ListGroup.Item>
                                        <ListGroup.Item>
                                            LatestConfirmedEpoch: {blk.latestConfirmedEpoch}
                                        </ListGroup.Item>
                                    </ListGroup>
                                </Col>
                            </Row>
                        }

                        {
                            !!blk.rank &&
                            <Row className={"mb-3"}>
                                <Col>
                                    <h5>Markers</h5>
                                    <ListGroup>
                                        <ListGroup.Item>
                                            Rank: {blk.rank}
                                        </ListGroup.Item>
                                        <ListGroup.Item>
                                            SequenceID: {blk.sequenceID}
                                        </ListGroup.Item>
                                        <ListGroup.Item>
                                            PastMarkerGap: {blk.pastMarkerGap}
                                        </ListGroup.Item>
                                        <ListGroup.Item>
                                            IsPastMarker: {blk.isPastMarker ? 'Yes' : 'No'}
                                        </ListGroup.Item>
                                        <ListGroup.Item>
                                            Past markers: {blk.pastMarkers}
                                        </ListGroup.Item>
                                    </ListGroup>
                                </Col>
                            </Row>
                        }


                        <Row className={"mb-3"}>
                            <Col>
                                <ListGroup>
                                    <ListGroup.Item>
                                        Issuer Public Key: {blk.issuer_public_key}
                                    </ListGroup.Item>
                                    <ListGroup.Item>
                                        Issuer NodeID: {blk.issuer_short_id}
                                    </ListGroup.Item>
                                    <ListGroup.Item>
                                        Block Signature: {blk.signature}
                                    </ListGroup.Item>
                                </ListGroup>
                            </Col>
                        </Row>
                        {
                            Object.keys(blk.parentsByType).map(parentsTypeName =>
                                <Row className={"mb-3"}>
                                    <Col>
                                        <ListGroup>
                                            {
                                                blk.parentsByType[parentsTypeName].map((value, index) =>
                                                    <ListGroup.Item className="text-break">
                                                        {parentsTypeName} {index + 1}: {' '}
                                                        <Link
                                                            to={`/explorer/block/${blk.parentsByType[parentsTypeName][index]}`}>
                                                            {blk.parentsByType[parentsTypeName][index]}
                                                        </Link>
                                                    </ListGroup.Item>
                                                )
                                            }
                                        </ListGroup>
                                    </Col>
                                </Row>
                            )
                        }

                        <Row>
                            <Col>
                                <ListGroup>
                                    {
                                        blk.strongChildren.map((value, index) => {
                                            return (
                                                <ListGroup.Item key={"Strong Child" + index + 1}
                                                                className="text-break">
                                                    Strong Child {index + 1}: {' '}
                                                    <Link to={`/explorer/block/${blk.strongChildren[index]}`}>
                                                        {blk.strongChildren[index]}
                                                    </Link>
                                                </ListGroup.Item>
                                            )
                                        })
                                    }
                                </ListGroup>
                            </Col>
                        </Row>

                        <Row>
                            <Col>
                                <ListGroup>
                                    {
                                        blk.weakChildren.map((value, index) => {
                                            return (
                                                <ListGroup.Item key={"Weak Child" + index + 1}
                                                                className="text-break">
                                                    Weak Child {index + 1}: {' '}
                                                    <Link to={`/explorer/block/${blk.weakChildren[index]}`}>
                                                        {blk.weakChildren[index]}
                                                    </Link>
                                                </ListGroup.Item>
                                            )
                                        })
                                    }
                                </ListGroup>
                            </Col>
                        </Row>

                        <Row>
                            <Col>
                                <ListGroup>
                                    {
                                        blk.shallowLikeChildren.map((value, index) => {
                                            return (
                                                <ListGroup.Item key={"ShallowLike Child" + index + 1}
                                                                className="text-break">
                                                    ShallowLike Child {index + 1}: {' '}
                                                    <Link to={`/explorer/block/${blk.shallowLikeChildren[index]}`}>
                                                        {blk.shallowLikeChildren[index]}
                                                    </Link>
                                                </ListGroup.Item>
                                            )
                                        })
                                    }
                                </ListGroup>
                            </Col>
                        </Row>

                        <Row className={"mb-3"} style={{marginTop: "20px", marginBottom: "20px"}}>
                            <Col>
                                <h3>Payload</h3>
                            </Col>
                        </Row>
                        <Row className={"mb-3"}>
                            <Col>
                                {this.renderPayload()}
                            </Col>
                        </Row>
                    </React.Fragment>
                }
                <Row className={"mb-3"}>
                    <Col>
                        {query_loading && <Spinner animation="border"/>}
                    </Col>
                </Row>
            </Container>
        );
    }
}
<|MERGE_RESOLUTION|>--- conflicted
+++ resolved
@@ -1,400 +1,395 @@
-import * as React from 'react';
-import Container from "react-bootstrap/Container";
-import Row from "react-bootstrap/Row";
-import Col from "react-bootstrap/Col";
-import NodeStore from "app/stores/NodeStore";
-import {inject, observer} from "mobx-react";
-import ExplorerStore, {GenesisBlockID} from "app/stores/ExplorerStore";
-import Spinner from "react-bootstrap/Spinner";
-import ListGroup from "react-bootstrap/ListGroup";
-import Badge from "react-bootstrap/Badge";
-import * as dateformat from 'dateformat';
-import {Link} from 'react-router-dom';
-import {BasicPayload} from 'app/components/BasicPayload'
-import {TransactionPayload} from 'app/components/TransactionPayload'
-import {getPayloadType, PayloadType} from 'app/misc/Payload'
-import {resolveBase58ConflictID} from "app/utils/conflict";
-import { FaucetPayload } from './FaucetPayload';
-
-interface Props {
-    nodeStore?: NodeStore;
-    explorerStore?: ExplorerStore;
-    match?: {
-        params: {
-            id: string,
-        }
-    }
-}
-
-@inject("nodeStore")
-@inject("explorerStore")
-@observer
-export class ExplorerBlockQueryResult extends React.Component<Props, any> {
-
-    componentDidMount() {
-        this.props.explorerStore.resetSearch();
-        this.props.explorerStore.searchBlock(this.props.match.params.id);
-    }
-
-    componentWillUnmount() {
-        this.props.explorerStore.reset();
-    }
-
-    getSnapshotBeforeUpdate(prevProps: Props, prevState) {
-        if (prevProps.match.params.id !== this.props.match.params.id) {
-            this.props.explorerStore.searchBlock(this.props.match.params.id);
-        }
-        return null;
-    }
-
-    getPayloadType() {
-        return getPayloadType(this.props.explorerStore.blk.payload_type)
-    }
-
-    renderPayload() {
-        switch (this.props.explorerStore.blk.payload_type) {
-            case PayloadType.Transaction:
-                if (!this.props.explorerStore.blk.objectivelyInvalid) {
-                    return <TransactionPayload/>
-                }
-                return <BasicPayload/>
-            case PayloadType.Data:
-                return <BasicPayload/>
-            case PayloadType.Faucet:
-<<<<<<< HEAD
-                return <FaucetPayload/>
-            case PayloadType.Chat:
-                return <ChatPayload/>
-=======
->>>>>>> 907ff40d
-            default:
-                return <BasicPayload/>
-        }
-    }
-
-    render() {
-        let {id} = this.props.match.params;
-        let {blk, query_loading, query_err} = this.props.explorerStore;
-
-        if (id === GenesisBlockID) {
-            return (
-                <Container>
-                    <h3>Genesis Block</h3>
-                    <p>In the beginning there was the genesis.</p>
-                </Container>
-            );
-        }
-
-        if (query_err) {
-            return (
-                <Container>
-                    <h3>Block not available - 404</h3>
-                    <p>
-                        Block with ID {id} not found.
-                    </p>
-                </Container>
-            );
-        }
-        return (
-            <Container>
-                <h3>Block</h3>
-                <p>
-                    {id} {' '}
-                    {
-                        blk &&
-                        <React.Fragment>
-                            <br/>
-                            <span>
-                                <Badge variant="light" style={{marginRight: 10}}>
-                                   Issuance Time: {dateformat(new Date(blk.issuance_timestamp * 1000), "dd.mm.yyyy HH:MM:ss")}
-                                </Badge>
-                                <Badge variant="light">
-                                   Solidification Time: {dateformat(new Date(blk.solidification_timestamp * 1000), "dd.mm.yyyy HH:MM:ss")}
-                                </Badge>
-                            </span>
-                        </React.Fragment>
-                    }
-                </p>
-                {
-                    blk &&
-                    <React.Fragment>
-                        <Row className={"mb-3"}>
-                            <Col>
-                                <ListGroup>
-                                    <ListGroup.Item>
-                                        Payload Type: {this.getPayloadType()}
-                                    </ListGroup.Item>
-                                    <ListGroup.Item>
-                                        Sequence Number: {blk.sequence_number}
-                                    </ListGroup.Item>
-                                    <ListGroup.Item>
-                                        ConflictIDs:
-                                        <ListGroup>
-                                            {
-                                                blk.conflictIDs.map((value, index) => {
-                                                    return (
-                                                        <ListGroup.Item key={"ConflictID" + index + 1}
-                                                                        className="text-break">
-                                                            <Link to={`/explorer/conflict/${value}`}>
-                                                                {resolveBase58ConflictID(value)}
-                                                            </Link>
-                                                        </ListGroup.Item>
-                                                    )
-                                                })
-                                            }
-                                        </ListGroup>
-                                    </ListGroup.Item>
-                                    <ListGroup.Item>
-                                        AddedConflictIDs:
-                                        <ListGroup>
-                                            {
-                                                blk.addedConflictIDs.map((value, index) => {
-                                                    return (
-                                                        <ListGroup.Item key={"AddedConflictID" + index + 1}
-                                                                        className="text-break">
-                                                            <Link to={`/explorer/conflict/${value}`}>
-                                                                {resolveBase58ConflictID(value)}
-                                                            </Link>
-                                                        </ListGroup.Item>
-                                                    )
-                                                })
-                                            }
-                                        </ListGroup>
-                                    </ListGroup.Item>
-                                    <ListGroup.Item>
-                                        SubtractedConflictIDs:
-                                        <ListGroup>
-                                            {
-                                                blk.subtractedConflictIDs.map((value, index) => {
-                                                    return (
-                                                        <ListGroup.Item key={"SubtractedConflictID" + index + 1}
-                                                                        className="text-break">
-                                                            <Link to={`/explorer/conflict/${value}`}>
-                                                                {resolveBase58ConflictID(value)}
-                                                            </Link>
-                                                        </ListGroup.Item>
-                                                    )
-                                                })
-                                            }
-                                        </ListGroup>
-                                    </ListGroup.Item>
-                                    <ListGroup.Item>
-                                        Solid: {blk.solid ? 'Yes' : 'No'}
-                                    </ListGroup.Item>
-                                    <ListGroup.Item>
-                                        Scheduled: {blk.scheduled ? 'Yes' : 'No'}
-                                    </ListGroup.Item>
-                                    <ListGroup.Item>
-                                        Booked: {blk.booked ? 'Yes' : 'No'}
-                                    </ListGroup.Item>
-                                    <ListGroup.Item>
-                                        Orphaned: {blk.orphaned ? 'Yes' : 'No'}
-                                    </ListGroup.Item>
-                                    <ListGroup.Item>
-                                        Objectively Invalid: {blk.objectivelyInvalid ? 'Yes' : 'No'}
-                                    </ListGroup.Item>
-                                    <ListGroup.Item>
-                                        Subjectively Invalid: {blk.subjectivelyInvalid ? 'Yes' : 'No'}
-                                    </ListGroup.Item>
-                                    <ListGroup.Item>
-                                        Acceptance: {blk.acceptance ? 'Yes' : 'No'}
-                                    </ListGroup.Item>
-                                    <ListGroup.Item>
-                                        Acceptance
-                                        Time: {dateformat(new Date(blk.acceptanceTime * 1000), "dd.mm.yyyy HH:MM:ss")}
-                                    </ListGroup.Item>
-                                    <ListGroup.Item>
-                                        Confirmation: {blk.confirmation ? 'Yes' : 'No'}
-                                    </ListGroup.Item>
-                                    <ListGroup.Item>
-                                        Confirmation
-                                        Time: {dateformat(new Date(blk.confirmationTime * 1000), "dd.mm.yyyy HH:MM:ss")}
-                                    </ListGroup.Item>
-                                    <ListGroup.Item>
-                                        Confirmation by epoch: {blk.confirmationByEpoch ? 'Yes' : 'No'}
-                                    </ListGroup.Item>
-                                    <ListGroup.Item>
-                                        Confirmation by epoch
-                                        time: {dateformat(new Date(blk.confirmationByEpochTime * 1000), "dd.mm.yyyy HH:MM:ss")}
-                                    </ListGroup.Item>
-                                </ListGroup>
-                            </Col>
-                        </Row>
-
-                        {
-                            <Row className={"mb-3"}>
-                                <Col>
-                                    <h5>Epoch Commitment</h5>
-                                    <ListGroup>
-                                        <ListGroup.Item>
-                                            EC: {blk.ec}
-                                        </ListGroup.Item>
-                                        <ListGroup.Item>
-                                            <ListGroup>
-                                                <ListGroup.Item>
-                                                    EI: {blk.ei}
-                                                </ListGroup.Item>
-                                                <ListGroup.Item>
-                                                    ECR: {blk.ecr}
-                                                </ListGroup.Item>
-                                                <ListGroup.Item>
-                                                    PrevEC: {blk.prevEC}
-                                                </ListGroup.Item>
-                                                <ListGroup.Item>
-                                                    Cumulative Weight: {blk.cumulativeWeight}
-                                                </ListGroup.Item>
-                                            </ListGroup>
-                                        </ListGroup.Item>
-                                        <ListGroup.Item>
-                                            LatestConfirmedEpoch: {blk.latestConfirmedEpoch}
-                                        </ListGroup.Item>
-                                    </ListGroup>
-                                </Col>
-                            </Row>
-                        }
-
-                        {
-                            !!blk.rank &&
-                            <Row className={"mb-3"}>
-                                <Col>
-                                    <h5>Markers</h5>
-                                    <ListGroup>
-                                        <ListGroup.Item>
-                                            Rank: {blk.rank}
-                                        </ListGroup.Item>
-                                        <ListGroup.Item>
-                                            SequenceID: {blk.sequenceID}
-                                        </ListGroup.Item>
-                                        <ListGroup.Item>
-                                            PastMarkerGap: {blk.pastMarkerGap}
-                                        </ListGroup.Item>
-                                        <ListGroup.Item>
-                                            IsPastMarker: {blk.isPastMarker ? 'Yes' : 'No'}
-                                        </ListGroup.Item>
-                                        <ListGroup.Item>
-                                            Past markers: {blk.pastMarkers}
-                                        </ListGroup.Item>
-                                    </ListGroup>
-                                </Col>
-                            </Row>
-                        }
-
-
-                        <Row className={"mb-3"}>
-                            <Col>
-                                <ListGroup>
-                                    <ListGroup.Item>
-                                        Issuer Public Key: {blk.issuer_public_key}
-                                    </ListGroup.Item>
-                                    <ListGroup.Item>
-                                        Issuer NodeID: {blk.issuer_short_id}
-                                    </ListGroup.Item>
-                                    <ListGroup.Item>
-                                        Block Signature: {blk.signature}
-                                    </ListGroup.Item>
-                                </ListGroup>
-                            </Col>
-                        </Row>
-                        {
-                            Object.keys(blk.parentsByType).map(parentsTypeName =>
-                                <Row className={"mb-3"}>
-                                    <Col>
-                                        <ListGroup>
-                                            {
-                                                blk.parentsByType[parentsTypeName].map((value, index) =>
-                                                    <ListGroup.Item className="text-break">
-                                                        {parentsTypeName} {index + 1}: {' '}
-                                                        <Link
-                                                            to={`/explorer/block/${blk.parentsByType[parentsTypeName][index]}`}>
-                                                            {blk.parentsByType[parentsTypeName][index]}
-                                                        </Link>
-                                                    </ListGroup.Item>
-                                                )
-                                            }
-                                        </ListGroup>
-                                    </Col>
-                                </Row>
-                            )
-                        }
-
-                        <Row>
-                            <Col>
-                                <ListGroup>
-                                    {
-                                        blk.strongChildren.map((value, index) => {
-                                            return (
-                                                <ListGroup.Item key={"Strong Child" + index + 1}
-                                                                className="text-break">
-                                                    Strong Child {index + 1}: {' '}
-                                                    <Link to={`/explorer/block/${blk.strongChildren[index]}`}>
-                                                        {blk.strongChildren[index]}
-                                                    </Link>
-                                                </ListGroup.Item>
-                                            )
-                                        })
-                                    }
-                                </ListGroup>
-                            </Col>
-                        </Row>
-
-                        <Row>
-                            <Col>
-                                <ListGroup>
-                                    {
-                                        blk.weakChildren.map((value, index) => {
-                                            return (
-                                                <ListGroup.Item key={"Weak Child" + index + 1}
-                                                                className="text-break">
-                                                    Weak Child {index + 1}: {' '}
-                                                    <Link to={`/explorer/block/${blk.weakChildren[index]}`}>
-                                                        {blk.weakChildren[index]}
-                                                    </Link>
-                                                </ListGroup.Item>
-                                            )
-                                        })
-                                    }
-                                </ListGroup>
-                            </Col>
-                        </Row>
-
-                        <Row>
-                            <Col>
-                                <ListGroup>
-                                    {
-                                        blk.shallowLikeChildren.map((value, index) => {
-                                            return (
-                                                <ListGroup.Item key={"ShallowLike Child" + index + 1}
-                                                                className="text-break">
-                                                    ShallowLike Child {index + 1}: {' '}
-                                                    <Link to={`/explorer/block/${blk.shallowLikeChildren[index]}`}>
-                                                        {blk.shallowLikeChildren[index]}
-                                                    </Link>
-                                                </ListGroup.Item>
-                                            )
-                                        })
-                                    }
-                                </ListGroup>
-                            </Col>
-                        </Row>
-
-                        <Row className={"mb-3"} style={{marginTop: "20px", marginBottom: "20px"}}>
-                            <Col>
-                                <h3>Payload</h3>
-                            </Col>
-                        </Row>
-                        <Row className={"mb-3"}>
-                            <Col>
-                                {this.renderPayload()}
-                            </Col>
-                        </Row>
-                    </React.Fragment>
-                }
-                <Row className={"mb-3"}>
-                    <Col>
-                        {query_loading && <Spinner animation="border"/>}
-                    </Col>
-                </Row>
-            </Container>
-        );
-    }
-}
+import * as React from 'react';
+import Container from "react-bootstrap/Container";
+import Row from "react-bootstrap/Row";
+import Col from "react-bootstrap/Col";
+import NodeStore from "app/stores/NodeStore";
+import {inject, observer} from "mobx-react";
+import ExplorerStore, {GenesisBlockID} from "app/stores/ExplorerStore";
+import Spinner from "react-bootstrap/Spinner";
+import ListGroup from "react-bootstrap/ListGroup";
+import Badge from "react-bootstrap/Badge";
+import * as dateformat from 'dateformat';
+import {Link} from 'react-router-dom';
+import {BasicPayload} from 'app/components/BasicPayload'
+import {TransactionPayload} from 'app/components/TransactionPayload'
+import {getPayloadType, PayloadType} from 'app/misc/Payload'
+import {resolveBase58ConflictID} from "app/utils/conflict";
+import { FaucetPayload } from './FaucetPayload';
+
+interface Props {
+    nodeStore?: NodeStore;
+    explorerStore?: ExplorerStore;
+    match?: {
+        params: {
+            id: string,
+        }
+    }
+}
+
+@inject("nodeStore")
+@inject("explorerStore")
+@observer
+export class ExplorerBlockQueryResult extends React.Component<Props, any> {
+
+    componentDidMount() {
+        this.props.explorerStore.resetSearch();
+        this.props.explorerStore.searchBlock(this.props.match.params.id);
+    }
+
+    componentWillUnmount() {
+        this.props.explorerStore.reset();
+    }
+
+    getSnapshotBeforeUpdate(prevProps: Props, prevState) {
+        if (prevProps.match.params.id !== this.props.match.params.id) {
+            this.props.explorerStore.searchBlock(this.props.match.params.id);
+        }
+        return null;
+    }
+
+    getPayloadType() {
+        return getPayloadType(this.props.explorerStore.blk.payload_type)
+    }
+
+    renderPayload() {
+        switch (this.props.explorerStore.blk.payload_type) {
+            case PayloadType.Transaction:
+                if (!this.props.explorerStore.blk.objectivelyInvalid) {
+                    return <TransactionPayload/>
+                }
+                return <BasicPayload/>
+            case PayloadType.Data:
+                return <BasicPayload/>
+            case PayloadType.Faucet:
+                return <FaucetPayload/>
+            default:
+                return <BasicPayload/>
+        }
+    }
+
+    render() {
+        let {id} = this.props.match.params;
+        let {blk, query_loading, query_err} = this.props.explorerStore;
+
+        if (id === GenesisBlockID) {
+            return (
+                <Container>
+                    <h3>Genesis Block</h3>
+                    <p>In the beginning there was the genesis.</p>
+                </Container>
+            );
+        }
+
+        if (query_err) {
+            return (
+                <Container>
+                    <h3>Block not available - 404</h3>
+                    <p>
+                        Block with ID {id} not found.
+                    </p>
+                </Container>
+            );
+        }
+        return (
+            <Container>
+                <h3>Block</h3>
+                <p>
+                    {id} {' '}
+                    {
+                        blk &&
+                        <React.Fragment>
+                            <br/>
+                            <span>
+                                <Badge variant="light" style={{marginRight: 10}}>
+                                   Issuance Time: {dateformat(new Date(blk.issuance_timestamp * 1000), "dd.mm.yyyy HH:MM:ss")}
+                                </Badge>
+                                <Badge variant="light">
+                                   Solidification Time: {dateformat(new Date(blk.solidification_timestamp * 1000), "dd.mm.yyyy HH:MM:ss")}
+                                </Badge>
+                            </span>
+                        </React.Fragment>
+                    }
+                </p>
+                {
+                    blk &&
+                    <React.Fragment>
+                        <Row className={"mb-3"}>
+                            <Col>
+                                <ListGroup>
+                                    <ListGroup.Item>
+                                        Payload Type: {this.getPayloadType()}
+                                    </ListGroup.Item>
+                                    <ListGroup.Item>
+                                        Sequence Number: {blk.sequence_number}
+                                    </ListGroup.Item>
+                                    <ListGroup.Item>
+                                        ConflictIDs:
+                                        <ListGroup>
+                                            {
+                                                blk.conflictIDs.map((value, index) => {
+                                                    return (
+                                                        <ListGroup.Item key={"ConflictID" + index + 1}
+                                                                        className="text-break">
+                                                            <Link to={`/explorer/conflict/${value}`}>
+                                                                {resolveBase58ConflictID(value)}
+                                                            </Link>
+                                                        </ListGroup.Item>
+                                                    )
+                                                })
+                                            }
+                                        </ListGroup>
+                                    </ListGroup.Item>
+                                    <ListGroup.Item>
+                                        AddedConflictIDs:
+                                        <ListGroup>
+                                            {
+                                                blk.addedConflictIDs.map((value, index) => {
+                                                    return (
+                                                        <ListGroup.Item key={"AddedConflictID" + index + 1}
+                                                                        className="text-break">
+                                                            <Link to={`/explorer/conflict/${value}`}>
+                                                                {resolveBase58ConflictID(value)}
+                                                            </Link>
+                                                        </ListGroup.Item>
+                                                    )
+                                                })
+                                            }
+                                        </ListGroup>
+                                    </ListGroup.Item>
+                                    <ListGroup.Item>
+                                        SubtractedConflictIDs:
+                                        <ListGroup>
+                                            {
+                                                blk.subtractedConflictIDs.map((value, index) => {
+                                                    return (
+                                                        <ListGroup.Item key={"SubtractedConflictID" + index + 1}
+                                                                        className="text-break">
+                                                            <Link to={`/explorer/conflict/${value}`}>
+                                                                {resolveBase58ConflictID(value)}
+                                                            </Link>
+                                                        </ListGroup.Item>
+                                                    )
+                                                })
+                                            }
+                                        </ListGroup>
+                                    </ListGroup.Item>
+                                    <ListGroup.Item>
+                                        Solid: {blk.solid ? 'Yes' : 'No'}
+                                    </ListGroup.Item>
+                                    <ListGroup.Item>
+                                        Scheduled: {blk.scheduled ? 'Yes' : 'No'}
+                                    </ListGroup.Item>
+                                    <ListGroup.Item>
+                                        Booked: {blk.booked ? 'Yes' : 'No'}
+                                    </ListGroup.Item>
+                                    <ListGroup.Item>
+                                        Orphaned: {blk.orphaned ? 'Yes' : 'No'}
+                                    </ListGroup.Item>
+                                    <ListGroup.Item>
+                                        Objectively Invalid: {blk.objectivelyInvalid ? 'Yes' : 'No'}
+                                    </ListGroup.Item>
+                                    <ListGroup.Item>
+                                        Subjectively Invalid: {blk.subjectivelyInvalid ? 'Yes' : 'No'}
+                                    </ListGroup.Item>
+                                    <ListGroup.Item>
+                                        Acceptance: {blk.acceptance ? 'Yes' : 'No'}
+                                    </ListGroup.Item>
+                                    <ListGroup.Item>
+                                        Acceptance
+                                        Time: {dateformat(new Date(blk.acceptanceTime * 1000), "dd.mm.yyyy HH:MM:ss")}
+                                    </ListGroup.Item>
+                                    <ListGroup.Item>
+                                        Confirmation: {blk.confirmation ? 'Yes' : 'No'}
+                                    </ListGroup.Item>
+                                    <ListGroup.Item>
+                                        Confirmation
+                                        Time: {dateformat(new Date(blk.confirmationTime * 1000), "dd.mm.yyyy HH:MM:ss")}
+                                    </ListGroup.Item>
+                                    <ListGroup.Item>
+                                        Confirmation by epoch: {blk.confirmationByEpoch ? 'Yes' : 'No'}
+                                    </ListGroup.Item>
+                                    <ListGroup.Item>
+                                        Confirmation by epoch
+                                        time: {dateformat(new Date(blk.confirmationByEpochTime * 1000), "dd.mm.yyyy HH:MM:ss")}
+                                    </ListGroup.Item>
+                                </ListGroup>
+                            </Col>
+                        </Row>
+
+                        {
+                            <Row className={"mb-3"}>
+                                <Col>
+                                    <h5>Epoch Commitment</h5>
+                                    <ListGroup>
+                                        <ListGroup.Item>
+                                            EC: {blk.ec}
+                                        </ListGroup.Item>
+                                        <ListGroup.Item>
+                                            <ListGroup>
+                                                <ListGroup.Item>
+                                                    EI: {blk.ei}
+                                                </ListGroup.Item>
+                                                <ListGroup.Item>
+                                                    ECR: {blk.ecr}
+                                                </ListGroup.Item>
+                                                <ListGroup.Item>
+                                                    PrevEC: {blk.prevEC}
+                                                </ListGroup.Item>
+                                                <ListGroup.Item>
+                                                    Cumulative Weight: {blk.cumulativeWeight}
+                                                </ListGroup.Item>
+                                            </ListGroup>
+                                        </ListGroup.Item>
+                                        <ListGroup.Item>
+                                            LatestConfirmedEpoch: {blk.latestConfirmedEpoch}
+                                        </ListGroup.Item>
+                                    </ListGroup>
+                                </Col>
+                            </Row>
+                        }
+
+                        {
+                            !!blk.rank &&
+                            <Row className={"mb-3"}>
+                                <Col>
+                                    <h5>Markers</h5>
+                                    <ListGroup>
+                                        <ListGroup.Item>
+                                            Rank: {blk.rank}
+                                        </ListGroup.Item>
+                                        <ListGroup.Item>
+                                            SequenceID: {blk.sequenceID}
+                                        </ListGroup.Item>
+                                        <ListGroup.Item>
+                                            PastMarkerGap: {blk.pastMarkerGap}
+                                        </ListGroup.Item>
+                                        <ListGroup.Item>
+                                            IsPastMarker: {blk.isPastMarker ? 'Yes' : 'No'}
+                                        </ListGroup.Item>
+                                        <ListGroup.Item>
+                                            Past markers: {blk.pastMarkers}
+                                        </ListGroup.Item>
+                                    </ListGroup>
+                                </Col>
+                            </Row>
+                        }
+
+
+                        <Row className={"mb-3"}>
+                            <Col>
+                                <ListGroup>
+                                    <ListGroup.Item>
+                                        Issuer Public Key: {blk.issuer_public_key}
+                                    </ListGroup.Item>
+                                    <ListGroup.Item>
+                                        Issuer NodeID: {blk.issuer_short_id}
+                                    </ListGroup.Item>
+                                    <ListGroup.Item>
+                                        Block Signature: {blk.signature}
+                                    </ListGroup.Item>
+                                </ListGroup>
+                            </Col>
+                        </Row>
+                        {
+                            Object.keys(blk.parentsByType).map(parentsTypeName =>
+                                <Row className={"mb-3"}>
+                                    <Col>
+                                        <ListGroup>
+                                            {
+                                                blk.parentsByType[parentsTypeName].map((value, index) =>
+                                                    <ListGroup.Item className="text-break">
+                                                        {parentsTypeName} {index + 1}: {' '}
+                                                        <Link
+                                                            to={`/explorer/block/${blk.parentsByType[parentsTypeName][index]}`}>
+                                                            {blk.parentsByType[parentsTypeName][index]}
+                                                        </Link>
+                                                    </ListGroup.Item>
+                                                )
+                                            }
+                                        </ListGroup>
+                                    </Col>
+                                </Row>
+                            )
+                        }
+
+                        <Row>
+                            <Col>
+                                <ListGroup>
+                                    {
+                                        blk.strongChildren.map((value, index) => {
+                                            return (
+                                                <ListGroup.Item key={"Strong Child" + index + 1}
+                                                                className="text-break">
+                                                    Strong Child {index + 1}: {' '}
+                                                    <Link to={`/explorer/block/${blk.strongChildren[index]}`}>
+                                                        {blk.strongChildren[index]}
+                                                    </Link>
+                                                </ListGroup.Item>
+                                            )
+                                        })
+                                    }
+                                </ListGroup>
+                            </Col>
+                        </Row>
+
+                        <Row>
+                            <Col>
+                                <ListGroup>
+                                    {
+                                        blk.weakChildren.map((value, index) => {
+                                            return (
+                                                <ListGroup.Item key={"Weak Child" + index + 1}
+                                                                className="text-break">
+                                                    Weak Child {index + 1}: {' '}
+                                                    <Link to={`/explorer/block/${blk.weakChildren[index]}`}>
+                                                        {blk.weakChildren[index]}
+                                                    </Link>
+                                                </ListGroup.Item>
+                                            )
+                                        })
+                                    }
+                                </ListGroup>
+                            </Col>
+                        </Row>
+
+                        <Row>
+                            <Col>
+                                <ListGroup>
+                                    {
+                                        blk.shallowLikeChildren.map((value, index) => {
+                                            return (
+                                                <ListGroup.Item key={"ShallowLike Child" + index + 1}
+                                                                className="text-break">
+                                                    ShallowLike Child {index + 1}: {' '}
+                                                    <Link to={`/explorer/block/${blk.shallowLikeChildren[index]}`}>
+                                                        {blk.shallowLikeChildren[index]}
+                                                    </Link>
+                                                </ListGroup.Item>
+                                            )
+                                        })
+                                    }
+                                </ListGroup>
+                            </Col>
+                        </Row>
+
+                        <Row className={"mb-3"} style={{marginTop: "20px", marginBottom: "20px"}}>
+                            <Col>
+                                <h3>Payload</h3>
+                            </Col>
+                        </Row>
+                        <Row className={"mb-3"}>
+                            <Col>
+                                {this.renderPayload()}
+                            </Col>
+                        </Row>
+                    </React.Fragment>
+                }
+                <Row className={"mb-3"}>
+                    <Col>
+                        {query_loading && <Spinner animation="border"/>}
+                    </Col>
+                </Row>
+            </Container>
+        );
+    }
+}