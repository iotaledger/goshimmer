--- conflicted
+++ resolved
@@ -1,246 +1,240 @@
-import {action, computed, observable} from 'mobx';
-import {registerHandler, WSMsgType} from "app/misc/WS";
-import {BasicPayload, DrngCbPayload, DrngPayload, DrngSubtype, PayloadType, ValuePayload} from "app/misc/Payload";
-import * as React from "react";
-import {Link} from 'react-router-dom';
-import {RouterStore} from "mobx-react-router";
-
-export const GenesisMessageID = "1111111111111111111111111111111111111111111111111111111111111111";
-
-export class Message {
-    id: string;
-    solidification_timestamp: number;
-    issuance_timestamp: number;
-    sequence_number: number;
-    issuer_public_key: string;
-    signature: string;
-    trunk_message_id: string;
-    branch_message_id: string;
-    solid: boolean;
-    payload_type: number;
-    payload: any;
-}
-
-class AddressResult {
-    address: string;
-    output_ids: Array<Output>;
-}
-
-class Output {
-    id: string;
-    balances: Array<Balance>;
-    inclusion_state: InclusionState;
-    consumer_count: number;
-}
-
-class Balance {
-    value: number;
-    color: string;
-}
-
-class InclusionState {
-	liked: boolean;
-	rejected: boolean;
-	finalized: boolean;
-	conflicting: boolean;
-	confirmed: boolean;
-}
-
-class SearchResult {
-    message: MessageRef;
-    address: AddressResult;
-}
-
-class MessageRef {
-    id: string;
-}
-
-const liveFeedSize = 10;
-
-enum QueryError {
-    NotFound = 1
-}
-
-export class ExplorerStore {
-    // live feed
-    @observable latest_messages: Array<MessageRef> = [];
-
-    // queries
-    @observable msg: Message = null;
-    @observable addr: AddressResult = null;
-
-    // loading
-    @observable query_loading: boolean = false;
-    @observable query_err: any = null;
-
-    // search
-    @observable search: string = "";
-    @observable search_result: SearchResult = null;
-    @observable searching: boolean = false;
-    @observable payload: any;
-    @observable subpayload: any;
-
-    routerStore: RouterStore;
-
-    constructor(routerStore: RouterStore) {
-        this.routerStore = routerStore;
-        registerHandler(WSMsgType.Message, this.addLiveFeedMessage);
-    }
-
-    searchAny = async () => {
-        this.updateSearching(true);
-        try {
-            let res = await fetch(`/api/search/${this.search}`);
-            let result: SearchResult = await res.json();
-            this.updateSearchResult(result);
-        } catch (err) {
-            this.updateQueryError(err);
-        }
-    };
-
-    @action
-    resetSearch = () => {
-        this.search_result = null;
-        this.searching = false;
-    };
-
-    @action
-    updateSearchResult = (result: SearchResult) => {
-        this.search_result = result;
-        this.searching = false;
-        let search = this.search;
-        this.search = '';
-        if (this.search_result.message) {
-            this.routerStore.push(`/explorer/message/${search}`);
-            return;
-        }
-        if (this.search_result.address) {
-            this.routerStore.push(`/explorer/address/${search}`);
-            return;
-        }
-        this.routerStore.push(`/explorer/404/${search}`);
-    };
-
-    @action
-    updateSearch = (search: string) => {
-        this.search = search;
-    };
-
-    @action
-    updateSearching = (searching: boolean) => this.searching = searching;
-
-    searchMessage = async (id: string) => {
-        this.updateQueryLoading(true);
-        try {
-            let res = await fetch(`/api/message/${id}`);
-            if (res.status === 404) {
-                this.updateQueryError(QueryError.NotFound);
-                return;
-            }
-            let msg: Message = await res.json();
-            this.updateMessage(msg);
-        } catch (err) {
-            this.updateQueryError(err);
-        }
-    };
-
-    searchAddress = async (id: string) => {
-        this.updateQueryLoading(true);
-        try {
-            let res = await fetch(`/api/address/${id}`);
-            if (res.status === 404) {
-                this.updateQueryError(QueryError.NotFound);
-                return;
-            }
-            let addr: AddressResult = await res.json();
-            this.updateAddress(addr);
-        } catch (err) {
-            this.updateQueryError(err);
-        }
-    };
-
-    @action
-    reset = () => {
-        this.msg = null;
-        this.query_err = null;
-    };
-
-    @action
-    updateAddress = (addr: AddressResult) => {
-<<<<<<< HEAD
-=======
-        addr.messages = addr.messages.sort((a, b) => {
-            return a.solidification_timestamp < b.solidification_timestamp ? 1 : -1;
-        });
->>>>>>> b26c1140
-        this.addr = addr;
-        this.query_err = null;
-        this.query_loading = false;
-    };
-
-    @action
-    updateMessage = (msg: Message) => {
-        this.msg = msg;
-        this.query_err = null;
-        this.query_loading = false;
-        switch (msg.payload_type) {
-            case PayloadType.Drng:
-                this.payload = msg.payload as DrngPayload
-                if (this.payload.subpayload_type == DrngSubtype.Cb) {
-                    this.subpayload = this.payload.drngpayload as DrngCbPayload
-                } else {
-                    this.subpayload = this.payload.drngpayload as BasicPayload
-                }
-                break;
-            case PayloadType.Value:
-                this.payload = msg.payload as ValuePayload
-            case PayloadType.Data:
-            case PayloadType.Faucet:
-            default:
-                this.payload = msg.payload as BasicPayload
-                break;
-        }
-    };
-
-    @action
-    updateQueryLoading = (loading: boolean) => this.query_loading = loading;
-
-    @action
-    updateQueryError = (err: any) => {
-        this.query_err = err;
-        this.query_loading = false;
-        this.searching = false;
-    };
-
-    @action
-    addLiveFeedMessage = (msg: MessageRef) => {
-        // prevent duplicates (should be fast with only size 10)
-        if (this.latest_messages.findIndex((t) => t.id == msg.id) === -1) {
-            if (this.latest_messages.length >= liveFeedSize) {
-                this.latest_messages.shift();
-            }
-            this.latest_messages.push(msg);
-        }
-    };
-
-    @computed
-    get msgsLiveFeed() {
-        let feed = [];
-        for (let i = this.latest_messages.length - 1; i >= 0; i--) {
-            let msg = this.latest_messages[i];
-            feed.push(
-                <tr key={msg.id}>
-                    <td>
-                        <Link to={`/explorer/message/${msg.id}`}>
-                            {msg.id.substr(0, 35)}
-                        </Link>
-                    </td>
-                </tr>
-            );
-        }
-        return feed;
-    }
-
-}
-
-export default ExplorerStore;
+import {action, computed, observable} from 'mobx';
+import {registerHandler, WSMsgType} from "app/misc/WS";
+import {BasicPayload, DrngCbPayload, DrngPayload, DrngSubtype, PayloadType, ValuePayload} from "app/misc/Payload";
+import * as React from "react";
+import {Link} from 'react-router-dom';
+import {RouterStore} from "mobx-react-router";
+
+export const GenesisMessageID = "1111111111111111111111111111111111111111111111111111111111111111";
+
+export class Message {
+    id: string;
+    solidification_timestamp: number;
+    issuance_timestamp: number;
+    sequence_number: number;
+    issuer_public_key: string;
+    signature: string;
+    trunk_message_id: string;
+    branch_message_id: string;
+    solid: boolean;
+    payload_type: number;
+    payload: any;
+}
+
+class AddressResult {
+    address: string;
+    output_ids: Array<Output>;
+}
+
+class Output {
+    id: string;
+    balances: Array<Balance>;
+    inclusion_state: InclusionState;
+    consumer_count: number;
+}
+
+class Balance {
+    value: number;
+    color: string;
+}
+
+class InclusionState {
+	liked: boolean;
+	rejected: boolean;
+	finalized: boolean;
+	conflicting: boolean;
+	confirmed: boolean;
+}
+
+class SearchResult {
+    message: MessageRef;
+    address: AddressResult;
+}
+
+class MessageRef {
+    id: string;
+}
+
+const liveFeedSize = 10;
+
+enum QueryError {
+    NotFound = 1
+}
+
+export class ExplorerStore {
+    // live feed
+    @observable latest_messages: Array<MessageRef> = [];
+
+    // queries
+    @observable msg: Message = null;
+    @observable addr: AddressResult = null;
+
+    // loading
+    @observable query_loading: boolean = false;
+    @observable query_err: any = null;
+
+    // search
+    @observable search: string = "";
+    @observable search_result: SearchResult = null;
+    @observable searching: boolean = false;
+    @observable payload: any;
+    @observable subpayload: any;
+
+    routerStore: RouterStore;
+
+    constructor(routerStore: RouterStore) {
+        this.routerStore = routerStore;
+        registerHandler(WSMsgType.Message, this.addLiveFeedMessage);
+    }
+
+    searchAny = async () => {
+        this.updateSearching(true);
+        try {
+            let res = await fetch(`/api/search/${this.search}`);
+            let result: SearchResult = await res.json();
+            this.updateSearchResult(result);
+        } catch (err) {
+            this.updateQueryError(err);
+        }
+    };
+
+    @action
+    resetSearch = () => {
+        this.search_result = null;
+        this.searching = false;
+    };
+
+    @action
+    updateSearchResult = (result: SearchResult) => {
+        this.search_result = result;
+        this.searching = false;
+        let search = this.search;
+        this.search = '';
+        if (this.search_result.message) {
+            this.routerStore.push(`/explorer/message/${search}`);
+            return;
+        }
+        if (this.search_result.address) {
+            this.routerStore.push(`/explorer/address/${search}`);
+            return;
+        }
+        this.routerStore.push(`/explorer/404/${search}`);
+    };
+
+    @action
+    updateSearch = (search: string) => {
+        this.search = search;
+    };
+
+    @action
+    updateSearching = (searching: boolean) => this.searching = searching;
+
+    searchMessage = async (id: string) => {
+        this.updateQueryLoading(true);
+        try {
+            let res = await fetch(`/api/message/${id}`);
+            if (res.status === 404) {
+                this.updateQueryError(QueryError.NotFound);
+                return;
+            }
+            let msg: Message = await res.json();
+            this.updateMessage(msg);
+        } catch (err) {
+            this.updateQueryError(err);
+        }
+    };
+
+    searchAddress = async (id: string) => {
+        this.updateQueryLoading(true);
+        try {
+            let res = await fetch(`/api/address/${id}`);
+            if (res.status === 404) {
+                this.updateQueryError(QueryError.NotFound);
+                return;
+            }
+            let addr: AddressResult = await res.json();
+            this.updateAddress(addr);
+        } catch (err) {
+            this.updateQueryError(err);
+        }
+    };
+
+    @action
+    reset = () => {
+        this.msg = null;
+        this.query_err = null;
+    };
+
+    @action
+    updateAddress = (addr: AddressResult) => {
+        this.addr = addr;
+        this.query_err = null;
+        this.query_loading = false;
+    };
+
+    @action
+    updateMessage = (msg: Message) => {
+        this.msg = msg;
+        this.query_err = null;
+        this.query_loading = false;
+        switch (msg.payload_type) {
+            case PayloadType.Drng:
+                this.payload = msg.payload as DrngPayload
+                if (this.payload.subpayload_type == DrngSubtype.Cb) {
+                    this.subpayload = this.payload.drngpayload as DrngCbPayload
+                } else {
+                    this.subpayload = this.payload.drngpayload as BasicPayload
+                }
+                break;
+            case PayloadType.Value:
+                this.payload = msg.payload as ValuePayload
+            case PayloadType.Data:
+            case PayloadType.Faucet:
+            default:
+                this.payload = msg.payload as BasicPayload
+                break;
+        }
+    };
+
+    @action
+    updateQueryLoading = (loading: boolean) => this.query_loading = loading;
+
+    @action
+    updateQueryError = (err: any) => {
+        this.query_err = err;
+        this.query_loading = false;
+        this.searching = false;
+    };
+
+    @action
+    addLiveFeedMessage = (msg: MessageRef) => {
+        // prevent duplicates (should be fast with only size 10)
+        if (this.latest_messages.findIndex((t) => t.id == msg.id) === -1) {
+            if (this.latest_messages.length >= liveFeedSize) {
+                this.latest_messages.shift();
+            }
+            this.latest_messages.push(msg);
+        }
+    };
+
+    @computed
+    get msgsLiveFeed() {
+        let feed = [];
+        for (let i = this.latest_messages.length - 1; i >= 0; i--) {
+            let msg = this.latest_messages[i];
+            feed.push(
+                <tr key={msg.id}>
+                    <td>
+                        <Link to={`/explorer/message/${msg.id}`}>
+                            {msg.id.substr(0, 35)}
+                        </Link>
+                    </td>
+                </tr>
+            );
+        }
+        return feed;
+    }
+
+}
+
+export default ExplorerStore;