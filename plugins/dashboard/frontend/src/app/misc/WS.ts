export enum WSMsgType {
    Status,
    MPSMetrics,
    Message,
    NeighborStats,
    ComponentCounterMetrics,
    Drng,
    TipsMetrics,
    Vertex,
    TipInfo,
    Mana,
    ManaMapOverall,
    ManaMapOnline,
    ManaAllowedPledge,
    ManaPledge,
    ManaInitPledge,
    ManaRevoke,
    ManaInitRevoke,
    ManaInitDone,
    MsgManaDashboardAddress,
    MsgTypeMsgOpinionFormed,
    Chat,
<<<<<<< HEAD
    RateSetter
=======
    Conflict,
    Branch
>>>>>>> 669a1c61
}

export interface WSMessage {
    type: number;
    data: any;
}

type DataHandler = (data: any) => void;

let handlers = {};

export function registerHandler(msgTypeID: number, handler: DataHandler) {
    handlers[msgTypeID] = handler;
}

export function unregisterHandler(msgTypeID: number) {
    delete handlers[msgTypeID];
}

export function connectWebSocket(path: string, onOpen, onClose, onError) {
    let loc = window.location;
    let uri = 'ws:';

    if (loc.protocol === 'https:') {
        uri = 'wss:';
    }
    uri += '//' + loc.host + path;

    let ws = new WebSocket(uri);

    ws.onopen = onOpen;
    ws.onclose = onClose;
    ws.onerror = onError;

    ws.onmessage = (e) => {
        let msg: WSMessage = JSON.parse(e.data);
        let handler = handlers[msg.type];
        if (!handler) {
            return;
        }
        handler(msg.data);
    };
}
<|MERGE_RESOLUTION|>--- conflicted
+++ resolved
@@ -1,71 +1,68 @@
-export enum WSMsgType {
-    Status,
-    MPSMetrics,
-    Message,
-    NeighborStats,
-    ComponentCounterMetrics,
-    Drng,
-    TipsMetrics,
-    Vertex,
-    TipInfo,
-    Mana,
-    ManaMapOverall,
-    ManaMapOnline,
-    ManaAllowedPledge,
-    ManaPledge,
-    ManaInitPledge,
-    ManaRevoke,
-    ManaInitRevoke,
-    ManaInitDone,
-    MsgManaDashboardAddress,
-    MsgTypeMsgOpinionFormed,
-    Chat,
-<<<<<<< HEAD
-    RateSetter
-=======
-    Conflict,
-    Branch
->>>>>>> 669a1c61
-}
-
-export interface WSMessage {
-    type: number;
-    data: any;
-}
-
-type DataHandler = (data: any) => void;
-
-let handlers = {};
-
-export function registerHandler(msgTypeID: number, handler: DataHandler) {
-    handlers[msgTypeID] = handler;
-}
-
-export function unregisterHandler(msgTypeID: number) {
-    delete handlers[msgTypeID];
-}
-
-export function connectWebSocket(path: string, onOpen, onClose, onError) {
-    let loc = window.location;
-    let uri = 'ws:';
-
-    if (loc.protocol === 'https:') {
-        uri = 'wss:';
-    }
-    uri += '//' + loc.host + path;
-
-    let ws = new WebSocket(uri);
-
-    ws.onopen = onOpen;
-    ws.onclose = onClose;
-    ws.onerror = onError;
-
-    ws.onmessage = (e) => {
-        let msg: WSMessage = JSON.parse(e.data);
-        let handler = handlers[msg.type];
-        if (!handler) {
-            return;
-        }
-        handler(msg.data);
-    };
-}
+export enum WSMsgType {
+    Status,
+    MPSMetrics,
+    Message,
+    NeighborStats,
+    ComponentCounterMetrics,
+    Drng,
+    TipsMetrics,
+    Vertex,
+    TipInfo,
+    Mana,
+    ManaMapOverall,
+    ManaMapOnline,
+    ManaAllowedPledge,
+    ManaPledge,
+    ManaInitPledge,
+    ManaRevoke,
+    ManaInitRevoke,
+    ManaInitDone,
+    MsgManaDashboardAddress,
+    MsgTypeMsgOpinionFormed,
+    Chat,
+    RateSetter,
+    Conflict,
+    Branch
+}
+
+export interface WSMessage {
+    type: number;
+    data: any;
+}
+
+type DataHandler = (data: any) => void;
+
+let handlers = {};
+
+export function registerHandler(msgTypeID: number, handler: DataHandler) {
+    handlers[msgTypeID] = handler;
+}
+
+export function unregisterHandler(msgTypeID: number) {
+    delete handlers[msgTypeID];
+}
+
+export function connectWebSocket(path: string, onOpen, onClose, onError) {
+    let loc = window.location;
+    let uri = 'ws:';
+
+    if (loc.protocol === 'https:') {
+        uri = 'wss:';
+    }
+    uri += '//' + loc.host + path;
+
+    let ws = new WebSocket(uri);
+
+    ws.onopen = onOpen;
+    ws.onclose = onClose;
+    ws.onerror = onError;
+
+    ws.onmessage = (e) => {
+        let msg: WSMessage = JSON.parse(e.data);
+        let handler = handlers[msg.type];
+        if (!handler) {
+            return;
+        }
+        handler(msg.data);
+    };
+}