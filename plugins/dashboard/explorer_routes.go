--- conflicted
+++ resolved
@@ -3,7 +3,6 @@
 import (
 	"fmt"
 	"net/http"
-	"strings"
 
 	"github.com/labstack/echo"
 	"github.com/mr-tron/base58/base58"
@@ -223,10 +222,6 @@
 		search := c.Param("search")
 		result := &SearchResult{}
 
-<<<<<<< HEAD
-		switch strings.Contains(search, ":") {
-		case true:
-=======
 		searchInByte, err := base58.Decode(search)
 		if err != nil {
 			return errors.WithMessagef(ErrInvalidParameter, "search ID %s", search)
@@ -240,7 +235,6 @@
 			}
 
 		case models.BlockIDLength:
->>>>>>> 8c74b106
 			var blockID models.BlockID
 			err := blockID.FromBase58(search)
 			if err != nil {
@@ -253,17 +247,8 @@
 			}
 			result.Block = blk
 
-<<<<<<< HEAD
-		case false:
-			addr, err := findAddress(search)
-			if err != nil {
-				return fmt.Errorf("can't find address %s: %w", search, err)
-			}
-			result.Address = addr
-=======
 		default:
 			return errors.WithMessagef(ErrInvalidParameter, "search ID %s", search)
->>>>>>> 8c74b106
 		}
 
 		return c.JSON(http.StatusOK, result)
