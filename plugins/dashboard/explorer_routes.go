--- conflicted
+++ resolved
@@ -64,7 +64,6 @@
 
 // ExplorerAddress defines the struct of the ExplorerAddress.
 type ExplorerAddress struct {
-<<<<<<< HEAD
 	Address   string           `json:"address"`
 	OutputIDs []ExplorerOutput `json:"output_ids"`
 }
@@ -76,10 +75,6 @@
 	InclusionState     utils.InclusionState `json:"inclusion_state"`
 	SolidificationTime int64                `json:"solidification_time"`
 	ConsumerCount      int                  `json:"consumer_count"`
-=======
-	// Messages hold the list of *ExplorerMessage.
-	Messages []*ExplorerMessage `json:"message"`
->>>>>>> 24525698
 }
 
 // SearchResult defines the struct of the SearchResult.
