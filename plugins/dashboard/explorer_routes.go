--- conflicted
+++ resolved
@@ -41,24 +41,14 @@
 	// WeakApprovers are the weak approvers of the message.
 	WeakApprovers []string `json:"weakApprovers"`
 	// Solid defines the solid status of the message.
-<<<<<<< HEAD
-	Solid               bool                `json:"solid"`
-	BranchID            string              `json:"branchID"`
-	Scheduled           bool                `json:"scheduled"`
-	Booked              bool                `json:"booked"`
-	Invalid             bool                `json:"invalid"`
+	Solid     bool   `json:"solid"`
+	BranchID  string `json:"branchID"`
+	Scheduled bool   `json:"scheduled"`
+	ScheduledBypass bool   `json:"scheduledBypass"`
+	Booked    bool   `json:"booked"`
+	Invalid   bool   `json:"invalid"`
 	GradeOfFinality     gof.GradeOfFinality `json:"gradeOfFinality"`
 	GradeOfFinalityTime int64               `json:"gradeOfFinalityTime"`
-=======
-	Solid           bool   `json:"solid"`
-	BranchID        string `json:"branchID"`
-	Scheduled       bool   `json:"scheduled"`
-	ScheduledBypass bool   `json:"scheduledBypass"`
-	Booked          bool   `json:"booked"`
-	Eligible        bool   `json:"eligible"`
-	Invalid         bool   `json:"invalid"`
-	Finalized       bool   `json:"finalized"`
->>>>>>> 862d2448
 	// PayloadType defines the type of the payload.
 	PayloadType uint32 `json:"payload_type"`
 	// Payload is the content of the payload.
