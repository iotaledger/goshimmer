--- conflicted
+++ resolved
@@ -37,13 +37,10 @@
     overflow: scroll;
 }
 
-<<<<<<< HEAD
-=======
 .form-control {
     max-width: 500px;
 }
 
->>>>>>> 12d79c0c
 .link {
     position: absolute;
 }
