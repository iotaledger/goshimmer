import { action, makeObservable, observable, ObservableMap } from 'mobx';
import { registerHandler, unregisterHandler, WSMsgType } from 'utils/WS';
import { MAX_VERTICES } from 'utils/constants';
import {
    tangleVertex,
    tangleBooked,
    tangleConfirmed,
    tangleFutureMarkerUpdated
} from 'models/tangle';
import {
    drawMessage,
    initTangleDAG,
    selectMessage,
    unselectMessage,
    vivagraphLib,
    updateGraph,
    updateNodeDataAndColor
} from 'graph/vivagraph';

export class TangleStore {
    @observable maxTangleVertices = MAX_VERTICES;
    @observable messages = new ObservableMap<string, tangleVertex>();
    // might still need markerMap for advanced features
    @observable markerMap = new ObservableMap<string, Array<string>>();
    @observable selectedMsg: tangleVertex = null;
    @observable paused = false;
    @observable search = '';
    msgOrder: Array<string> = [];
    lastMsgAddedBeforePause = '';
    selected_origin_color = '';
    highlightedMsgs = new Map<string, string>();
    draw = true;
    vertexChanges = 0;
    graph;

    constructor() {
        makeObservable(this);

        registerHandler(WSMsgType.Message, this.addMessage);
        registerHandler(WSMsgType.MessageBooked, this.setMessageBranch);
        registerHandler(
            WSMsgType.MessageConfirmed,
            this.setMessageConfirmedTime
        );
        registerHandler(WSMsgType.FutureMarkerUpdated, this.updateFutureMarker);
    }

    unregisterHandlers() {
        unregisterHandler(WSMsgType.Message);
        unregisterHandler(WSMsgType.MessageBooked);
        unregisterHandler(WSMsgType.MessageConfirmed);
        unregisterHandler(WSMsgType.FutureMarkerUpdated);
    }

    @action
    addMessage = (msg: tangleVertex) => {
        this.checkLimit();

        msg.isTip = true;
        msg.futureMarkers = [];
        this.msgOrder.push(msg.ID);
        this.messages.set(msg.ID, msg);

        if (this.draw) {
            this.drawVertex(msg);
        }
    };

    checkLimit = () => {
        if (this.msgOrder.length >= this.maxTangleVertices) {
            const removed = this.msgOrder.shift();
            this.removeMessage(removed);
        }
    };

    @action
    removeMessage = (msgID: string) => {
        const msg = this.messages.get(msgID);
        if (msg) {
            if (msg.isMarker) {
                this.markerMap.delete(msgID);
            }
            this.removeVertex(msgID);
            this.messages.delete(msgID);
        }
    };

    @action
    setMessageBranch = (branch: tangleBooked) => {
        const msg = this.messages.get(branch.ID);
        if (!msg) {
            return;
        }

        msg.branchID = branch.branchID;
        msg.isMarker = branch.isMarker;

        this.messages.set(msg.ID, msg);
        if (this.draw) {
            this.updateIfNotPaused(msg);
        }
    };

    @action
    setMessageConfirmedTime = (info: tangleConfirmed) => {
        const msg = this.messages.get(info.ID);
        if (!msg) {
            return;
        }

        msg.gof = info.gof;
        msg.isConfirmed = true;
        msg.confirmedTime = info.confirmedTime;
        this.messages.set(msg.ID, msg);
        if (this.draw) {
            this.updateIfNotPaused(msg);
        }
    };

    @action
    updateFutureMarker = (fm: tangleFutureMarkerUpdated) => {
        const msg = this.messages.get(fm.ID);
        if (msg) {
            msg.futureMarkers.push(fm.futureMarkerID);
            this.messages.set(fm.ID, msg);
        }

        // update marker map
        const pastconeList = this.markerMap.get(fm.futureMarkerID);
        if (!pastconeList) {
            this.markerMap.set(fm.futureMarkerID, [fm.ID]);
        } else {
            pastconeList.push(fm.ID);
            this.markerMap.set(fm.futureMarkerID, pastconeList);
        }
    };

    @action
    pauseResume = () => {
        if (this.paused) {
<<<<<<< HEAD
            this.graph.resume();
            this.svgRendererOnResume();
=======
            this.renderer.resume();
>>>>>>> 2adcc7a0
            this.paused = false;
            this.svgRendererOnResume();
            return;
        }
        this.lastMsgAddedBeforePause = this.msgOrder[this.msgOrder.length - 1];
        this.graph.pause();
        this.paused = true;
    };

    @action
    updateVerticesLimit = (num: number) => {
        this.maxTangleVertices = num;
        this.trimTangleToVerticesLimit();
    };

    @action
    updateSearch = (search: string) => {
        this.search = search.trim();
    };

    @action
    searchAndSelect = () => {
        if (!this.search) return;

        this.selectMsg(this.search);
        this.centerMsg(this.search);
    };

    drawExistedMsgs = () => {
        this.messages.forEach(msg => {
            this.drawVertex(msg);
        });
    };

    updateDrawStatus = (draw: boolean) => {
        this.draw = draw;
    };

    clearGraph = () => {
        this.graph.clearGraph();
    };

    centerEntireGraph = () => {
        this.graph.centerGraph();
    };

    centerMsg = (msgID: string) => {
        this.graph.centerVertex(msgID);
    };

    drawVertex = (msg: tangleVertex) => {
<<<<<<< HEAD
        drawMessage(msg, this.graph, this.messages);
=======
        let node;
        // For svg renderer, pausing is not gonna stop elements from being added or remover from svg frame
        // when pause we are skipping this function, on resume we manually trigger reloading messages
        if (this.paused) {
            return;
        }
        const existing = this.graph.getNode(msg.ID);
        if (existing) {
            node = existing;
        } else {
            node = this.graph.addNode(msg.ID, msg);
            this.updateNodeColorOnConfirmation(msg);
        }

        const drawVertexParentReference = (
            parentType: parentRefType,
            parentIDs: Array<string>
        ) => {
            if (parentIDs) {
                parentIDs.forEach(parentID => {
                    // remove tip status
                    const parent = this.messages.get(parentID);
                    if (parent) {
                        parent.isTip = false;
                        this.updateNodeColorOnConfirmation(parent);
                    }

                    // if value is valid AND (links is empty OR there is no between parent and children)
                    if (
                        parentID &&
                        (!node.links ||
                            !node.links.some(link => link.fromId === parentID))
                    ) {
                        // draw the link only when the parent exists
                        const existing = this.graph.getNode(parentID);
                        if (existing) {
                            const link = this.graph.addLink(parentID, msg.ID);
                            this.updateParentRefUI(link.id, parentType);
                        }
                    }
                });
            }
        };
        drawVertexParentReference(parentRefType.StrongRef, msg.strongParentIDs);
        drawVertexParentReference(parentRefType.WeakRef, msg.weakParentIDs);
        drawVertexParentReference(parentRefType.LikedRef, msg.likedParentIDs);
    };

    // only update color when finalized
    updateNodeColorOnConfirmation = (msg: tangleVertex) => {
        const nodeUI = this.graphics.getNodeUI(msg.ID);
        if (!nodeUI) return;
        if (msg.isTip) return;

        let color = '';
        color = msg.isTx ? COLOR.TRANSACTION_PENDING : COLOR.MESSAGE_PENDING;
        if (msg.isConfirmed) {
            color = msg.isTx
                ? COLOR.TRANSACTION_CONFIRMED
                : COLOR.MESSAGE_CONFIRMED;
        }

        setUINodeColor(nodeUI, color);
    };

    updateParentRefUI = (linkID: string, parentType?: parentRefType) => {
        // update link line type and color based on reference type
        const linkUI = this.graphics.getLinkUI(linkID);
        if (!linkUI) {
            return;
        }
        // if type not provided look for refType data if not found use strong ref style
        if (parentType === undefined) {
            parentType = linkUI.refType || parentRefType.StrongRef;
        }

        switch (parentType) {
        case parentRefType.StrongRef: {
            setUILink(
                linkUI,
                COLOR.LINK_STRONG,
                LINE_WIDTH.STRONG,
                LINE_TYPE.STRONG
            );
            linkUI.refType = parentRefType.StrongRef;
            break;
        }
        case parentRefType.WeakRef: {
            setUILink(
                linkUI,
                COLOR.LINK_WEAK,
                LINE_WIDTH.WEAK,
                LINE_TYPE.WEAK
            );
            linkUI.refType = parentRefType.WeakRef;
            break;
        }
        case parentRefType.LikedRef: {
            setUILink(
                linkUI,
                COLOR.LINK_LIKED,
                LINE_WIDTH.LIKED,
                LINE_TYPE.LIKED
            );
            linkUI.refType = parentRefType.LikedRef;
            break;
        }
        }
>>>>>>> 2adcc7a0
    };

    removeVertex = (msgID: string) => {
        // svg renderer does not stop elements from being removed from the view while being paused
        // after resume() we update graph state with svgRendererOnResume()
        if (this.paused) {
            return;
        } else {
            this.graph.removeVertex(msgID);
        }
    };

    @action
    tangleOnClick = (event: any) => {
        // message is currently selected
        if (event.target.tagName === 'rect') {
            this.selectMsg(event.target.node.id);
        } else {
            if (this.selectedMsg !== null) {
                this.clearSelected();
            }
        }
    };

    @action
    updateSelected = (vert: tangleVertex) => {
        if (!vert) return;

        this.selectedMsg = vert;
    };

    selectMsg = (msgID: string) => {
        // clear pre-selected node first
        this.clearSelected();
        this.clearHighlightedMsgs();

        this.selected_origin_color = this.graph.getNodeColor(msgID);
        const node = selectMessage(msgID, this.graph);

        this.updateSelected(node.data);
    };

    @action
    clearSelected = () => {
        if (!this.selectedMsg) {
            return;
        }
        this.clearHighlightedMsg(this.selectedMsg.ID);
        this.selectedMsg = null;
    };

    getTangleVertex = (msgID: string) => {
        return this.messages.get(msgID);
    };

    highlightMsgs = (msgIDs: string[]) => {
        this.clearHighlightedMsgs();

        // update highlighted msgs and its original color
        msgIDs.forEach(id => {
            const original_color = this.graph.getNodeColor(id);
            selectMessage(id, this.graph);
            this.highlightedMsgs.set(id, original_color);
        });
    };

    clearHighlightedMsgs = () => {
        if (this.highlightedMsgs.size === 0) {
            return;
        }
        this.highlightedMsgs.forEach((color: string, id) => {
            this.clearHighlightedMsg(id);
        });
        this.highlightedMsgs.clear();
    };

    clearHighlightedMsg = (msgID: string) => {
        let color = '';
        if (this.selectedMsg && msgID === this.selectedMsg.ID) {
            color = this.selected_origin_color;
        } else {
            color = this.highlightedMsgs.get(msgID);
        }

        unselectMessage(msgID, color, this.graph);
    };

    getMsgsFromBranch = (branchID: string) => {
        const msgs = [];
        this.messages.forEach((msg: tangleVertex) => {
            if (msg.branchID === branchID) {
                msgs.push(msg.ID);
            }
        });

        return msgs;
    };

    start = () => {
        this.graph = new vivagraphLib(initTangleDAG);

        this.registerTangleEvents();
    };

    stop = () => {
        this.unregisterHandlers();
        this.graph.stop();
        this.selectedMsg = null;
    };

    registerTangleEvents = () => {
        const tangleWindowEl = document.querySelector('#tangleVisualizer');
        tangleWindowEl.addEventListener('click', this.tangleOnClick);
    };

    // clear old elements and refresh renderer
    svgRendererOnResume = () => {
        // if pause was long enough for newest added message to be removed then clear all graph at once
        if (!this.messages.get(this.lastMsgAddedBeforePause)) {
            this.clearGraph();
            this.drawExistedMsgs();
            return;
        }
<<<<<<< HEAD

        // pause was short - clear only the needed part
        updateGraph(this.graph, this.messages);
=======
        // pause was short - clear only the needed part on left from this.lastMsgAddedBeforePause
        this.graph.forEachNode(node => {
            const msg = this.messages.get(node.id);
            if (!msg) {
                this.graph.removeNode(node.id);
            } else {
                this.updateNodeDataAndColor(msg.ID, msg);
            }
        });
        const idx = this.msgOrder.indexOf(this.lastMsgAddedBeforePause);
        for (const msgID of this.msgOrder.slice(idx)) {
            const msg = this.messages.get(msgID);
            if (msg) {
                this.drawVertex(msg);
                this.updateNodeColorOnConfirmation(msg);
            }
        }
>>>>>>> 2adcc7a0
    };

    updateIfNotPaused = (msg: tangleVertex) => {
        if (!this.paused) {
            updateNodeDataAndColor(msg.ID, msg, this.graph);
        }
    };

    trimTangleToVerticesLimit() {
        if (this.msgOrder.length >= this.maxTangleVertices) {
            const removeStartIndex =
                this.msgOrder.length - this.maxTangleVertices;
            const removed = this.msgOrder.slice(0, removeStartIndex);
            this.msgOrder = this.msgOrder.slice(removeStartIndex);
            this.removeMessages(removed);
        }
    }

    removeMessages(removed: string[]) {
        removed.forEach((msgID: string) => {
            this.removeMessage(msgID);
        });
    }
}

export default TangleStore;<|MERGE_RESOLUTION|>--- conflicted
+++ resolved
@@ -138,12 +138,7 @@
     @action
     pauseResume = () => {
         if (this.paused) {
-<<<<<<< HEAD
             this.graph.resume();
-            this.svgRendererOnResume();
-=======
-            this.renderer.resume();
->>>>>>> 2adcc7a0
             this.paused = false;
             this.svgRendererOnResume();
             return;
@@ -195,118 +190,7 @@
     };
 
     drawVertex = (msg: tangleVertex) => {
-<<<<<<< HEAD
         drawMessage(msg, this.graph, this.messages);
-=======
-        let node;
-        // For svg renderer, pausing is not gonna stop elements from being added or remover from svg frame
-        // when pause we are skipping this function, on resume we manually trigger reloading messages
-        if (this.paused) {
-            return;
-        }
-        const existing = this.graph.getNode(msg.ID);
-        if (existing) {
-            node = existing;
-        } else {
-            node = this.graph.addNode(msg.ID, msg);
-            this.updateNodeColorOnConfirmation(msg);
-        }
-
-        const drawVertexParentReference = (
-            parentType: parentRefType,
-            parentIDs: Array<string>
-        ) => {
-            if (parentIDs) {
-                parentIDs.forEach(parentID => {
-                    // remove tip status
-                    const parent = this.messages.get(parentID);
-                    if (parent) {
-                        parent.isTip = false;
-                        this.updateNodeColorOnConfirmation(parent);
-                    }
-
-                    // if value is valid AND (links is empty OR there is no between parent and children)
-                    if (
-                        parentID &&
-                        (!node.links ||
-                            !node.links.some(link => link.fromId === parentID))
-                    ) {
-                        // draw the link only when the parent exists
-                        const existing = this.graph.getNode(parentID);
-                        if (existing) {
-                            const link = this.graph.addLink(parentID, msg.ID);
-                            this.updateParentRefUI(link.id, parentType);
-                        }
-                    }
-                });
-            }
-        };
-        drawVertexParentReference(parentRefType.StrongRef, msg.strongParentIDs);
-        drawVertexParentReference(parentRefType.WeakRef, msg.weakParentIDs);
-        drawVertexParentReference(parentRefType.LikedRef, msg.likedParentIDs);
-    };
-
-    // only update color when finalized
-    updateNodeColorOnConfirmation = (msg: tangleVertex) => {
-        const nodeUI = this.graphics.getNodeUI(msg.ID);
-        if (!nodeUI) return;
-        if (msg.isTip) return;
-
-        let color = '';
-        color = msg.isTx ? COLOR.TRANSACTION_PENDING : COLOR.MESSAGE_PENDING;
-        if (msg.isConfirmed) {
-            color = msg.isTx
-                ? COLOR.TRANSACTION_CONFIRMED
-                : COLOR.MESSAGE_CONFIRMED;
-        }
-
-        setUINodeColor(nodeUI, color);
-    };
-
-    updateParentRefUI = (linkID: string, parentType?: parentRefType) => {
-        // update link line type and color based on reference type
-        const linkUI = this.graphics.getLinkUI(linkID);
-        if (!linkUI) {
-            return;
-        }
-        // if type not provided look for refType data if not found use strong ref style
-        if (parentType === undefined) {
-            parentType = linkUI.refType || parentRefType.StrongRef;
-        }
-
-        switch (parentType) {
-        case parentRefType.StrongRef: {
-            setUILink(
-                linkUI,
-                COLOR.LINK_STRONG,
-                LINE_WIDTH.STRONG,
-                LINE_TYPE.STRONG
-            );
-            linkUI.refType = parentRefType.StrongRef;
-            break;
-        }
-        case parentRefType.WeakRef: {
-            setUILink(
-                linkUI,
-                COLOR.LINK_WEAK,
-                LINE_WIDTH.WEAK,
-                LINE_TYPE.WEAK
-            );
-            linkUI.refType = parentRefType.WeakRef;
-            break;
-        }
-        case parentRefType.LikedRef: {
-            setUILink(
-                linkUI,
-                COLOR.LINK_LIKED,
-                LINE_WIDTH.LIKED,
-                LINE_TYPE.LIKED
-            );
-            linkUI.refType = parentRefType.LikedRef;
-            break;
-        }
-        }
->>>>>>> 2adcc7a0
     };
 
     removeVertex = (msgID: string) => {
@@ -430,29 +314,10 @@
             this.drawExistedMsgs();
             return;
         }
-<<<<<<< HEAD
-
-        // pause was short - clear only the needed part
-        updateGraph(this.graph, this.messages);
-=======
+
         // pause was short - clear only the needed part on left from this.lastMsgAddedBeforePause
-        this.graph.forEachNode(node => {
-            const msg = this.messages.get(node.id);
-            if (!msg) {
-                this.graph.removeNode(node.id);
-            } else {
-                this.updateNodeDataAndColor(msg.ID, msg);
-            }
-        });
         const idx = this.msgOrder.indexOf(this.lastMsgAddedBeforePause);
-        for (const msgID of this.msgOrder.slice(idx)) {
-            const msg = this.messages.get(msgID);
-            if (msg) {
-                this.drawVertex(msg);
-                this.updateNodeColorOnConfirmation(msg);
-            }
-        }
->>>>>>> 2adcc7a0
+        updateGraph(this.graph, this.msgOrder.slice(idx), this.messages);
     };
 
     updateIfNotPaused = (msg: tangleVertex) => {
