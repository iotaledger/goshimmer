--- conflicted
+++ resolved
@@ -1,6 +1,6 @@
 import { action, makeObservable, observable, ObservableMap } from 'mobx';
 import {connectWebSocket, registerHandler, unregisterHandler, WSMsgType} from '../WS';
-import {default as Viva } from 'vivagraphjs';
+import {default as Viva} from 'vivagraphjs';
 import {COLOR, LINE_TYPE, LINE_WIDTH, VERTEX} from "../styles/tangleStyles";
 
 export class tangleVertex {
@@ -52,23 +52,16 @@
     @observable paused: boolean = false;
     @observable search: string = "";
     @observable explorerAddress = "localhost:8081";
-<<<<<<< HEAD
     msgOrder: Array<string> = [];
     lastMsgAddedBeforePause: string = "";
-    selected_via_click: boolean = false;
     selected_origin_color: string = "";
-=======
-    msgOrder: Array<any> = [];
-    selected_origin_color: number = 0;
-    highligtedMsgs = new Map<string, number>();
->>>>>>> 55559121
+    highligtedMsgs = new Map<string, string>();
     draw: boolean = true;
     vertexChanges = 0;
     graph;
     graphics;
     layout;
     renderer;
-    layout;
 
     constructor() {        
         makeObservable(this);
@@ -203,16 +196,8 @@
     @action
     searchAndSelect = () => {
         if (!this.search) return;
-<<<<<<< HEAD
-
-        let msgNode = this.graph.getNode(this.search);
-        if (!msgNode) return;
-
-        this.updateSelected(msgNode.data, false);
-=======
         
         this.selectMsg(this.search);
->>>>>>> 55559121
     }
 
     updateExplorerAddress = (addr: string) => {
@@ -270,20 +255,14 @@
                     }
                 })
             }
-
-        }
-
+        }
         drawVertexParentReference(parentRefType.StrongRef, msg.strongParentIDs)
         drawVertexParentReference(parentRefType.WeakRef, msg.weakParentIDs)
         drawVertexParentReference(parentRefType.LikedRef, msg.likedParentIDs)
     }
 
-<<<<<<< HEAD
     // only update color when finalized
     updateNodeColorOnConfirmation = (msg: tangleVertex) => {
-=======
-    updateNodeColor = (msg: tangleVertex) => {
->>>>>>> 55559121
         let nodeUI = this.graphics.getNodeUI(msg.ID);
         let color = "";
         if (!msg.isConfirmed) {
@@ -389,23 +368,15 @@
 
     highlightMsg = (msgID: string) => {
         // mutate links
-<<<<<<< HEAD
-        let node = this.graph.getNode(vert.ID);
-        let nodeUI = this.graphics.getNodeUI(vert.ID);
-        this.selected_origin_color = getUIColor(nodeUI)
+        let node = this.graph.getNode(msgID);
+        let nodeUI = this.graphics.getNodeUI(msgID);
+        let original_color = getUIColor(nodeUI)
         setUIColor(nodeUI, COLOR.NODE_SELECTED)
         setUINodeSize(nodeUI, VERTEX.SIZE_SELECTED);
         setRectBorder(nodeUI, VERTEX.SELECTED_BORDER_WIDTH, COLOR.NODE_BORDER_SELECTED)
 
         let pos = this.layout.getNodePosition(node.id);
         this.svgUpdateNodePos(nodeUI, pos);
-=======
-        let node = this.graph.getNode(msgID);
-        let nodeUI = this.graphics.getNodeUI(msgID);
-        let original_color = nodeUI.color
-        nodeUI.color = parseColor("#859900");
-        nodeUI.size = vertexSize * 1.5;
->>>>>>> 55559121
 
         const seenForward = [];
         const seenBackwards = [];
@@ -429,25 +400,17 @@
             },
             seenBackwards
         );
-        
+
         return original_color
     }
 
-<<<<<<< HEAD
-    resetLinks = () => {
-        this.graph.forEachLink((link) => {
-            const linkUI = this.graphics.getLinkUI(link.id);
-            setUIColor(linkUI, COLOR.LINK_STRONG)
-        });
-=======
     clearHighlightedMsgs = () => {
-        this.highligtedMsgs.forEach((color, id) => {
+        this.highligtedMsgs.forEach((color: string, id) => {
           this.clearHighlightedMsg(id, color);
         })
->>>>>>> 55559121
-    }
-
-    clearHighlightedMsg = (msgID: string, originalColor: number) => {
+    }
+
+    clearHighlightedMsg = (msgID: string, originalColor: string) => {
         // clear link highlight
         let node = this.graph.getNode(msgID);
         if (!node) {
@@ -456,16 +419,10 @@
             return;
         }
 
-<<<<<<< HEAD
-        let nodeUI = this.graphics.getNodeUI(this.selectedMsg.ID);
+        let nodeUI = this.graphics.getNodeUI(msgID);
         setUIColor(nodeUI, this.selected_origin_color)
         setUINodeSize(nodeUI, VERTEX.SIZE_DEFAULT);
         resetRectBorder(nodeUI)
-=======
-        let nodeUI = this.graphics.getNodeUI(msgID);
-        nodeUI.color = originalColor;
-        nodeUI.size = vertexSize;
->>>>>>> 55559121
 
         const seenForward = [];
         const seenBackwards = [];
@@ -501,7 +458,8 @@
     resetLinks = () => {
         this.graph.forEachLink((link) => {
             const linkUI = this.graphics.getLinkUI(link.id);
-            linkUI.color = parseColor("#586e75");
+            // TODO update colors
+            linkUI.color = COLOR.LINK_STRONG
         });
     }
 
@@ -538,8 +496,8 @@
         graphics.node((node) => {
             let ui = svgNodeBuilder(node.data);
             ui.on("click", () => {
-                this.clearSelected(true)
-                this.updateSelected(node.data, true)
+                this.clearSelected()
+                this.updateSelected(node.data)
             });
 
             return ui
@@ -558,22 +516,14 @@
         })
         let ele = document.getElementById('tangleVisualizer');
 
-<<<<<<< HEAD
         this.renderer = Viva.Graph.View.renderer(this.graph, {
             container: ele,
             graphics: graphics,
             layout: layout,
-=======
-        let events = Viva.Graph.webglInputEvents(graphics, this.graph);
-
-        events.click((node) => {
-            this.selectMsg(node.data.ID);
->>>>>>> 55559121
         });
 
         this.layout = layout;
         this.graphics = graphics;
-        this.layout = layout;
         this.renderer.run();
 
         // maximize the svg window
