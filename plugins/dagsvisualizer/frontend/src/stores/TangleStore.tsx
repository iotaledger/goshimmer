--- conflicted
+++ resolved
@@ -9,7 +9,6 @@
 import { COLOR, LINE_TYPE, LINE_WIDTH, VERTEX } from '../styles/tangleStyles';
 
 export class tangleVertex {
-<<<<<<< HEAD
     ID: string;
     strongParentIDs: Array<string>;
     weakParentIDs: Array<string>;
@@ -23,21 +22,6 @@
     gof: string;
     confirmedTime: number;
     futureMarkers: Array<string>;
-=======
-    ID:              string;
-	strongParentIDs: Array<string>;
-	weakParentIDs:   Array<string>;
-    likedParentIDs:  Array<string>;
-    branchID:        string;
-	isMarker:        boolean;
-    isTx:            boolean;
-    txID:            string;
-    isTip:           boolean;
-    isConfirmed:     boolean;
-    gof:             string;
-	confirmedTime:   number;
-    futureMarkers:   Array<string>;
->>>>>>> b1404410
 }
 
 export class tangleBooked {
@@ -230,12 +214,8 @@
         if (!this.search) return;
 
         this.selectMsg(this.search);
-<<<<<<< HEAD
-    };
-=======
         this.centerMsg(this.search);
-    }
->>>>>>> b1404410
+    };
 
     updateExplorerAddress = (addr: string) => {
         this.explorerAddress = addr;
@@ -264,9 +244,9 @@
     };
 
     centerMsg = (msgID: string) => {
-        var pos = this.layout.getNodePosition(msgID);
+        const pos = this.layout.getNodePosition(msgID);
         this.renderer.moveTo(pos.x, pos.y);
-    }
+    };
 
     drawVertex = (msg: tangleVertex) => {
         let node;
@@ -418,15 +398,7 @@
 
         this.updateSelected(vertex.data);
         this.selected_origin_color = this.highlightMsg(vertex.data.ID);
-<<<<<<< HEAD
-
-        // center the selected node.
-        const pos = this.layout.getNodePosition(msgID);
-        this.renderer.moveTo(pos.x, pos.y);
-    };
-=======
-    }
->>>>>>> b1404410
+    };
 
     @action
     clearSelected = () => {
