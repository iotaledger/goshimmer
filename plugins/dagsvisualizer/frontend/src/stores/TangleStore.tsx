--- conflicted
+++ resolved
@@ -1,11 +1,6 @@
-<<<<<<< HEAD
-import {action, makeObservable, observable, ObservableMap} from 'mobx';
-import {connectWebSocket, registerHandler, unregisterHandler, WSMsgType} from 'WS';
-=======
 import { action, makeObservable, observable, ObservableMap } from 'mobx';
 import {connectWebSocket, registerHandler, unregisterHandler, WSMsgType} from '../WS';
->>>>>>> 5949dce0
-import {default as Viva} from 'vivagraphjs';
+import {default as Viva } from 'vivagraphjs';
 import {COLOR, LINE_TYPE, LINE_WIDTH, VERTEX} from "../styles/tangleStyles";
 
 export class tangleVertex {
@@ -580,7 +575,6 @@
     }
 }
 
-
 function setUIColor(ui: any, color: any) {
     ui.attr("fill", color);
 }
