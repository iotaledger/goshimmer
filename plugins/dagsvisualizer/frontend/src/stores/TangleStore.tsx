<<<<<<< HEAD
import { action, makeObservable, observable, ObservableMap } from 'mobx';
import {
    connectWebSocket,
    registerHandler,
    unregisterHandler,
    WSMsgType
} from 'utils/WS';
import { MAX_VERTICES } from 'utils/constants';
import {
    tangleVertex,
    tangleBooked,
    tangleConfirmed,
    tangleFutureMarkerUpdated
} from 'models/tangle';
import {
    drawMessage,
    initTangleDAG,
    selectMessage,
    unselectMessage,
    vivagraphLib,
    updateGraph,
    updateNodeDataAndColor
} from 'graph/vivagraph';
=======
import {action, makeObservable, observable, ObservableMap} from 'mobx';
import {connectWebSocket, registerHandler, unregisterHandler, WSMsgType} from '../WS';
import {default as Viva} from 'vivagraphjs';
import {COLOR, LINE_TYPE, LINE_WIDTH, VERTEX} from '../styles/tangleStyles';

export class tangleVertex {
    ID: string;
    strongParentIDs: Array<string>;
    weakParentIDs: Array<string>;
    likedParentIDs: Array<string>;
    branchID: string;
    isMarker: boolean;
    isTx: boolean;
    txID: string;
    isTip: boolean;
    isConfirmed: boolean;
    gof: string;
    confirmedTime: number;
    futureMarkers: Array<string>;
}

export class tangleBooked {
    ID: string;
    isMarker: boolean;
    branchID: string;
}

export class tangleConfirmed {
    ID: string;
    gof: string;
    confirmedTime: number;
}

export class tangleFutureMarkerUpdated {
    ID: string;
    futureMarkerID: string;
}

export enum parentRefType {
    StrongRef,
    WeakRef,
    LikedRef
}
>>>>>>> 6a7e5cf9

export class TangleStore {
    @observable maxTangleVertices = MAX_VERTICES;
    @observable messages = new ObservableMap<string, tangleVertex>();
    // might still need markerMap for advanced features
    @observable markerMap = new ObservableMap<string, Array<string>>();
    @observable selectedMsg: tangleVertex = null;
    @observable paused = false;
    @observable search = '';
    msgOrder: Array<string> = [];
    lastMsgAddedBeforePause = '';
    selected_origin_color = '';
    highlightedMsgs = new Map<string, string>();
    draw = true;
    vertexChanges = 0;
    graph;

    constructor() {
        makeObservable(this);

        registerHandler(WSMsgType.Message, this.addMessage);
        registerHandler(WSMsgType.MessageBooked, this.setMessageBranch);
        registerHandler(
            WSMsgType.MessageConfirmed,
            this.setMessageConfirmedTime
        );
        registerHandler(WSMsgType.FutureMarkerUpdated, this.updateFutureMarker);
    }

    unregisterHandlers() {
        unregisterHandler(WSMsgType.Message);
        unregisterHandler(WSMsgType.MessageBooked);
        unregisterHandler(WSMsgType.MessageConfirmed);
        unregisterHandler(WSMsgType.FutureMarkerUpdated);
    }

    connect() {
        connectWebSocket(
            '/ws',
            () => {
                console.log('connection opened');
            },
            this.reconnect,
            () => {
                console.log('connection error');
            }
        );
    }

    reconnect() {
        setTimeout(() => {
            this.connect();
        }, 1000);
    }

    @action
    addMessage = (msg: tangleVertex) => {
        if (this.msgOrder.length >= this.maxTangleVertices) {
            const removed = this.msgOrder.shift();
            this.removeMessage(removed);
        }
        msg.isTip = true;

        this.msgOrder.push(msg.ID);
        msg.futureMarkers = [];
        this.messages.set(msg.ID, msg);

        if (this.draw) {
            this.drawVertex(msg);
        }
    };

    @action
    removeMessage = (msgID: string) => {
        const msg = this.messages.get(msgID);
        if (msg) {
            if (msg.isMarker) {
                this.markerMap.delete(msgID);
            }
            this.removeVertex(msgID);
            this.messages.delete(msgID);
            this.graphics.releaseNode(msgID);
        }
    };

    @action
    setMessageBranch = (branch: tangleBooked) => {
        const msg = this.messages.get(branch.ID);
        if (!msg) {
            return;
        }

        msg.branchID = branch.branchID;
        msg.isMarker = branch.isMarker;

        this.messages.set(msg.ID, msg);
        if (this.draw) {
            this.updateIfNotPaused(msg);
        }
    };

    @action
    setMessageConfirmedTime = (info: tangleConfirmed) => {
        const msg = this.messages.get(info.ID);
        if (!msg) {
            return;
        }

        msg.gof = info.gof;
        msg.isConfirmed = true;
        msg.confirmedTime = info.confirmedTime;
        this.messages.set(msg.ID, msg);
        if (this.draw) {
            this.updateIfNotPaused(msg);
        }
    };

    @action
    updateFutureMarker = (fm: tangleFutureMarkerUpdated) => {
        const msg = this.messages.get(fm.ID);
        if (msg) {
            msg.futureMarkers.push(fm.futureMarkerID);
            this.messages.set(fm.ID, msg);
        }

        // update marker map
        const pastconeList = this.markerMap.get(fm.futureMarkerID);
        if (!pastconeList) {
            this.markerMap.set(fm.futureMarkerID, [fm.ID]);
        } else {
            pastconeList.push(fm.ID);
            this.markerMap.set(fm.futureMarkerID, pastconeList);
        }
    };

    @action
    pauseResume = () => {
        if (this.paused) {
            this.graph.resume();
            this.svgRendererOnResume();
            this.paused = false;
            return;
        }
        this.lastMsgAddedBeforePause = this.msgOrder[this.msgOrder.length - 1];
        this.graph.pause();
        this.paused = true;
    };

    @action
    updateVerticesLimit = (num: number) => {
        this.maxTangleVertices = num;
        this.trimTangleToVerticesLimit();
    };

    @action
    updateSearch = (search: string) => {
        this.search = search.trim();
    };

    @action
    searchAndSelect = () => {
        if (!this.search) return;

        this.selectMsg(this.search);
        this.centerMsg(this.search);
    };

    drawExistedMsgs = () => {
        this.messages.forEach(msg => {
            this.drawVertex(msg);
        });
    };

    updateDrawStatus = (draw: boolean) => {
        this.draw = draw;
    };

    clearGraph = () => {
        this.graph.clearGraph();
    };

    centerEntireGraph = () => {
        this.graph.centerGraph();
    };

    centerMsg = (msgID: string) => {
        this.graph.centerVertex(msgID);
    };

    drawVertex = (msg: tangleVertex) => {
        drawMessage(msg, this.graph, this.messages);
    };

    removeVertex = (msgID: string) => {
        // svg renderer does not stop elements from being removed from the view while being paused
        // after resume() we update graph state with svgRendererOnResume()
        if (this.paused) {
            return;
        } else {
            this.graph.removeVertex(msgID);
        }
    };

    @action
    tangleOnClick = (event: any) => {
        // message is currently selected
        if (event.target.tagName === 'rect') {
            this.selectMsg(event.target.node.id);
        } else {
            if (this.selectedMsg !== null) {
                this.clearSelected();
            }
        }
    };

    @action
    updateSelected = (vert: tangleVertex) => {
        if (!vert) return;

        this.selectedMsg = vert;
    };

    selectMsg = (msgID: string) => {
        // clear pre-selected node first
        this.clearSelected();
        this.clearHighlightedMsgs();

        this.selected_origin_color = this.graph.getNodeColor(msgID);
        const node = selectMessage(msgID, this.graph);

        this.updateSelected(node.data);
    };

    @action
    clearSelected = () => {
        if (!this.selectedMsg) {
            return;
        }
        this.clearHighlightedMsg(this.selectedMsg.ID);
        this.selectedMsg = null;
    };

    getTangleVertex = (msgID: string) => {
        return this.messages.get(msgID);
    };

    highlightMsgs = (msgIDs: string[]) => {
        this.clearHighlightedMsgs();

        // update highlighted msgs and its original color
        msgIDs.forEach(id => {
<<<<<<< HEAD
            const original_color = this.graph.getNodeColor(id);
            selectMessage(id, this.graph);
            this.highligtedMsgs.set(id, original_color);
=======
            const original_color = this.highlightMsg(id);
            this.highlightedMsgs.set(id, original_color);
>>>>>>> 6a7e5cf9
        });
    };

    clearHighlightedMsgs = () => {
        if (this.highlightedMsgs.size === 0) {
            return;
        }
        this.highlightedMsgs.forEach((color: string, id) => {
            this.clearHighlightedMsg(id);
        });
        this.highlightedMsgs.clear();
    };

    clearHighlightedMsg = (msgID: string) => {
        let color = '';
        if (this.selectedMsg && msgID === this.selectedMsg.ID) {
            color = this.selected_origin_color;
        } else {
            color = this.highlightedMsgs.get(msgID);
        }

        unselectMessage(msgID, color, this.graph);
    };

    getMsgsFromBranch = (branchID: string) => {
        const msgs = [];
        this.messages.forEach((msg: tangleVertex) => {
            if (msg.branchID === branchID) {
                msgs.push(msg.ID);
            }
        });

        return msgs;
    };

    start = () => {
        this.graph = new vivagraphLib(initTangleDAG);

        this.registerTangleEvents();
    };

    stop = () => {
        this.unregisterHandlers();
        this.graph.stop();
        this.selectedMsg = null;
    };

    registerTangleEvents = () => {
        const tangleWindowEl = document.querySelector('#tangleVisualizer');
        tangleWindowEl.addEventListener('click', this.tangleOnClick);
    };

    // clear old elements and refresh renderer
    svgRendererOnResume = () => {
        // if pause was long enough for newest added message to be removed then clear all graph at once
        if (!this.messages.get(this.lastMsgAddedBeforePause)) {
            this.clearGraph();
            this.drawExistedMsgs();

            return;
        }

        // pause was short - clear only the needed part
        updateGraph(this.graph, this.messages);
    };

    updateIfNotPaused = (msg: tangleVertex) => {
        if (!this.paused) {
            updateNodeDataAndColor(msg.ID, msg, this.graph);
        }
    };

    trimTangleToVerticesLimit() {
        if (this.msgOrder.length >= this.maxTangleVertices) {
            const removeStartIndex = this.msgOrder.length - this.maxTangleVertices;
            const removed = this.msgOrder.slice(0, removeStartIndex);
            this.msgOrder = this.msgOrder.slice(removeStartIndex);
            this.removeMessages(removed);

        }
    }

    removeMessages(removed: string[]) {
        removed.forEach((msgID: string) => {
            this.removeMessage(msgID);
        });
    }
}

<<<<<<< HEAD
export default TangleStore;
=======
const svgNodeBuilder = function(): any {
    const ui = Viva.Graph.svg('rect');
    setUINodeColor(ui, COLOR.TIP);
    setUINodeSize(ui, VERTEX.SIZE_DEFAULT);
    setCorners(ui, VERTEX.ROUNDED_CORNER);

    return ui;
};

const svgLinkBuilder = function(color: string, width: number, type: string) {
    return Viva.Graph.svg('path')
        .attr('stroke', color)
        .attr('stroke-width', width)
        .attr('stroke-dasharray', type);
};

export default TangleStore;

// copied over and refactored from https://github.com/glumb/IOTAtangle
function dfsIterator(
    graph,
    node,
    cb,
    up,
    cbLinks: any = false,
    seenNodes = []
) {
    seenNodes.push(node);
    let pointer = 0;

    while (seenNodes.length > pointer) {
        const node = seenNodes[pointer++];

        if (cb(node)) return true;

        if (node.links) {
            for (const link of node.links) {
                if (cbLinks) cbLinks(link);

                if (
                    !up &&
                    link.toId === node.id &&
                    !seenNodes.includes(graph.getNode(link.fromId))
                ) {
                    seenNodes.push(graph.getNode(link.fromId));
                    continue;
                }

                if (
                    up &&
                    link.fromId === node.id &&
                    !seenNodes.includes(graph.getNode(link.toId))
                ) {
                    seenNodes.push(graph.getNode(link.toId));
                }
            }
        }
    }
}

function maximizeSvgWindow() {
    const svgEl = document.querySelector('#tangleVisualizer>svg');
    svgEl.setAttribute('width', '100%');
    svgEl.setAttribute('height', '100%');
}

function setUINodeColor(ui: any, color: any) {
    ui.attr('fill', color);
}

function setUILinkColor(ui: any, color: any) {
    ui.attr('stroke', color);
}

function getUINodeColor(ui: any): string {
    return ui.getAttribute('fill');
}

function setUINodeSize(ui: any, size: number) {
    ui.attr('width', size);
    ui.attr('height', size);
}

function setUILink(ui: any, color: string, width: number, type: string) {
    ui.attr('stroke-width', width);
    ui.attr('stroke-dasharray', type);
    ui.attr('stroke', color);
}

function setCorners(ui: any, rx: number) {
    ui.attr('rx', rx);
}

function setRectBorder(ui: any, borderWidth: number, borderColor) {
    ui.attr('stroke-width', borderWidth);
    ui.attr('stroke', borderColor);
}

function resetRectBorder(ui: any) {
    ui.removeAttribute('stroke-width');
    ui.removeAttribute('stroke');
}
>>>>>>> 6a7e5cf9
<|MERGE_RESOLUTION|>--- conflicted
+++ resolved
@@ -1,4 +1,3 @@
-<<<<<<< HEAD
 import { action, makeObservable, observable, ObservableMap } from 'mobx';
 import {
     connectWebSocket,
@@ -22,51 +21,6 @@
     updateGraph,
     updateNodeDataAndColor
 } from 'graph/vivagraph';
-=======
-import {action, makeObservable, observable, ObservableMap} from 'mobx';
-import {connectWebSocket, registerHandler, unregisterHandler, WSMsgType} from '../WS';
-import {default as Viva} from 'vivagraphjs';
-import {COLOR, LINE_TYPE, LINE_WIDTH, VERTEX} from '../styles/tangleStyles';
-
-export class tangleVertex {
-    ID: string;
-    strongParentIDs: Array<string>;
-    weakParentIDs: Array<string>;
-    likedParentIDs: Array<string>;
-    branchID: string;
-    isMarker: boolean;
-    isTx: boolean;
-    txID: string;
-    isTip: boolean;
-    isConfirmed: boolean;
-    gof: string;
-    confirmedTime: number;
-    futureMarkers: Array<string>;
-}
-
-export class tangleBooked {
-    ID: string;
-    isMarker: boolean;
-    branchID: string;
-}
-
-export class tangleConfirmed {
-    ID: string;
-    gof: string;
-    confirmedTime: number;
-}
-
-export class tangleFutureMarkerUpdated {
-    ID: string;
-    futureMarkerID: string;
-}
-
-export enum parentRefType {
-    StrongRef,
-    WeakRef,
-    LikedRef
-}
->>>>>>> 6a7e5cf9
 
 export class TangleStore {
     @observable maxTangleVertices = MAX_VERTICES;
@@ -148,7 +102,6 @@
             }
             this.removeVertex(msgID);
             this.messages.delete(msgID);
-            this.graphics.releaseNode(msgID);
         }
     };
 
@@ -318,14 +271,9 @@
 
         // update highlighted msgs and its original color
         msgIDs.forEach(id => {
-<<<<<<< HEAD
             const original_color = this.graph.getNodeColor(id);
             selectMessage(id, this.graph);
-            this.highligtedMsgs.set(id, original_color);
-=======
-            const original_color = this.highlightMsg(id);
             this.highlightedMsgs.set(id, original_color);
->>>>>>> 6a7e5cf9
         });
     };
 
@@ -400,11 +348,11 @@
 
     trimTangleToVerticesLimit() {
         if (this.msgOrder.length >= this.maxTangleVertices) {
-            const removeStartIndex = this.msgOrder.length - this.maxTangleVertices;
+            const removeStartIndex =
+                this.msgOrder.length - this.maxTangleVertices;
             const removed = this.msgOrder.slice(0, removeStartIndex);
             this.msgOrder = this.msgOrder.slice(removeStartIndex);
             this.removeMessages(removed);
-
         }
     }
 
@@ -415,109 +363,4 @@
     }
 }
 
-<<<<<<< HEAD
-export default TangleStore;
-=======
-const svgNodeBuilder = function(): any {
-    const ui = Viva.Graph.svg('rect');
-    setUINodeColor(ui, COLOR.TIP);
-    setUINodeSize(ui, VERTEX.SIZE_DEFAULT);
-    setCorners(ui, VERTEX.ROUNDED_CORNER);
-
-    return ui;
-};
-
-const svgLinkBuilder = function(color: string, width: number, type: string) {
-    return Viva.Graph.svg('path')
-        .attr('stroke', color)
-        .attr('stroke-width', width)
-        .attr('stroke-dasharray', type);
-};
-
-export default TangleStore;
-
-// copied over and refactored from https://github.com/glumb/IOTAtangle
-function dfsIterator(
-    graph,
-    node,
-    cb,
-    up,
-    cbLinks: any = false,
-    seenNodes = []
-) {
-    seenNodes.push(node);
-    let pointer = 0;
-
-    while (seenNodes.length > pointer) {
-        const node = seenNodes[pointer++];
-
-        if (cb(node)) return true;
-
-        if (node.links) {
-            for (const link of node.links) {
-                if (cbLinks) cbLinks(link);
-
-                if (
-                    !up &&
-                    link.toId === node.id &&
-                    !seenNodes.includes(graph.getNode(link.fromId))
-                ) {
-                    seenNodes.push(graph.getNode(link.fromId));
-                    continue;
-                }
-
-                if (
-                    up &&
-                    link.fromId === node.id &&
-                    !seenNodes.includes(graph.getNode(link.toId))
-                ) {
-                    seenNodes.push(graph.getNode(link.toId));
-                }
-            }
-        }
-    }
-}
-
-function maximizeSvgWindow() {
-    const svgEl = document.querySelector('#tangleVisualizer>svg');
-    svgEl.setAttribute('width', '100%');
-    svgEl.setAttribute('height', '100%');
-}
-
-function setUINodeColor(ui: any, color: any) {
-    ui.attr('fill', color);
-}
-
-function setUILinkColor(ui: any, color: any) {
-    ui.attr('stroke', color);
-}
-
-function getUINodeColor(ui: any): string {
-    return ui.getAttribute('fill');
-}
-
-function setUINodeSize(ui: any, size: number) {
-    ui.attr('width', size);
-    ui.attr('height', size);
-}
-
-function setUILink(ui: any, color: string, width: number, type: string) {
-    ui.attr('stroke-width', width);
-    ui.attr('stroke-dasharray', type);
-    ui.attr('stroke', color);
-}
-
-function setCorners(ui: any, rx: number) {
-    ui.attr('rx', rx);
-}
-
-function setRectBorder(ui: any, borderWidth: number, borderColor) {
-    ui.attr('stroke-width', borderWidth);
-    ui.attr('stroke', borderColor);
-}
-
-function resetRectBorder(ui: any) {
-    ui.removeAttribute('stroke-width');
-    ui.removeAttribute('stroke');
-}
->>>>>>> 6a7e5cf9
+export default TangleStore;