import {action, makeObservable, observable, ObservableMap} from 'mobx';
import {connectWebSocket, registerHandler, unregisterHandler, WSMsgType} from '../WS';
import {default as Viva} from 'vivagraphjs';
import {COLOR, LINE_TYPE, LINE_WIDTH, VERTEX} from "../styles/tangleStyles";

export class tangleVertex {
    ID:              string;   
	strongParentIDs: Array<string>;
	weakParentIDs:   Array<string>;
    likedParentIDs:  Array<string>;
    branchID:        string;
	isMarker:        boolean;
    isTx:            boolean;
    txID:            string;
    isConfirmed:     boolean;
    gof:             string;
	confirmedTime:   number;
    futureMarkers:   Array<string>;
}

export class tangleBooked {
    ID:       string;
    isMarker: boolean;
	branchID: string;
}

export class tangleConfirmed {
    ID:            string;
    gof:            string;
    confirmedTime: number;
}

export class tangleFutureMarkerUpdated {
    ID:             string;
    futureMarkerID: string;
}

export enum parentRefType {
    StrongRef,
    WeakRef,
    LikedRef,
}

export class TangleStore {
    @observable maxTangleVertices: number = 500;
    @observable messages = new ObservableMap<string, tangleVertex>();
    // might still need markerMap for advanced features
    @observable markerMap = new ObservableMap<string, Array<string>>();
    @observable selectedMsg: tangleVertex = null;
    @observable selected_approvers_count = 0;
    @observable selected_approvees_count = 0;
    @observable paused: boolean = false;
    @observable search: string = "";
    @observable explorerAddress = "http://localhost:8081";
    msgOrder: Array<string> = [];
    lastMsgAddedBeforePause: string = "";
    selected_origin_color: string = "";
    highligtedMsgs = new Map<string, string>();
    draw: boolean = true;
    vertexChanges = 0;
    graph;
    graphics;
    layout;
    renderer;

    constructor() {        
        makeObservable(this);
        
        registerHandler(WSMsgType.Message, this.addMessage);
        registerHandler(WSMsgType.MessageBooked, this.setMessageBranch);
        registerHandler(WSMsgType.MessageConfirmed, this.setMessageConfirmedTime);
        registerHandler(WSMsgType.FutureMarkerUpdated, this.updateFutureMarker);
    }

    unregisterHandlers() {
        unregisterHandler(WSMsgType.Message);
        unregisterHandler(WSMsgType.MessageBooked);
        unregisterHandler(WSMsgType.MessageConfirmed);
        unregisterHandler(WSMsgType.FutureMarkerUpdated);
    }

    connect() {
        connectWebSocket("/ws",
        () => {console.log("connection opened")},
        this.reconnect,
        () => {console.log("connection error")});
    }

    reconnect() {
        setTimeout(() => {
            this.connect();
        }, 1000);
    }

    @action
    addMessage = (msg: tangleVertex) => {
        if (this.msgOrder.length >= this.maxTangleVertices) {
            let removed = this.msgOrder.shift();
            this.removeMessage(removed);
        }

        this.msgOrder.push(msg.ID);
        msg.futureMarkers = [];
        this.messages.set(msg.ID, msg);

        if (this.draw) {
            this.drawVertex(msg);
        }
    }

    @action
    removeMessage = (msgID: string) => {
        let msg = this.messages.get(msgID);
        if (msg) {
            if (msg.isMarker) {
                this.markerMap.delete(msgID);
            }
            this.removeVertex(msgID);
            this.messages.delete(msgID);
        }
    }

    @action
    setMessageBranch = (branch: tangleBooked) => {
        let msg = this.messages.get(branch.ID);
        if (!msg) {
            return;
        }

        msg.branchID = branch.branchID;
        msg.isMarker = branch.isMarker;

        this.messages.set(msg.ID, msg);
        if (this.draw) {
            this.updateIfNotPaused(msg)
        }
    }

    @action
    setMessageConfirmedTime = (info: tangleConfirmed) => {
        let msg = this.messages.get(info.ID);
        if (!msg) {
            return;
        }

        msg.gof = info.gof;
        msg.isConfirmed = true;
        msg.confirmedTime = info.confirmedTime;
        this.messages.set(msg.ID, msg);
        if (this.draw) {
            this.updateIfNotPaused(msg)
        }
    }

    @action
    updateFutureMarker = (fm: tangleFutureMarkerUpdated) => {
        let msg = this.messages.get(fm.ID);
        if (msg) {
            msg.futureMarkers.push(fm.futureMarkerID);
            this.messages.set(fm.ID, msg);
        }

        // update marker map
        let pastconeList = this.markerMap.get(fm.futureMarkerID);
        if (!pastconeList) {
            this.markerMap.set(fm.futureMarkerID, [fm.ID]);
        } else {
            pastconeList.push(fm.ID);
            this.markerMap.set(fm.futureMarkerID, pastconeList);
        }
    }

    @action
    pauseResume = () => {
        if (this.paused) {
            this.renderer.resume();
            this.svgRendererOnResume()
            this.paused = false;
            return;
        }
        this.lastMsgAddedBeforePause = this.msgOrder[this.msgOrder.length - 1]
        this.renderer.pause();
        this.paused = true;
    }

    @action
    updateVerticesLimit = (num: number) => {
        this.maxTangleVertices = num;
    }

    @action
    updateSearch = (search: string) => {
        this.search = search.trim();
    }

    @action
    searchAndSelect = () => {
        if (!this.search) return;
        
        this.selectMsg(this.search);
    }

    updateExplorerAddress = (addr: string) => {
        this.explorerAddress = addr;
    }

    drawExistedMsgs = () => {
        this.messages.forEach((msg) => {
            this.drawVertex(msg);
        })
    }

    updateDrawStatus = (draw: boolean) => {
        this.draw = draw;
    }

    clearGraph = () => {
        this.graph.clear();
    }

    centerEntireGraph = () => {
        let rect = this.layout.getGraphRect();
        let centerY = (rect.y1 + rect.y2) / 2;
        let centerX = (rect.x1 + rect.x2) / 2;

        this.renderer.moveTo(centerX, centerY);
      }

    drawVertex = (msg: tangleVertex) => {
        let node;
        // For svg renderer, pausing is not gonna stop elements from being added or remover from svg frame
        // when pause we are skipping this function, on resume we manually trigger reloading messages
        if (this.paused) {
            return
        }
        let existing = this.graph.getNode(msg.ID);
        if (existing) {
            node = existing
        } else {
            node = this.graph.addNode(msg.ID, msg);
            this.updateNodeColorOnConfirmation(msg);
        }

        let drawVertexParentReference = (parentType: parentRefType, parentIDs: Array<string>) => {
            if (parentIDs) {
                parentIDs.forEach((value) => {
                    // if value is valid AND (links is empty OR there is no between parent and children)
                    if (value && ((!node.links || !node.links.some(link => link.fromId === value)))) {
                        // draw the link only when the parent exists
                        let existing = this.graph.getNode(value);
                        if (existing) {
                            let link = this.graph.addLink(value, msg.ID);
                            this.updateParentRefUI(link.id, parentType)
                        }
                    }
                })
            }
        }
        drawVertexParentReference(parentRefType.StrongRef, msg.strongParentIDs)
        drawVertexParentReference(parentRefType.WeakRef, msg.weakParentIDs)
        drawVertexParentReference(parentRefType.LikedRef, msg.likedParentIDs)
    }

    // only update color when finalized
    updateNodeColorOnConfirmation = (msg: tangleVertex) => {
        let nodeUI = this.graphics.getNodeUI(msg.ID);
        let color = "";
        if (!msg.isConfirmed) {
            return
        }

        if (msg.isTx) {
            color = COLOR.TRANSACTION_CONFIRMED;
        } else {
            color = COLOR.MESSAGE_CONFIRMED;
        }

        if (!nodeUI || !msg || msg.gof === "GoF(None)") {
            color = COLOR.NODE_UNKNOWN;
        }

        setUINodeColor(nodeUI, color)
    }

    updateParentRefUI = (linkID: string, parentType?: parentRefType) => {
        // update link line type and color based on reference type
        let linkUI = this.graphics.getLinkUI(linkID)
        if (!linkUI) {
            return
        }
        // if type not provided look for refType data if not found use strong ref style
        if (parentType === null) {
            parentType = linkUI.refType || parentRefType.StrongRef
        }

        switch (parentType) {
            case parentRefType.StrongRef: {
                setUILink(linkUI, COLOR.LINK_STRONG, LINE_WIDTH.STRONG, LINE_TYPE.STRONG)
                linkUI.refType = parentRefType.StrongRef
                break;
            }
            case parentRefType.WeakRef: {
                setUILink(linkUI, COLOR.LINK_WEAK, LINE_WIDTH.WEAK, LINE_TYPE.WEAK)
                linkUI.refType = parentRefType.WeakRef
                break;
            }
            case parentRefType.LikedRef: {
                setUILink(linkUI, COLOR.LINK_LIKED, LINE_WIDTH.LIKED, LINE_TYPE.LIKED)
                linkUI.refType = parentRefType.LikedRef
                break;
            }
        }
    }

    removeVertex = (msgID: string) => {
        // svg renderer does not stop elements from being removed from the view while being paused
        // after resume() we update graph state with svgRendererOnResume()
        if (this.paused) {
            return
        } else {
            this.graph.removeNode(msgID);
        }
    }

    @action
<<<<<<< HEAD
    tangleOnClick = (event: any) => {
        // message is currently selected
        if (event.target.tagName === "rect") {
            this.clearSelected(true)
            this.updateSelected(event.target.node.data, true)
        } else {
            if (this.selectedMsg !== null) {
                this.clearSelected(true)
            }
        }
    }

    @action
    updateSelected = (vert: tangleVertex, viaClick?: boolean) => {
=======
    updateSelected = (vert: tangleVertex) => {
>>>>>>> 421c746f
        if (!vert) return;

        this.selectedMsg = vert;
    }

    selectMsg = (msgID: string) => {
        // clear pre-selected node first
        this.clearSelected();
        let vertex = this.graph.getNode(msgID)
        if (!vertex) return;

        this.updateSelected(vertex.data);
        this.selected_origin_color = this.highlightMsg(vertex.data.ID);

        // center the selected node.
        var pos = this.layout.getNodePosition(msgID);
        this.renderer.moveTo(pos.x, pos.y);
    }

    @action
    clearSelected = () => {
        if (!this.selectedMsg) {
            return;
        }

        this.selected_approvers_count = 0;
        this.selected_approvees_count = 0;
        this.clearHighlightedMsg(this.selectedMsg.ID, this.selected_origin_color);
        this.selectedMsg = null;
    }

    getTangleVertex = (msgID: string) => {
        return this.messages.get(msgID);
    }

    highlightMsgs = (msgIDs: string[]) => {
        this.highligtedMsgs.forEach((color, id) => {
            this.clearHighlightedMsg(id, color);
        })

        // update highlighted msgs and its original color
        msgIDs.forEach((id) => {
            let original_color = this.highlightMsg(id);
            this.highligtedMsgs.set(id, original_color);
        })
    }

    highlightMsg = (msgID: string) => {
        // mutate links
        let node = this.graph.getNode(msgID);
        let nodeUI = this.graphics.getNodeUI(msgID);
        if (!nodeUI) {
            // Message not rendered, so it will not be highlighted
            return
        }
        let original_color = getUINodeColor(nodeUI);

        setUINodeColor(nodeUI, COLOR.NODE_SELECTED)
        setUINodeSize(nodeUI, VERTEX.SIZE_SELECTED);
        setRectBorder(nodeUI, VERTEX.SELECTED_BORDER_WIDTH, COLOR.NODE_BORDER_SELECTED)

        let pos = this.layout.getNodePosition(node.id);
        this.svgUpdateNodePos(nodeUI, pos);

        const seenForward = [];
        const seenBackwards = [];
        dfsIterator(this.graph,
            node,
            node => {
                this.selected_approvers_count++;
            },
            true,
            link => {
                const linkUI = this.graphics.getLinkUI(link.id);
                setUILinkColor(linkUI, COLOR.LINK_FUTURE_CONE)
            },
            seenForward
        );
        dfsIterator(this.graph, node, node => {
                this.selected_approvees_count++;
            }, false, link => {
                const linkUI = this.graphics.getLinkUI(link.id);
                setUILinkColor(linkUI, COLOR.LINK_PAST_CONE)
            },
            seenBackwards
        );
        return original_color
    }

    clearHighlightedMsgs = () => {
        this.highligtedMsgs.forEach((color: string, id) => {
          this.clearHighlightedMsg(id, color);
        })
    }

    clearHighlightedMsg = (msgID: string, originalColor: string) => {
        // clear link highlight
        let node = this.graph.getNode(msgID);
        if (!node) {
            // clear links
            this.resetLinks();
            return;
        }

        let nodeUI = this.graphics.getNodeUI(msgID);
        setUINodeColor(nodeUI, this.selected_origin_color)
        setUINodeSize(nodeUI, VERTEX.SIZE_DEFAULT);
        resetRectBorder(nodeUI)

        const seenForward = [];
        const seenBackwards = [];
        dfsIterator(this.graph, node, node => {
            }, true,
            link => {
                const linkUI = this.graphics.getLinkUI(link.id);
                this.updateParentRefUI(linkUI)
            },
            seenBackwards
        );
        dfsIterator(this.graph, node, node => {
            }, false,
            link => {
                const linkUI = this.graphics.getLinkUI(link.id);
                this.updateParentRefUI(linkUI)
            },
            seenForward
        );
    }

    getMsgsFromBranch = (branchID: string) => {
        let msgs = [];
        this.messages.forEach((msg: tangleVertex) => {
            if (msg.branchID === branchID) {
                msgs.push(msg.ID);
            }
        })

        return msgs;
    }

    resetLinks = () => {
        this.graph.forEachLink((link) => {
            const linkUI = this.graphics.getLinkUI(link.id);
            this.updateParentRefUI(linkUI)
        });
    }

    svgUpdateNodePos(nodeUI, pos) {
        let size = nodeUI.getAttribute('width')
        nodeUI.attr('x', pos.x - size / 2).attr('y', pos.y - size / 2);
    }

    updateNodeDataAndColor(nodeID: string, msgData: tangleVertex) {
        let node = this.graph.getNode(nodeID)
        // replace existing node data
        if (node && msgData) {
            this.graph.addNode(nodeID, msgData)
            this.updateNodeColorOnConfirmation(msgData);
        }
    }

    start = () => {
        this.graph = Viva.Graph.graph();

        this.setupLayout()
        this.setupSvgGraphics()
        this.setupRenderer()

        this.renderer.run();

        maximizeSvgWindow()
        this.registerTangleEvents()
    }

    stop = () => {
        this.unregisterHandlers();
        this.renderer.dispose();
        this.graph = null;
        this.selectedMsg = null;
    }

    setupLayout = () => {
        this.layout = Viva.Graph.Layout.forceDirected(this.graph, {
            springLength: 10,
            springCoeff: 0.0001,
            stableThreshold: 0.15,
            gravity: -2,
            dragCoeff: 0.02,
            timeStep: 20,
            theta: 0.8,
        });
    }

<<<<<<< HEAD
    setupSvgGraphics = () => {
        let graphics: any = Viva.Graph.View.svgGraphics();
=======
        graphics.node((node) => {
            let ui = svgNodeBuilder(node.data);
            ui.on("click", () => {
                this.selectMsg(node.id)
            });
>>>>>>> 421c746f

        graphics.node((node) => {
            return svgNodeBuilder(node.data);
        }).placeNode(this.svgUpdateNodePos)

        graphics.link(() => {
            return svgLinkBuilder(COLOR.LINK_STRONG, LINE_WIDTH.STRONG, LINE_TYPE.STRONG);
        }).placeLink(function (linkUI, fromPos, toPos) {
            // linkUI - is the object returned from link() callback above.
            let data = 'M' + fromPos.x.toFixed(2) + ',' + fromPos.y.toFixed(2) +
                'L' + toPos.x.toFixed(2) + ',' + toPos.y.toFixed(2);

            // 'Path data' (http://www.w3.org/TR/SVG/paths.html#DAttribute )
            // is a common way of rendering paths in SVG:
            linkUI.attr("d", data);
        })

        this.graphics = graphics;
    }

    setupRenderer = () => {
        let ele = document.getElementById('tangleVisualizer');

        this.renderer = Viva.Graph.View.renderer(this.graph, {
            container: ele,
            graphics: this.graphics,
            layout: this.layout,
        });
    }

    registerTangleEvents = () => {
        let tangleWindowEl = document.querySelector("#tangleVisualizer")
        tangleWindowEl.addEventListener("click", this.tangleOnClick)
    }

    // clear old elements and refresh renderer
    svgRendererOnResume = () => {
        // if pause was long enough for newest added message to be removed then clear all graph at once
        if (!this.messages.get(this.lastMsgAddedBeforePause)) {
            this.clearGraph()
            this.drawExistedMsgs()

            return
        }
        // pause was short - clear only the needed part
        this.graph.forEachNode((node) => {
            let msg = this.messages.get(node.id)
            if (!msg) {
                this.graph.removeNode(node.id)
            } else {
                this.updateNodeDataAndColor(msg.ID, msg)
            }
        })

        for (let msgId in this.messages) {
            let exist = this.graph.getNode(msgId)
            if (!exist) {
                this.drawVertex(this.messages.get(msgId))
            }
        }
    }

    updateIfNotPaused = (msg: tangleVertex) => {
        if (!this.paused) {
            this.updateNodeDataAndColor(msg.ID, msg)
        }
    }
}

let svgNodeBuilder = function (node: tangleVertex): any {
    let color = ""
    if (node.isTx) {
        color = COLOR.TRANSACTION_PENDING
    } else {
        color = COLOR.MESSAGE_PENDING
    }

    let ui = Viva.Graph.svg("rect")
    setUINodeColor(ui, color)
    setUINodeSize(ui, VERTEX.SIZE_DEFAULT)
    setCorners(ui, VERTEX.ROUNDED_CORNER)

    return ui
}

let svgLinkBuilder = function (color: string, width: number, type: string) {
    return Viva.Graph.svg("path")
        .attr("stroke", color)
        .attr("stroke-width", width)
        .attr('stroke-dasharray', type);
}

export default TangleStore;

// copied over and refactored from https://github.com/glumb/IOTAtangle
function dfsIterator(graph, node, cb, up, cbLinks: any = false, seenNodes = []) {
    seenNodes.push(node);
    let pointer = 0;

    while (seenNodes.length > pointer) {
        const node = seenNodes[pointer++];

        if (cb(node)) return true;

        for (const link of node.links) {
            if (cbLinks) cbLinks(link);

            if (!up && link.toId === node.id && !seenNodes.includes(graph.getNode(link.fromId))) {
                seenNodes.push(graph.getNode(link.fromId));
                continue;
            }

            if (up && link.fromId === node.id && !seenNodes.includes(graph.getNode(link.toId))) {
                seenNodes.push(graph.getNode(link.toId));
            }
        }
    }
}

<<<<<<< HEAD
function maximizeSvgWindow() {
    let svgEl = document.querySelector("#tangleVisualizer>svg")
    svgEl.setAttribute("width", "100%")
    svgEl.setAttribute("height", "100%")
}

function setUIColor(ui: any, color: any) {
=======
function setUINodeColor(ui: any, color: any) {
>>>>>>> 421c746f
    ui.attr("fill", color);
}

function setUILinkColor(ui: any, color: any) {
    ui.attr("stroke", color);
}

function getUINodeColor(ui: any): string {
    return ui.getAttribute("fill")
}

function setUINodeSize(ui: any, size: number) {
    ui.attr('width', size)
    ui.attr('height', size)
}

function setUILink(ui: any, color: string, width: number, type: string) {
    ui.attr('stroke-width', width)
    ui.attr('stroke-dasharray', type)
    ui.attr('stroke', color)
}

function setCorners(ui: any, rx: number) {
    ui.attr('rx', rx)
}

function setRectBorder(ui: any, borderWidth: number, borderColor) {
    ui.attr('stroke-width', borderWidth)
    ui.attr('stroke', borderColor)
}

function resetRectBorder(ui: any) {
    ui.removeAttribute('stroke-width')
    ui.removeAttribute('stroke')
}<|MERGE_RESOLUTION|>--- conflicted
+++ resolved
@@ -196,7 +196,7 @@
     @action
     searchAndSelect = () => {
         if (!this.search) return;
-        
+
         this.selectMsg(this.search);
     }
 
@@ -323,24 +323,20 @@
     }
 
     @action
-<<<<<<< HEAD
     tangleOnClick = (event: any) => {
         // message is currently selected
         if (event.target.tagName === "rect") {
-            this.clearSelected(true)
-            this.updateSelected(event.target.node.data, true)
+            this.clearSelected()
+            this.updateSelected(event.target.node.data)
         } else {
             if (this.selectedMsg !== null) {
-                this.clearSelected(true)
-            }
-        }
-    }
-
-    @action
-    updateSelected = (vert: tangleVertex, viaClick?: boolean) => {
-=======
+                this.clearSelected()
+            }
+        }
+    }
+
+    @action
     updateSelected = (vert: tangleVertex) => {
->>>>>>> 421c746f
         if (!vert) return;
 
         this.selectedMsg = vert;
@@ -534,16 +530,8 @@
         });
     }
 
-<<<<<<< HEAD
     setupSvgGraphics = () => {
         let graphics: any = Viva.Graph.View.svgGraphics();
-=======
-        graphics.node((node) => {
-            let ui = svgNodeBuilder(node.data);
-            ui.on("click", () => {
-                this.selectMsg(node.id)
-            });
->>>>>>> 421c746f
 
         graphics.node((node) => {
             return svgNodeBuilder(node.data);
@@ -663,17 +651,13 @@
     }
 }
 
-<<<<<<< HEAD
 function maximizeSvgWindow() {
     let svgEl = document.querySelector("#tangleVisualizer>svg")
     svgEl.setAttribute("width", "100%")
     svgEl.setAttribute("height", "100%")
 }
 
-function setUIColor(ui: any, color: any) {
-=======
 function setUINodeColor(ui: any, color: any) {
->>>>>>> 421c746f
     ui.attr("fill", color);
 }
 
