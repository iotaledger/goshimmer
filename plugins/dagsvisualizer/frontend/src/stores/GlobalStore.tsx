import { action, makeObservable, observable } from 'mobx';
import { Moment } from 'moment';
import TangleStore from './TangleStore';
import { tangleVertex } from 'models/tangle';
import UTXOStore from './UTXOStore';
import { utxoVertex } from 'models/utxo';
import BranchStore from './BranchStore';
import { branchVertex } from 'models/branch';
import { DEFAULT_DASHBOARD_URL } from 'utils/constants';

export class searchResult {
    messages: Array<tangleVertex>;
    txs: Array<utxoVertex>;
    branches: Array<branchVertex>;
    error: string;
}

export class GlobalStore {
    @observable searchStartingTime: number;
    @observable searchEndingTime: number;
    @observable explorerAddress = DEFAULT_DASHBOARD_URL;
    @observable searchResponse = '';

    tangleStore: TangleStore;
    utxoStore: UTXOStore;
    branchStore: BranchStore;

    constructor(
        tangleStore: TangleStore,
        utxoStore: UTXOStore,
        branchStore: BranchStore
    ) {
        makeObservable(this);

        this.tangleStore = tangleStore;
        this.utxoStore = utxoStore;
        this.branchStore = branchStore;
    }

    syncWithMsg = () => {
        const msg = this.tangleStore.selectedMsg;
        if (!msg) return;

        if (msg.isTx) {
            this.utxoStore.selectTx(msg.txID);
            this.utxoStore.centerTx(msg.txID);
        }
        this.branchStore.selectBranch(msg.branchID);
    };

    syncWithTx = () => {
        const tx = this.utxoStore.selectedTx;
        if (!tx) return;

        const msg = this.tangleStore.getTangleVertex(tx.msgID);
        if (msg) {
            this.tangleStore.selectMsg(tx.msgID);
            this.tangleStore.centerMsg(tx.msgID);
        }

        const branch = this.branchStore.getBranchVertex(tx.branchID);
        if (branch) {
            this.branchStore.selectBranch(tx.branchID);
            this.branchStore.centerBranch(tx.branchID);
        }
    };

    syncWithBranch = () => {
        const branch = this.branchStore.selectedBranch;
        if (!branch) return;

        // iterate messages to highlight all messages lies in that branch
        const msgs = this.tangleStore.getMsgsFromBranch(branch.ID);
        this.tangleStore.clearSelected();
        this.tangleStore.highlightMsgs(msgs);

        const txs = this.utxoStore.getTxsFromBranch(branch.ID);
        this.utxoStore.clearSelected(true);
        this.utxoStore.highlightTxs(txs);
    };

    clearSync = () => {
        this.tangleStore.clearSelected();
        this.tangleStore.clearHighlightedMsgs();
        this.utxoStore.clearSelected(true);
        this.utxoStore.clearHighlightedTxs();
        this.branchStore.clearSelected(true);
    };

    @action
    updateExplorerAddress = (addr: string) => {
        this.explorerAddress = addr;
    };

    @action
    updateSearchStartingTime = (dateTime: Moment) => {
        this.searchStartingTime = dateTime.unix();
    };

    @action
    updateSearchEndingTime = (dateTime: Moment) => {
        this.searchEndingTime = dateTime.unix();
    };

    @action
    updateSearchResponse = (e: string) => {
        this.searchResponse = e;
    };

    @action
    searchAndDrawResults = async () => {
        try {
            const res = await fetch(
                `/api/dagsvisualizer/search/${this.searchStartingTime}/${
                    this.searchEndingTime
                }`
            );
            const result: searchResult = await res.json();
            if (res.status !== 200) {
                this.updateSearchResponse(result.error);
                return;
            } else {
                this.updateSearchResponse('Done!');
            }

            if (result.messages.length === 0) {
                this.updateSearchResponse('no messages found!');
                return;
            }

            this.stopDrawNewVertices();
            this.clearGraphs();

<<<<<<< HEAD
            (result.messages || []).forEach(msg => {
                this.tangleStore.drawVertex(msg);
            });

            (result.txs || []).forEach(tx => {
                this.utxoStore.drawVertex(tx);
            });

            const branches = result.branches || [];
            for (let i = 0; i < branches.length; i++){
                await this.branchStore.drawVertex(branches[i]);
                this.branchStore.graph.cy.getElementById(branches[i].ID).addClass('search');
            }
=======
            result.messages.forEach((msg) => {
                this.tangleStore.drawVertex(msg);
            });

            result.txs.forEach((tx) => {
                this.utxoStore.drawVertex(tx);
            });

            result.branches.forEach((branch) => {
                this.branchStore.drawVertex(branch);
            });
>>>>>>> 3ddc7345
        } catch (err) {
            console.log(
                'Fail to fetch messages/txs/branches with the given interval',
                err
            );
        }
        return;
    };

    @action
    clearSearchAndResume = () => {
        this.clearGraphs();
        this.clearSelectedVertices();

        // re-draw all existed latest vertices.
        this.tangleStore.drawExistedMsgs();
        this.utxoStore.drawExistedTxs();
        this.branchStore.drawExistedBranches();

        this.drawNewVertices();
        this.updateSearchResponse('');
    };

    drawNewVertices() {
        // resume need redraw all existed vertices
        this.tangleStore.updateDrawStatus(true);
        this.utxoStore.updateDrawStatus(true);
        this.branchStore.updateDrawStatus(true);
    }

    stopDrawNewVertices() {
        this.tangleStore.updateDrawStatus(false);
        this.utxoStore.updateDrawStatus(false);
        this.branchStore.updateDrawStatus(false);
    }

    clearSelectedVertices() {
        this.tangleStore.clearSelected();
        this.utxoStore.clearSelected();
        this.branchStore.clearSelected();
    }

    clearGraphs() {
        this.tangleStore.clearGraph();
        this.branchStore.clearGraph();
        this.utxoStore.clearGraph();
    }
}

export default GlobalStore;<|MERGE_RESOLUTION|>--- conflicted
+++ resolved
@@ -131,12 +131,11 @@
             this.stopDrawNewVertices();
             this.clearGraphs();
 
-<<<<<<< HEAD
-            (result.messages || []).forEach(msg => {
+            (result.messages || []).forEach((msg) => {
                 this.tangleStore.drawVertex(msg);
             });
 
-            (result.txs || []).forEach(tx => {
+            (result.txs || []).forEach((tx) => {
                 this.utxoStore.drawVertex(tx);
             });
 
@@ -145,19 +144,6 @@
                 await this.branchStore.drawVertex(branches[i]);
                 this.branchStore.graph.cy.getElementById(branches[i].ID).addClass('search');
             }
-=======
-            result.messages.forEach((msg) => {
-                this.tangleStore.drawVertex(msg);
-            });
-
-            result.txs.forEach((tx) => {
-                this.utxoStore.drawVertex(tx);
-            });
-
-            result.branches.forEach((branch) => {
-                this.branchStore.drawVertex(branch);
-            });
->>>>>>> 3ddc7345
         } catch (err) {
             console.log(
                 'Fail to fetch messages/txs/branches with the given interval',
