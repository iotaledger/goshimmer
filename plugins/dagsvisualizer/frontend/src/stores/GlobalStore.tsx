import {action, makeObservable, observable} from 'mobx';
import moment, {Moment} from 'moment';
import TangleStore from './TangleStore';
import {tangleVertex} from 'models/tangle';
import UTXOStore from './UTXOStore';
import {utxoVertex} from 'models/utxo';
import BranchStore from './BranchStore';
import {branchVertex} from 'models/branch';
import {DEFAULT_DASHBOARD_URL} from 'utils/constants';

export class searchResult {
    messages: Array<tangleVertex>;
    txs: Array<utxoVertex>;
    branches: Array<branchVertex>;
    error: string;
}

export class GlobalStore {
    @observable searchStartingTime = moment().unix();
    @observable searchEndingTime = moment().unix();
    @observable explorerAddress = DEFAULT_DASHBOARD_URL;
    @observable searchResponse = '';
    @observable previewResponseSize = '';
    @observable manualPicker = [false, false];
    searchResult: searchResult = undefined;

    tangleStore: TangleStore;
    utxoStore: UTXOStore;
    branchStore: BranchStore;

    constructor(
        tangleStore: TangleStore,
        utxoStore: UTXOStore,
        branchStore: BranchStore
    ) {
        makeObservable(this);

        this.tangleStore = tangleStore;
        this.utxoStore = utxoStore;
        this.branchStore = branchStore;
    }

    @action
    updateStartManualPicker = (b: boolean) => {
        this.manualPicker[0] = b;
    }

    @action
    updateEndManualPicker = (b: boolean) => {
        this.manualPicker[1] = b;
    }

    syncWithMsg = () => {
        const msg = this.tangleStore.selectedMsg;
        if (!msg) return;

        if (msg.isTx) {
            this.utxoStore.selectTx(msg.txID);
            this.utxoStore.centerTx(msg.txID);
        }
        this.branchStore.selectBranch(msg.branchID);
    };

    syncWithTx = () => {
        const tx = this.utxoStore.selectedTx;
        if (!tx) return;

        const msg = this.tangleStore.getTangleVertex(tx.msgID);
        if (msg) {
            this.tangleStore.selectMsg(tx.msgID);
            this.tangleStore.centerMsg(tx.msgID);
        }

        const branch = this.branchStore.getBranchVertex(tx.branchID);
        if (branch) {
            this.branchStore.selectBranch(tx.branchID);
            this.branchStore.centerBranch(tx.branchID);
        }
    };

    syncWithBranch = () => {
        const branch = this.branchStore.selectedBranch;
        if (!branch) return;

        // iterate messages to highlight all messages lies in that branch
        const msgs = this.tangleStore.getMsgsFromBranch(branch.ID);
        this.tangleStore.clearSelected();
        this.tangleStore.highlightMsgs(msgs);

        const txs = this.utxoStore.getTxsFromBranch(branch.ID);
        this.utxoStore.clearSelected(true);
        this.utxoStore.highlightTxs(txs);
    };

    clearSync = () => {
        this.tangleStore.clearSelected();
        this.tangleStore.clearHighlightedMsgs();
        this.utxoStore.clearSelected(true);
        this.utxoStore.clearHighlightedTxs();
        this.branchStore.clearSelected(true);
    };

    get SearchStartingTime() {
        return moment(this.searchStartingTime);
    }

    get SearchEndingTime() {
        return moment(this.searchStartingTime);
    }

    @action
    updateExplorerAddress = (addr: string) => {
        this.explorerAddress = addr;
    };

    @action
    updateSearchStartingTime = (dateTime: Moment) => {
        this.searchStartingTime = dateTime.unix();
    };

    @action
    updateSearchEndingTime = (dateTime: Moment) => {
        this.searchEndingTime = dateTime.unix();
    };

    @action
    updateSearchResponse = (e: string) => {
        this.searchResponse = e;
    };

    updateSearchResults = (results: searchResult) => {
        this.searchResult = results;
    }

    @action
    updatePreviewResponseSize = (response: searchResult) => {
        const numOfBranches = response.branches.length;
        const numOfMessages = response.messages.length;
        const numOfTransactions = response.txs.length;
        this.previewResponseSize =
            `Found: messages: ${numOfMessages}; 
            transactions: ${numOfTransactions}; 
            branches: ${numOfBranches};`;
    }

    @action
    searchAndDrawResults = async () => {
        try {
            const res = await fetch(
                `/api/dagsvisualizer/search/${this.searchStartingTime}/${
                    this.searchEndingTime
                }`
            );
            const result: searchResult = await res.json();
            if (res.status !== 200) {
                this.updateSearchResponse(result.error);
                return;
            } else {
                this.updateSearchResponse('To show the results click "Render"');
                this.updatePreviewResponseSize(result);
            }

            if (result.messages.length === 0) {
                this.updateSearchResponse('no messages found!');
                return;
            }
<<<<<<< HEAD
            this.updateSearchResults(result);
=======

            this.stopDrawNewVertices();
            this.clearGraphs();

            (result.messages || []).forEach((msg) => {
                this.tangleStore.drawVertex(msg);
            });

            (result.txs || []).forEach((tx) => {
                this.utxoStore.drawVertex(tx);
            });

            const branches = result.branches || [];
            for (let i = 0; i < branches.length; i++) {
                await this.branchStore.drawVertex(branches[i]);
                this.branchStore.graph.cy.getElementById(branches[i].ID).addClass('search');
            }
>>>>>>> 6ac65b69
        } catch (err) {
            console.log(
                'Fail to fetch messages/txs/branches with the given interval',
                err
            );
        }
        return;
    };

    @action
    renderSearchResults = () => {
        console.log(this.searchResult);
        if (!this.searchResult)  {
            return;
        }
        this.stopDrawNewVertices();
        this.clearGraphs();

        this.searchResult.messages.forEach((msg) => {
            this.tangleStore.drawVertex(msg);
        });

        this.searchResult.txs.forEach((tx) => {
            this.utxoStore.drawVertex(tx);
        });

        this.searchResult.branches.forEach((branch) => {
            this.branchStore.drawVertex(branch);
        });

        this.searchResult = undefined;
        this.updateSearchResponse('');
    }


    @action
    clearSearchAndResume = () => {
        this.clearGraphs();
        this.clearSelectedVertices();

        // re-draw all existed latest vertices.
        this.tangleStore.drawExistedMsgs();
        this.utxoStore.drawExistedTxs();
        this.branchStore.drawExistedBranches();

        this.drawNewVertices();
        this.updateSearchResponse('');
    };

    drawNewVertices() {
        // resume need redraw all existed vertices
        this.tangleStore.updateDrawStatus(true);
        this.utxoStore.updateDrawStatus(true);
        this.branchStore.updateDrawStatus(true);
    }

    stopDrawNewVertices() {
        this.tangleStore.updateDrawStatus(false);
        this.utxoStore.updateDrawStatus(false);
        this.branchStore.updateDrawStatus(false);
    }

    clearSelectedVertices() {
        this.tangleStore.clearSelected();
        this.utxoStore.clearSelected();
        this.branchStore.clearSelected();
    }

    clearGraphs() {
        this.tangleStore.clearGraph();
        this.branchStore.clearGraph();
        this.utxoStore.clearGraph();
    }
}

export default GlobalStore;<|MERGE_RESOLUTION|>--- conflicted
+++ resolved
@@ -164,27 +164,7 @@
                 this.updateSearchResponse('no messages found!');
                 return;
             }
-<<<<<<< HEAD
             this.updateSearchResults(result);
-=======
-
-            this.stopDrawNewVertices();
-            this.clearGraphs();
-
-            (result.messages || []).forEach((msg) => {
-                this.tangleStore.drawVertex(msg);
-            });
-
-            (result.txs || []).forEach((tx) => {
-                this.utxoStore.drawVertex(tx);
-            });
-
-            const branches = result.branches || [];
-            for (let i = 0; i < branches.length; i++) {
-                await this.branchStore.drawVertex(branches[i]);
-                this.branchStore.graph.cy.getElementById(branches[i].ID).addClass('search');
-            }
->>>>>>> 6ac65b69
         } catch (err) {
             console.log(
                 'Fail to fetch messages/txs/branches with the given interval',
@@ -195,30 +175,32 @@
     };
 
     @action
-    renderSearchResults = () => {
-        console.log(this.searchResult);
+    renderSearchResults = async () => {
         if (!this.searchResult)  {
             return;
         }
         this.stopDrawNewVertices();
         this.clearGraphs();
 
-        this.searchResult.messages.forEach((msg) => {
+        (this.searchResult.messages || []).forEach((msg) => {
             this.tangleStore.drawVertex(msg);
         });
 
-        this.searchResult.txs.forEach((tx) => {
+        (this.searchResult.txs || []).forEach((tx) => {
             this.utxoStore.drawVertex(tx);
         });
 
-        this.searchResult.branches.forEach((branch) => {
-            this.branchStore.drawVertex(branch);
-        });
+        const branches = this.searchResult.branches || [];
+        for (let i = 0; i < branches.length; i++) {
+            await this.branchStore.drawVertex(branches[i]);
+            this.branchStore.graph.cy.getElementById(branches[i].ID).addClass('search');
+        }
 
         this.searchResult = undefined;
         this.updateSearchResponse('');
-    }
-
+
+        return;
+    };
 
     @action
     clearSearchAndResume = () => {
