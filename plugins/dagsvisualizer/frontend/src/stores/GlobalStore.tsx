--- conflicted
+++ resolved
@@ -18,11 +18,8 @@
 export class GlobalStore {
     @observable searchStartingTime: number;
     @observable searchEndingTime: number;
-<<<<<<< HEAD
     @observable explorerAddress = DEFAULT_DASHBOARD_URL;
-=======
     @observable searchResponse = '';
->>>>>>> 6a7e5cf9
 
     tangleStore: TangleStore;
     utxoStore: UTXOStore;
