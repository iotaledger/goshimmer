--- conflicted
+++ resolved
@@ -117,13 +117,8 @@
         if (!b) {
             return;
         }
-<<<<<<< HEAD
         
         b.isConfirmed = true;
-=======
-
-        b.confirmed = true;
->>>>>>> eda6c901
         this.branches.set(confirmedBranch.ID, b);
     }
 
@@ -189,7 +184,6 @@
     selectBranch = (branchID: string) => {
         // clear pre-selected branch.
         this.clearSelected(true);
-<<<<<<< HEAD
         
         let branchNode = this.cy.getElementById(branchID);
         if (!branchNode) return;
@@ -198,15 +192,6 @@
         this.cy.center(branchNode);
 
         this.updateSelected(branchID);
-=======
-
-        let branchNode = this.cy.getElementById(this.search);
-        if (!branchNode) return;
-        // select the node manually
-        branchNode.select();
-
-        this.updateSelected(this.search);
->>>>>>> eda6c901
     }
 
     updateExplorerAddress = (addr: string) => {
@@ -334,15 +319,10 @@
             ID:             '4uQeVj5tqViQh7yWWGStvkEG1Zmhx6uasJtWCJziofM',
             type:           'ConflictBranchType',
 	        parents:        [],
-<<<<<<< HEAD
 	        isConfirmed:    true,
-            conflicts:      null
-=======
-	        confirmed:      true,
             conflicts:      null,
             gof:            "GoF(High)",
             aw:             0,
->>>>>>> eda6c901
         }
         this.branches.set("4uQeVj5tqViQh7yWWGStvkEG1Zmhx6uasJtWCJziofM", master);
         this.cy.add({
