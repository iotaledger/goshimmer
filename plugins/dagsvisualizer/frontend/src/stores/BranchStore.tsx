--- conflicted
+++ resolved
@@ -187,11 +187,7 @@
         // clear pre-selected branch.
         this.clearSelected(true);
 
-<<<<<<< HEAD
         const branchNode = this.cy.getElementById(branchID);
-=======
-        let branchNode = this.cy.getElementById(branchID);
->>>>>>> b1404410
         if (!branchNode) return;
         // select the node manually
         branchNode.select();
@@ -201,10 +197,10 @@
     };
 
     centerBranch = (branchID: string) => {
-        let branchNode = this.cy.getElementById(branchID);
+        const branchNode = this.cy.getElementById(branchID);
         if (!branchNode) return;
         this.cy.center(branchNode);
-    }
+    };
 
     updateExplorerAddress = (addr: string) => {
         this.explorerAddress = addr;
@@ -283,23 +279,9 @@
 
     start = () => {
         this.cy = cytoscape({
-<<<<<<< HEAD
             container: document.getElementById('branchVisualizer'), // container to render in
             style: [
                 // the stylesheet for the graph
-=======
-            container: document.getElementById("branchVisualizer"), // container to render in
-            style: [ // the stylesheet for the graph
-                {
-                  selector: 'node',
-                  style: {
-                    'background-color': '#2E8BC0',
-                    'shape': 'rectangle',
-                    'width': 25,
-                    'height': 15,
-                  }
-                },
->>>>>>> b1404410
                 {
                     selector: 'node',
                     style: {
@@ -383,11 +365,7 @@
     };
 
     stop = () => {
-<<<<<<< HEAD
         this.unregisterHandlers();
-=======
-        this.unregisterHandlers()
->>>>>>> b1404410
 
         // stop updating layout.
         clearInterval(this.layoutUpdateTimerID);
