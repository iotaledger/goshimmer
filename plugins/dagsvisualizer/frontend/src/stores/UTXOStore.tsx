--- conflicted
+++ resolved
@@ -7,7 +7,6 @@
 import 'styles/style.css';
 
 export class utxoVertex {
-<<<<<<< HEAD
     msgID: string;
     ID: string;
     inputs: Array<input>;
@@ -16,16 +15,6 @@
     isConfirmed: boolean;
     gof: string;
     confirmedTime: number;
-=======
-  msgID:          string;
-	ID:             string;
-	inputs:         Array<input>;
-  outputs:        Array<string>;
-  branchID:       string;
-  isConfirmed:    boolean;
-	gof:            string;
-	confirmedTime:  number;
->>>>>>> b1404410
 }
 
 export class input {
@@ -94,13 +83,8 @@
             this.transactions.delete(removed);
 
             if (this.paused) {
-<<<<<<< HEAD
                 // keep the removed tx that should be removed from the graph after resume.
                 this.txToRemoveAfterResume.push(removed);
-=======
-              // keep the removed tx that should be removed from the graph after resume.
-              this.txToRemoveAfterResume.push(removed);
->>>>>>> b1404410
             } else {
                 this.removeVertex(removed);
             }
@@ -185,7 +169,6 @@
 
     @action
     searchAndSelect = () => {
-<<<<<<< HEAD
         if (!this.search) return;
 
         this.selectTx(this.search);
@@ -196,25 +179,9 @@
         this.clearSelected(true);
 
         this.highlightTx(txID);
-        this.centerTx(txID);
 
         this.updateSelected(this.search);
     };
-=======
-      if (!this.search) return;
-
-      this.selectTx(this.search);
-    }
-
-    selectTx = (txID: string) => {
-      // clear pre-selected node first.
-      this.clearSelected(true);
-
-      this.highlightTx(txID);
-
-      this.updateSelected(this.search);
-    }
->>>>>>> b1404410
 
     highlightTxs = (txIDs: string[]) => {
         this.highligtedTxs.forEach(id => {
@@ -268,7 +235,6 @@
     };
 
     resumeAndSyncGraph = () => {
-<<<<<<< HEAD
         // add buffered tx
         this.txToAddAfterResume.forEach(txID => {
             const tx = this.transactions.get(txID);
@@ -284,23 +250,6 @@
         });
         this.txToRemoveAfterResume = [];
     };
-=======
-      // add buffered tx
-      this.txToAddAfterResume.forEach((txID) => {
-        let tx = this.transactions.get(txID);
-        if (tx) {
-          this.drawVertex(tx);
-        }
-      })
-      this.txToAddAfterResume = [];
-
-      // remove removed tx
-      this.txToRemoveAfterResume.forEach((txID) => {
-        this.removeVertex(txID);
-      })
-      this.txToRemoveAfterResume = [];
-    }
->>>>>>> b1404410
 
     drawExistedTxs = () => {
         this.transactions.forEach(tx => {
@@ -345,7 +294,6 @@
         const inputIDs = [];
         tx.inputs.forEach((input, index) => {
             // input node
-<<<<<<< HEAD
             const inputNodeID = hashString(
                 input.referencedOutputID.base58 + tx.ID + '_input'
             );
@@ -360,16 +308,6 @@
                     classes: 'input'
                 })
             );
-=======
-            let inputNodeID = hashString(input.referencedOutputID.base58+tx.ID+'_input');
-            collection = collection.union(this.cy.add(
-                {
-                  group: 'nodes',
-                  data: { id: inputNodeID, parent: tx.ID, input: input.referencedOutputID.base58 },
-                  classes: 'input'
-                }
-              ));
->>>>>>> b1404410
 
             // align every 5 inputs in the same level
             if (index >= 5) {
@@ -428,13 +366,12 @@
                 );
             }
             outputIDs.push(outputID);
-<<<<<<< HEAD
         });
 
         // alignment of inputs and outputs
         const inIndex =
             Math.floor(inputIDs.length / 5) * 5 + inputIDs.length % 5 - 1;
-        const outIndex = Math.min(outputIDs.length, 2);
+        const outIndex = Math.min(outputIDs.length - 1, 2);
         collection = collection.union(
             this.cy.add({
                 group: 'edges',
@@ -445,18 +382,6 @@
                 classes: 'invisible'
             })
         );
-=======
-        })
-
-        // alignment of inputs and outputs
-        let inIndex = Math.floor(inputIDs.length/5)*5 + inputIDs.length%5 - 1;
-        let outIndex = Math.min(outputIDs.length-1, 2);
-        collection = collection.union(this.cy.add({
-          group: "edges",
-          data: { source: inputIDs[inIndex], target: outputIDs[outIndex] },
-          classes: 'invisible'
-        }));
->>>>>>> b1404410
 
         this.layoutApi.placeNewNodes(collection);
     };
@@ -477,7 +402,6 @@
             style: [
                 // the stylesheet for the graph
                 {
-<<<<<<< HEAD
                     selector: 'node',
                     style: {
                         'font-weight': 'bold',
@@ -485,25 +409,6 @@
                         width: 20,
                         height: 20
                     }
-=======
-                  selector: 'node',
-                  style: {
-                    'font-weight': 'bold',
-                    'shape': 'rectangle',
-                    'width': 20,
-                    'height': 20,
-                  }
-                },
-                {
-                  selector: 'edge',
-                  style: {
-                    'width': 1,
-                    'curve-style': 'bezier',
-                    'line-color': '#696969',
-                    'control-point-step-size': '10px',
-                    'events': 'no'
-                  }
->>>>>>> b1404410
                 },
                 {
                     selector: 'edge',
@@ -565,19 +470,11 @@
         });
 
         // set up click event
-<<<<<<< HEAD
         this.cy.on('select', 'node', evt => {
             const node = evt.target;
             const nodeData = node.json();
 
             this.updateSelected(nodeData.data.id);
-=======
-        this.cy.on('select', 'node', (evt) => {
-          var node = evt.target;
-          const nodeData = node.json();
-
-          this.updateSelected(nodeData.data.id);
->>>>>>> b1404410
         });
 
         // clear selected node
@@ -589,21 +486,12 @@
     };
 
     stop = () => {
-<<<<<<< HEAD
         this.unregisterHandlers();
 
         // stop updating layout.
         clearInterval(this.layoutUpdateTimerID);
         // maybe store graph history?
     };
-=======
-      this.unregisterHandlers()
-
-      // stop updating layout.
-      clearInterval(this.layoutUpdateTimerID);
-      // maybe store graph history?
-  }
->>>>>>> b1404410
 }
 
 export default UTXOStore;
