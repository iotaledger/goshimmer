--- conflicted
+++ resolved
@@ -231,21 +231,12 @@
     tx: utxoVertex,
     graph: cytoscapeLib
 ) {
-<<<<<<< HEAD
-    if (tx) {
-        const node = graph.cy.getElementById(tx.ID);
-        if (!node) return;
-        if (tx.isConfirmed) {
-            node.addClass('confirmed');
-        }
-=======
     if (!tx) return;
 
     const node = graph.cy.getElementById(tx.ID);
     if (!node) return;
     if (tx.isConfirmed) {
         node.addClass('confirmed');
->>>>>>> 74e87be9
     }
 }
 
@@ -253,21 +244,12 @@
     branch: branchVertex,
     graph: cytoscapeLib
 ): void {
-<<<<<<< HEAD
-    if (branch) {
-        const node = graph.cy.getElementById(branch.ID);
-        if (!node) return;
-        if (branch.isConfirmed) {
-            node.addClass('confirmed');
-        }
-=======
     if (!branch)  return;
 
     const node = graph.cy.getElementById(branch.ID);
     if (!node) return;
     if (branch.isConfirmed) {
         node.addClass('confirmed');
->>>>>>> 74e87be9
     }
 }
 
