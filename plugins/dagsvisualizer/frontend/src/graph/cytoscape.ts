--- conflicted
+++ resolved
@@ -1,10 +1,10 @@
-import {IGraph} from './graph';
+import { IGraph } from './graph';
 import cytoscape from 'cytoscape';
-import {dagreOptions} from 'styles/graphStyle';
-import {utxoVertex} from 'models/utxo';
-import {branchVertex} from 'models/branch';
-import {ObservableMap} from 'mobx';
-import {BRANCH, LINE, UTXO} from './../styles/cytoscapeStyles';
+import { dagreOptions } from 'styles/graphStyle';
+import { utxoVertex } from 'models/utxo';
+import { branchVertex } from 'models/branch';
+import { ObservableMap } from 'mobx';
+import { BRANCH, LINE, UTXO } from './../styles/cytoscapeStyles';
 
 export class cytoscapeLib implements IGraph {
     cy;
@@ -170,24 +170,6 @@
     graph: cytoscapeLib,
     branchMap: ObservableMap<string, branchVertex>
 ) {
-<<<<<<< HEAD
-    const v = graph.cy.add({
-        group: 'nodes',
-        data: { id: branch.ID }
-    });
-
-    if (branch.parents) {
-        branch.parents.forEach((pID) => {
-            const b = branchMap.get(pID);
-            if (b) {
-                graph.cy.add({
-                    group: 'edges',
-                    data: { source: pID, target: branch.ID }
-                });
-            }
-        });
-    }
-=======
     if (!branch) {
         return;
     }
@@ -212,7 +194,6 @@
         }
     }
 }
->>>>>>> 6ac65b69
 
 function drawBranchesUpToMaster(branches: Array<branchVertex>, graph: cytoscapeLib, branchMap: ObservableMap<string, branchVertex>) {
     for (let i = 0; i < branches.length; i++) {
