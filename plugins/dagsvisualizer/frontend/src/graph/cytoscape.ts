import { IGraph } from './graph';
import cytoscape from 'cytoscape';
import { dagreOptions } from 'styles/graphStyle';
import { utxoVertex } from 'models/utxo';
import { branchVertex } from 'models/branch';
import { ObservableMap } from 'mobx';

export class cytoscapeLib implements IGraph {
  cy;
  layout;
  layoutApi;
  branchAPICache: Map<string, branchVertex>;

<<<<<<< HEAD
  constructor(options: Array<any>, init: () => any) {
      options.forEach((o) => {
          cytoscape.use(o);
      });
=======
    constructor(options: Array<any>, init: () => any) {
        options.forEach((o) => {
            cytoscape.use(o);
        });
>>>>>>> 3ddc7345

      [this.cy, this.layout, this.layoutApi] = init();

      this.branchAPICache = new Map();
  }

  drawVertex(data: any): void {
      this.cy.add(data);
  }

  removeVertex(id: string): void {
      const children = this.cy.getElementById(id).children();

      this.cy.remove('#' + id);
      this.cy.remove(children);
  }

  selectVertex(id: string): void {
      const node = this.cy.getElementById(id);
      if (!node) return;
      node.select();
  }

  unselectVertex(id: string): void {
      const node = this.cy.getElementById(id);
      if (!node) return;
      node.unselect();
  }

  centerVertex(id: string): void {
      const node = this.cy.getElementById(id);
      if (!node) return;
      this.cy.center(node);
  }

  centerGraph(): void {
      this.cy.center();
  }

  clearGraph(): void {
      this.cy.elements().remove();
  }

  updateLayout(): void {
      this.cy.layout(this.layout).run();
  }

  addNodeEventListener(event: string, listener: () => void): void {
      this.cy.on(event, 'node', listener);
  }
}

export function drawTransaction(
    tx: utxoVertex,
    graph: cytoscapeLib,
    outputMap: Map<any, any>
) {
    let collection = graph.cy.collection();

    // draw grouping (tx)
    collection = collection.union(
        graph.cy.add({
            group: 'nodes',
            data: { id: tx.ID },
            classes: 'transaction',
        })
    );

    // draw inputs
    const inputNodeID = tx.ID + '_input';
    let inputLabel = '';
    if (tx.inputs.length > 1) {
        inputLabel = tx.inputs.length + ' inputs';
    }
    collection = collection.union(
        graph.cy.add({
            group: 'nodes',
            data: {
                id: inputNodeID,
                parent: tx.ID,
                label: inputLabel
            },
            classes: ['input', 'center-center']
        })
    );

    tx.inputs.forEach((input) => {
        // link input to the tx that contains unspent output
        const spentOutputTx = outputMap.get(input.referencedOutputID.base58);
        if (spentOutputTx) {
            collection = collection.union(
                graph.cy.add({
                    group: 'edges',
                    data: {
                        source: spentOutputTx + '_output',
                        target: inputNodeID
                    }
                })
            );
        }
    });

    // draw outputs
    const outputNodeID = tx.ID + '_output';
    let outputLabel = '';
    if (tx.outputs.length > 1) {
        outputLabel = tx.outputs.length + ' outputs';
    }
    collection = collection.union(
        graph.cy.add({
            group: 'nodes',
            data: { id: outputNodeID, parent: tx.ID, label: outputLabel },
            classes: ['output', 'center-center']
        })
    );

    // alignment of inputs and outputs
    collection = collection.union(
        graph.cy.add({
            group: 'edges',
            data: {
                source: inputNodeID,
                target: outputNodeID
            },
            classes: 'invisible',
        })
    );

    graph.layoutApi.placeNewNodes(collection);
}

export async function drawBranch(
    branch: branchVertex,
    graph: cytoscapeLib,
    branchMap: ObservableMap<string, branchVertex>
) {
    if (!branch) {
        return;
    }
    let v: any;
    try {
        v = graph.cy.add({
            group: 'nodes',
            data: { id: branch.ID },
        });
    } catch (e) {
        // already exists. never mind
    } finally {
        branchMap.set(branch.ID, branch);
    }

<<<<<<< HEAD
    branch.parents = branch.parents || [];
    for (let i = 0; i < branch.parents.length; i++) {
        const pID = branch.parents[i];
=======
    branch.parents.forEach((pID) => {
>>>>>>> 3ddc7345
        const b = branchMap.get(pID);
        if (b) {
            graph.cy.add({
                group: 'edges',
                data: { source: pID, target: branch.ID },
            });
        } else {
            // recursively fetch branch and draw parent
            const res = await fetch(`/api/dagsvisualizer/branch/${pID}`);
            const vertex: branchVertex = (await res.json()) as branchVertex;
            console.log('parent found: ', vertex);
            await drawBranch(vertex, graph, branchMap);
            // make sure the parent was added
            if (branchMap.get(pID)) {
                graph.cy.add({
                    group: 'edges',
                    data: { source: pID, target: branch.ID },
                });
            }
        }
    }

    if (v) {
        graph.layoutApi.placeNewNodes(v);
    }
}

export function initUTXODAG() {
    const cy = cytoscape({
        container: document.getElementById('utxoVisualizer'), // container to render in
        style: [
            // the stylesheet for the graph
            {
                selector: 'node',
                style: {
                    'font-weight': 'bold',
                    shape: 'rectangle',
                    width: 20,
                    height: 20,
                },
            },
            {
                selector: 'edge',
                style: {
                    width: 1,
                    'curve-style': 'bezier',
                    'line-color': '#696969',
                    'control-point-step-size': '10px',
                    events: 'no',
                },
            },
            {
                selector: ':parent',
                style: {
                    'background-opacity': 0.333,
                    'background-color': '#15B5B0',
                    'min-width': '50px',
                    'min-height': '50px',
                },
            },
            {
                selector: 'node:selected',
                style: {
                    'background-opacity': 0.333,
                    'background-color': 'red',
                },
            },
            {
                selector: '.input',
                style: {
                    'background-color': '#F9BDC0',
                    'font-size': 16,
                    label: 'data(label)',
                    events: 'no'
                }
            },
            {
                selector: '.output',
                style: {
                    'background-color': '#FBE698',
                    'font-size': 16,
                    label: 'data(label)',
                    events: 'no'
                }
            },
            {
                selector: '.invisible',
                style: {
                    visibility: 'hidden',
                },
            },
        ],
        layout: {
            name: 'dagre',
        },
    });
    const layout = dagreOptions;
    const layoutApi = cy.layoutUtilities({
        desiredAspectRatio: 1,
        polyominoGridSizeFactor: 1,
        utilityFunction: 0,
        componentSpacing: 80,
    });

    return [cy, layout, layoutApi];
}

export function initBranchDAG() {
    const cy = cytoscape({
        container: document.getElementById('branchVisualizer'), // container to render in
        style: [
            // the stylesheet for the graph
            {
                selector: 'node',
                style: {
                    'background-color': '#2E8BC0',
                    shape: 'rectangle',
                    width: 25,
                    height: 15,
                },
            },
            {
                selector: 'edge',
                style: {
                    width: 1,
                    'curve-style': 'bezier',
                    'line-color': '#696969',
                    'control-point-step-size': '10px',
                    events: 'no',
                },
            },
            {
                selector: 'node:selected',
                style: {
                    'background-opacity': 0.333,
                    'background-color': 'red',
                },
            },
            {
                selector: '.search',
                style: {
                    'background-color': 'yellow',
                },
            },
        ],
        layout: {
            name: 'dagre',
        },
    });
    const layout = dagreOptions;
    const layoutApi = cy.layoutUtilities({
        desiredAspectRatio: 1,
        polyominoGridSizeFactor: 1,
        utilityFunction: 0,
        componentSpacing: 200,
    });

    return [cy, layout, layoutApi];
}<|MERGE_RESOLUTION|>--- conflicted
+++ resolved
@@ -11,17 +11,10 @@
   layoutApi;
   branchAPICache: Map<string, branchVertex>;
 
-<<<<<<< HEAD
   constructor(options: Array<any>, init: () => any) {
       options.forEach((o) => {
           cytoscape.use(o);
       });
-=======
-    constructor(options: Array<any>, init: () => any) {
-        options.forEach((o) => {
-            cytoscape.use(o);
-        });
->>>>>>> 3ddc7345
 
       [this.cy, this.layout, this.layoutApi] = init();
 
@@ -173,13 +166,9 @@
         branchMap.set(branch.ID, branch);
     }
 
-<<<<<<< HEAD
     branch.parents = branch.parents || [];
     for (let i = 0; i < branch.parents.length; i++) {
         const pID = branch.parents[i];
-=======
-    branch.parents.forEach((pID) => {
->>>>>>> 3ddc7345
         const b = branchMap.get(pID);
         if (b) {
             graph.cy.add({
