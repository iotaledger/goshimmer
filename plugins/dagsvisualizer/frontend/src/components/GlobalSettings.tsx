import * as React from 'react';
import Container from 'react-bootstrap/Container';
import { inject, observer } from 'mobx-react';
import { MdKeyboardArrowDown, MdKeyboardArrowUp } from 'react-icons/md';
import { Collapse } from 'react-bootstrap';
import InputGroup from 'react-bootstrap/InputGroup';
import FormControl from 'react-bootstrap/FormControl';
import GlobalStore from 'stores/GlobalStore';
import Row from 'react-bootstrap/Row';
import Col from 'react-bootstrap/Col';
import Button from 'react-bootstrap/Button';
import Datetime from 'react-datetime';
import { isMoment } from 'moment';
import 'react-datetime/css/react-datetime.css';

interface Props {
    globalStore?: GlobalStore;
}

@inject('globalStore')
@observer
export default class GlobalSettings extends React.Component<Props, any> {
    constructor(props) {
        super(props);
        this.state = {
            isIdle: true,
            open: true,
<<<<<<< HEAD
            explorerAddress: ''
=======
            searchOpen: true,
            dashboardUrlOpen: true,
            syncOpen: true,
            explorerAddress:""
>>>>>>> b1404410
        };
    }

    updateFrom = date => {
        if (isMoment(date)) {
            this.props.globalStore.updateSearchStartingTime(date);
        }
<<<<<<< HEAD
    };
=======
    }
>>>>>>> b1404410

    updateTo = date => {
        if (isMoment(date)) {
            this.props.globalStore.updateSearchEndingTime(date);
        }
<<<<<<< HEAD
    };
=======
    }
>>>>>>> b1404410

    searchVerticesInLedger = () => {
        this.setState({ isIdle: false });
        this.props.globalStore.searchAndDrawResults();
    };

    clearSearch = () => {
        this.setState({ isIdle: true });
        this.props.globalStore.clearSearchAndResume();
    };

    updateFormInput = e => {
        this.setState({ [e.target.name]: e.target.value });
    };

    setExplorerAddress = e => {
        if (e.key === 'Enter') {
            this.props.globalStore.updateExplorerAddress(
                this.state.explorerAddress
            );
            this.setState({ explorerAddress: '' });
        }
    };

    syncWithMsg = () => {
        this.props.globalStore.syncWithMsg();
    };

    syncWithTx = () => {
        this.props.globalStore.syncWithTx();
    };

    syncWithBranch = () => {
        this.props.globalStore.syncWithBranch();
    };

    clearSync = () => {
        this.props.globalStore.clearSync();
    };

    render() {
        return (
            <Container>
<<<<<<< HEAD
                <div
                    onClick={() =>
                        this.setState(prevState => ({ open: !prevState.open }))
                    }
                >
                    <h2>
                        Global Functions
                        {this.state.open ? (
                            <MdKeyboardArrowUp />
                        ) : (
                            <MdKeyboardArrowDown />
                        )}
                    </h2>
=======
                <div onClick={() => this.setState(prevState => ({open: !prevState.open}))}>
                        <h2 >
                            Global Functions
                            { this.state.open ? <MdKeyboardArrowUp /> : <MdKeyboardArrowDown /> }
                        </h2>
>>>>>>> b1404410
                </div>
                <Collapse in={this.state.open}>
                    <div>
                        <div>
<<<<<<< HEAD
                            <h5>Search Vertex Within Time Intervals</h5>
                            <Row xs={5}>
                                <Col>
                                    From:{' '}
                                    <Datetime onChange={this.updateFrom} />
                                </Col>
                                <Col>
                                    To: <Datetime onChange={this.updateTo} />
                                </Col>
                                <Col
                                    className="align-self-end"
                                    style={{
                                        display: 'flex',
                                        justifyContent: 'space-evenly'
                                    }}
                                >
                                    <Button
                                        onClick={this.searchVerticesInLedger}
                                        variant="outline-secondary"
                                    >
                                        Search
                                    </Button>
                                    <Button
                                        disabled={this.state.isIdle}
                                        onClick={this.clearSearch}
                                        variant="outline-secondary"
                                    >
                                        Clear and Resume
                                    </Button>
                                </Col>
                            </Row>
                        </div>
                        <div>
                            <h5 style={{ marginTop: '10px' }}>
                                Set explorer URL
                            </h5>
                            <p>
                                {' '}
                                default is the local explorer:{' '}
                                <i>localhost:8081</i>{' '}
                            </p>
                            <Row xs={5}>
                                <Col>
                                    <InputGroup className="mb-3">
                                        <FormControl
                                            placeholder="explorer URL"
                                            aria-label="explorer URL"
                                            name="explorerAddress"
                                            aria-describedby="basic-addon1"
                                            value={this.state.explorerAddress}
                                            onChange={this.updateFormInput}
                                            onKeyUp={this.setExplorerAddress}
                                        />
                                    </InputGroup>
                                </Col>
                            </Row>
                        </div>
                        <div>
                            <h5>Select and center vertex across DAGs</h5>
                            <p>
                                {' '}
                                Select a message/transaction/branch and click
                                the corresponding button to sync.{' '}
                            </p>
                            <Row>
                                <Col xs="auto">
                                    <Button
                                        onClick={this.syncWithMsg}
                                        variant="outline-secondary"
                                    >
                                        Sync with message
                                    </Button>
                                </Col>
                                <Col xs="auto">
                                    <Button
                                        onClick={this.syncWithTx}
                                        variant="outline-secondary"
                                    >
                                        Sync with transaction
                                    </Button>
                                </Col>
                                <Col xs="auto">
                                    <Button
                                        onClick={this.syncWithBranch}
                                        variant="outline-secondary"
                                    >
                                        Sync with branch
                                    </Button>
                                </Col>
                                <Col xs="auto">
                                    <Button
                                        onClick={this.clearSync}
                                        variant="outline-secondary"
                                    >
                                        Clear
                                    </Button>
                                </Col>
                            </Row>
=======
                            <div onClick={() => this.setState(prevState => ({searchOpen: !prevState.searchOpen}))}>
                                <h5>Search Vertex Within Time Intervals { this.state.searchOpen ? <MdKeyboardArrowUp /> : <MdKeyboardArrowDown /> }</h5>
                            </div>
                            <Collapse in={this.state.searchOpen}>
                                <Row xs={5}>
                                    <Col>
                                        From: <Datetime onChange={this.updateFrom} />
                                    </Col>
                                    <Col>
                                        To: <Datetime onChange={this.updateTo} />
                                    </Col>
                                    <Col className="align-self-end" style={{display: "flex", justifyContent: "space-evenly"}}>
                                        <Button onClick={this.searchVerticesInLedger} variant="outline-secondary">
                                            Search
                                        </Button>
                                        <Button disabled={this.state.isIdle} onClick={this.clearSearch} variant="outline-secondary">
                                            Clear and Resume
                                        </Button>
                                    </Col>
                                </Row>
                            </Collapse>
                        </div>
                        <div>
                            <div onClick={() => this.setState(prevState => ({dashboardUrlOpen: !prevState.dashboardUrlOpen}))}>
                                <h5 style={{marginTop: "10px"}}>Set explorer URL { this.state.dashboardUrlOpen ? <MdKeyboardArrowUp /> : <MdKeyboardArrowDown /> }</h5>
                                <p> default is the local explorer: <i>localhost:8081</i> </p>
                            </div>
                            <Collapse in={this.state.dashboardUrlOpen}>
                                <Row xs={5}>
                                    <Col>
                                        <InputGroup className="mb-3">
                                            <FormControl
                                                placeholder="explorer URL"
                                                aria-label="explorer URL"
                                                name="explorerAddress"
                                                aria-describedby="basic-addon1"
                                                value={this.state.explorerAddress} onChange={this.updateFormInput}
                                                onKeyUp={this.setExplorerAddress}
                                            />
                                        </InputGroup>
                                    </Col>
                                </Row>
                            </Collapse>
                        </div>
                        <div>
                            <div onClick={() => this.setState(prevState => ({syncOpen: !prevState.syncOpen}))}>
                                <h5>Select and center vertex across DAGs { this.state.syncOpen ? <MdKeyboardArrowUp /> : <MdKeyboardArrowDown /> }</h5>
                                <p> Select a message/transaction/branch and click the corresponding button to sync. </p>
                            </div>
                            <Collapse in={this.state.syncOpen}>
                                <Row>
                                    <Col xs="auto">
                                        <Button onClick={this.syncWithMsg} variant="outline-secondary">
                                            Sync with message
                                        </Button>
                                    </Col>
                                    <Col xs="auto">
                                        <Button onClick={this.syncWithTx} variant="outline-secondary">
                                            Sync with transaction
                                        </Button>
                                    </Col>
                                    <Col xs="auto">
                                        <Button onClick={this.syncWithBranch} variant="outline-secondary">
                                            Sync with branch
                                        </Button>
                                    </Col>
                                    <Col xs="auto">
                                        <Button onClick={this.clearSync} variant="outline-secondary">
                                            Clear
                                        </Button>
                                    </Col>
                                </Row>
                            </Collapse>
>>>>>>> b1404410
                        </div>
                    </div>
                </Collapse>
                <br />
            </Container>
        );
    }
}<|MERGE_RESOLUTION|>--- conflicted
+++ resolved
@@ -25,14 +25,10 @@
         this.state = {
             isIdle: true,
             open: true,
-<<<<<<< HEAD
-            explorerAddress: ''
-=======
             searchOpen: true,
             dashboardUrlOpen: true,
             syncOpen: true,
-            explorerAddress:""
->>>>>>> b1404410
+            explorerAddress: ''
         };
     }
 
@@ -40,21 +36,13 @@
         if (isMoment(date)) {
             this.props.globalStore.updateSearchStartingTime(date);
         }
-<<<<<<< HEAD
-    };
-=======
-    }
->>>>>>> b1404410
+    };
 
     updateTo = date => {
         if (isMoment(date)) {
             this.props.globalStore.updateSearchEndingTime(date);
         }
-<<<<<<< HEAD
-    };
-=======
-    }
->>>>>>> b1404410
+    };
 
     searchVerticesInLedger = () => {
         this.setState({ isIdle: false });
@@ -98,7 +86,6 @@
     render() {
         return (
             <Container>
-<<<<<<< HEAD
                 <div
                     onClick={() =>
                         this.setState(prevState => ({ open: !prevState.open }))
@@ -112,133 +99,56 @@
                             <MdKeyboardArrowDown />
                         )}
                     </h2>
-=======
-                <div onClick={() => this.setState(prevState => ({open: !prevState.open}))}>
-                        <h2 >
-                            Global Functions
-                            { this.state.open ? <MdKeyboardArrowUp /> : <MdKeyboardArrowDown /> }
-                        </h2>
->>>>>>> b1404410
                 </div>
                 <Collapse in={this.state.open}>
                     <div>
                         <div>
-<<<<<<< HEAD
-                            <h5>Search Vertex Within Time Intervals</h5>
-                            <Row xs={5}>
-                                <Col>
-                                    From:{' '}
-                                    <Datetime onChange={this.updateFrom} />
-                                </Col>
-                                <Col>
-                                    To: <Datetime onChange={this.updateTo} />
-                                </Col>
-                                <Col
-                                    className="align-self-end"
-                                    style={{
-                                        display: 'flex',
-                                        justifyContent: 'space-evenly'
-                                    }}
-                                >
-                                    <Button
-                                        onClick={this.searchVerticesInLedger}
-                                        variant="outline-secondary"
-                                    >
-                                        Search
-                                    </Button>
-                                    <Button
-                                        disabled={this.state.isIdle}
-                                        onClick={this.clearSearch}
-                                        variant="outline-secondary"
-                                    >
-                                        Clear and Resume
-                                    </Button>
-                                </Col>
-                            </Row>
-                        </div>
-                        <div>
-                            <h5 style={{ marginTop: '10px' }}>
-                                Set explorer URL
-                            </h5>
-                            <p>
-                                {' '}
-                                default is the local explorer:{' '}
-                                <i>localhost:8081</i>{' '}
-                            </p>
-                            <Row xs={5}>
-                                <Col>
-                                    <InputGroup className="mb-3">
-                                        <FormControl
-                                            placeholder="explorer URL"
-                                            aria-label="explorer URL"
-                                            name="explorerAddress"
-                                            aria-describedby="basic-addon1"
-                                            value={this.state.explorerAddress}
-                                            onChange={this.updateFormInput}
-                                            onKeyUp={this.setExplorerAddress}
-                                        />
-                                    </InputGroup>
-                                </Col>
-                            </Row>
-                        </div>
-                        <div>
-                            <h5>Select and center vertex across DAGs</h5>
-                            <p>
-                                {' '}
-                                Select a message/transaction/branch and click
-                                the corresponding button to sync.{' '}
-                            </p>
-                            <Row>
-                                <Col xs="auto">
-                                    <Button
-                                        onClick={this.syncWithMsg}
-                                        variant="outline-secondary"
-                                    >
-                                        Sync with message
-                                    </Button>
-                                </Col>
-                                <Col xs="auto">
-                                    <Button
-                                        onClick={this.syncWithTx}
-                                        variant="outline-secondary"
-                                    >
-                                        Sync with transaction
-                                    </Button>
-                                </Col>
-                                <Col xs="auto">
-                                    <Button
-                                        onClick={this.syncWithBranch}
-                                        variant="outline-secondary"
-                                    >
-                                        Sync with branch
-                                    </Button>
-                                </Col>
-                                <Col xs="auto">
-                                    <Button
-                                        onClick={this.clearSync}
-                                        variant="outline-secondary"
-                                    >
-                                        Clear
-                                    </Button>
-                                </Col>
-                            </Row>
-=======
-                            <div onClick={() => this.setState(prevState => ({searchOpen: !prevState.searchOpen}))}>
-                                <h5>Search Vertex Within Time Intervals { this.state.searchOpen ? <MdKeyboardArrowUp /> : <MdKeyboardArrowDown /> }</h5>
+                            <div
+                                onClick={() =>
+                                    this.setState(prevState => ({
+                                        searchOpen: !prevState.searchOpen
+                                    }))
+                                }
+                            >
+                                <h5>
+                                    Search Vertex Within Time Intervals{' '}
+                                    {this.state.searchOpen ? (
+                                        <MdKeyboardArrowUp />
+                                    ) : (
+                                        <MdKeyboardArrowDown />
+                                    )}
+                                </h5>
                             </div>
                             <Collapse in={this.state.searchOpen}>
                                 <Row xs={5}>
                                     <Col>
-                                        From: <Datetime onChange={this.updateFrom} />
+                                        From:{' '}
+                                        <Datetime onChange={this.updateFrom} />
                                     </Col>
                                     <Col>
-                                        To: <Datetime onChange={this.updateTo} />
-                                    </Col>
-                                    <Col className="align-self-end" style={{display: "flex", justifyContent: "space-evenly"}}>
-                                        <Button onClick={this.searchVerticesInLedger} variant="outline-secondary">
+                                        To:{' '}
+                                        <Datetime onChange={this.updateTo} />
+                                    </Col>
+                                    <Col
+                                        className="align-self-end"
+                                        style={{
+                                            display: 'flex',
+                                            justifyContent: 'space-evenly'
+                                        }}
+                                    >
+                                        <Button
+                                            onClick={
+                                                this.searchVerticesInLedger
+                                            }
+                                            variant="outline-secondary"
+                                        >
                                             Search
                                         </Button>
-                                        <Button disabled={this.state.isIdle} onClick={this.clearSearch} variant="outline-secondary">
+                                        <Button
+                                            disabled={this.state.isIdle}
+                                            onClick={this.clearSearch}
+                                            variant="outline-secondary"
+                                        >
                                             Clear and Resume
                                         </Button>
                                     </Col>
@@ -246,9 +156,26 @@
                             </Collapse>
                         </div>
                         <div>
-                            <div onClick={() => this.setState(prevState => ({dashboardUrlOpen: !prevState.dashboardUrlOpen}))}>
-                                <h5 style={{marginTop: "10px"}}>Set explorer URL { this.state.dashboardUrlOpen ? <MdKeyboardArrowUp /> : <MdKeyboardArrowDown /> }</h5>
-                                <p> default is the local explorer: <i>localhost:8081</i> </p>
+                            <div
+                                onClick={() =>
+                                    this.setState(prevState => ({
+                                        dashboardUrlOpen: !prevState.dashboardUrlOpen
+                                    }))
+                                }
+                            >
+                                <h5 style={{ marginTop: '10px' }}>
+                                    Set explorer URL{' '}
+                                    {this.state.dashboardUrlOpen ? (
+                                        <MdKeyboardArrowUp />
+                                    ) : (
+                                        <MdKeyboardArrowDown />
+                                    )}
+                                </h5>
+                                <p>
+                                    {' '}
+                                    default is the local explorer:{' '}
+                                    <i>localhost:8081</i>{' '}
+                                </p>
                             </div>
                             <Collapse in={this.state.dashboardUrlOpen}>
                                 <Row xs={5}>
@@ -259,8 +186,13 @@
                                                 aria-label="explorer URL"
                                                 name="explorerAddress"
                                                 aria-describedby="basic-addon1"
-                                                value={this.state.explorerAddress} onChange={this.updateFormInput}
-                                                onKeyUp={this.setExplorerAddress}
+                                                value={
+                                                    this.state.explorerAddress
+                                                }
+                                                onChange={this.updateFormInput}
+                                                onKeyUp={
+                                                    this.setExplorerAddress
+                                                }
                                             />
                                         </InputGroup>
                                     </Col>
@@ -268,35 +200,63 @@
                             </Collapse>
                         </div>
                         <div>
-                            <div onClick={() => this.setState(prevState => ({syncOpen: !prevState.syncOpen}))}>
-                                <h5>Select and center vertex across DAGs { this.state.syncOpen ? <MdKeyboardArrowUp /> : <MdKeyboardArrowDown /> }</h5>
-                                <p> Select a message/transaction/branch and click the corresponding button to sync. </p>
+                            <div
+                                onClick={() =>
+                                    this.setState(prevState => ({
+                                        syncOpen: !prevState.syncOpen
+                                    }))
+                                }
+                            >
+                                <h5>
+                                    Select and center vertex across DAGs{' '}
+                                    {this.state.syncOpen ? (
+                                        <MdKeyboardArrowUp />
+                                    ) : (
+                                        <MdKeyboardArrowDown />
+                                    )}
+                                </h5>
+                                <p>
+                                    {' '}
+                                    Select a message/transaction/branch and
+                                    click the corresponding button to sync.{' '}
+                                </p>
                             </div>
                             <Collapse in={this.state.syncOpen}>
                                 <Row>
                                     <Col xs="auto">
-                                        <Button onClick={this.syncWithMsg} variant="outline-secondary">
+                                        <Button
+                                            onClick={this.syncWithMsg}
+                                            variant="outline-secondary"
+                                        >
                                             Sync with message
                                         </Button>
                                     </Col>
                                     <Col xs="auto">
-                                        <Button onClick={this.syncWithTx} variant="outline-secondary">
+                                        <Button
+                                            onClick={this.syncWithTx}
+                                            variant="outline-secondary"
+                                        >
                                             Sync with transaction
                                         </Button>
                                     </Col>
                                     <Col xs="auto">
-                                        <Button onClick={this.syncWithBranch} variant="outline-secondary">
+                                        <Button
+                                            onClick={this.syncWithBranch}
+                                            variant="outline-secondary"
+                                        >
                                             Sync with branch
                                         </Button>
                                     </Col>
                                     <Col xs="auto">
-                                        <Button onClick={this.clearSync} variant="outline-secondary">
+                                        <Button
+                                            onClick={this.clearSync}
+                                            variant="outline-secondary"
+                                        >
                                             Clear
                                         </Button>
                                     </Col>
                                 </Row>
                             </Collapse>
->>>>>>> b1404410
                         </div>
                     </div>
                 </Collapse>
