--- conflicted
+++ resolved
@@ -28,13 +28,9 @@
                                         {selectedBranch.parents.map((p,i) => <ListGroup.Item key={i}><a href={`${explorerAddress}/explorer/branch/${p}`} target="_blank" rel="noopener noreferrer">{p}</a></ListGroup.Item>)}
                                     </ListGroup>
                                 </ListGroup.Item>
-<<<<<<< HEAD
                                 <ListGroup.Item>Confirmed: {selectedBranch.isConfirmed.toString()}</ListGroup.Item>
-=======
-                                <ListGroup.Item>Confirmed: {selectedBranch.confirmed.toString()}</ListGroup.Item>
                                 <ListGroup.Item>GoF: {selectedBranch.gof}</ListGroup.Item>
                                 <ListGroup.Item>AW: {selectedBranch.aw}</ListGroup.Item>
->>>>>>> eda6c901
                                 { selectedBranch.type === "ConflictBranchType" && selectedBranch.conflicts &&
                                     <ListGroup.Item>
                                         Conflicts:
