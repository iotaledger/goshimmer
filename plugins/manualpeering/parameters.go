package manualpeering

import "github.com/iotaledger/hive.go/configuration"

// ParametersDefinition contains the definition of the parameters used by the manualpeering plugin.
type ParametersDefinition struct {
	// KnownPeers defines the map of peers to be used as known peers.
	KnownPeers string `usage:"map of peers that will be used as known peers"`
}

// Parameters contains the configuration used by the manualpeering plugin.
<<<<<<< HEAD
var Parameters = ParametersDefinition{}

func init() {
	configuration.BindParameters(&Parameters, "manualpeering")
=======
var Parameters = &ParametersDefinition{}

func init() {
	configuration.BindParameters(Parameters, "manualpeering")
>>>>>>> 4c8e1642
}<|MERGE_RESOLUTION|>--- conflicted
+++ resolved
@@ -9,15 +9,8 @@
 }
 
 // Parameters contains the configuration used by the manualpeering plugin.
-<<<<<<< HEAD
-var Parameters = ParametersDefinition{}
-
-func init() {
-	configuration.BindParameters(&Parameters, "manualpeering")
-=======
 var Parameters = &ParametersDefinition{}
 
 func init() {
 	configuration.BindParameters(Parameters, "manualpeering")
->>>>>>> 4c8e1642
 }