package mana

import (
	"math"
	"math/rand"
	"sort"
	"sync"
	"time"

	db_pkg "github.com/iotaledger/goshimmer/packages/database"
	"github.com/iotaledger/goshimmer/packages/ledgerstate"
	"github.com/iotaledger/goshimmer/packages/mana"
	"github.com/iotaledger/goshimmer/packages/shutdown"
	"github.com/iotaledger/goshimmer/packages/tangle"
	"github.com/iotaledger/goshimmer/plugins/autopeering"
	"github.com/iotaledger/goshimmer/plugins/autopeering/local"
	"github.com/iotaledger/goshimmer/plugins/config"
	"github.com/iotaledger/goshimmer/plugins/database"
	"github.com/iotaledger/goshimmer/plugins/gossip"
	"github.com/iotaledger/goshimmer/plugins/messagelayer"
	"github.com/iotaledger/hive.go/daemon"
	"github.com/iotaledger/hive.go/datastructure/set"
	"github.com/iotaledger/hive.go/events"
	"github.com/iotaledger/hive.go/identity"
	"github.com/iotaledger/hive.go/logger"
	"github.com/iotaledger/hive.go/node"
	"github.com/iotaledger/hive.go/objectstorage"
	"go.uber.org/atomic"
)

// PluginName is the name of the mana plugin.
const (
	PluginName                  = "Mana"
	manaScaleFactor             = 1000 // scale floating point mana to int
	maxConsensusEventsInStorage = 108000
	slidingEventsInterval       = 10800 //10% of maxConsensusEventsInStorage
	minEffectiveMana            = 0.001
	minBaseMana1                = 0.001
)

var (
	// plugin is the plugin instance of the mana plugin.
	plugin                                     *node.Plugin
	once                                       sync.Once
	log                                        *logger.Logger
	baseManaVectors                            map[mana.Type]mana.BaseManaVector
	osFactory                                  *objectstorage.Factory
	storages                                   map[mana.Type]*objectstorage.ObjectStorage
	allowedPledgeNodes                         map[mana.Type]AllowedPledge
	consensusBaseManaPastVectorStorage         *objectstorage.ObjectStorage
	consensusBaseManaPastVectorMetadataStorage *objectstorage.ObjectStorage
	consensusEventsLogStorage                  *objectstorage.ObjectStorage
	consensusEventsLogsStorageSize             atomic.Uint32
	onTransactionConfirmedClosure              *events.Closure
	onPledgeEventClosure                       *events.Closure
	onRevokeEventClosure                       *events.Closure
)

// Plugin gets the plugin instance.
func Plugin() *node.Plugin {
	once.Do(func() {
		plugin = node.NewPlugin(PluginName, node.Enabled, configure, run)
	})
	return plugin
}

func configure(*node.Plugin) {
	log = logger.NewLogger(PluginName)

	onTransactionConfirmedClosure = events.NewClosure(onTransactionConfirmed)
	onPledgeEventClosure = events.NewClosure(logPledgeEvent)
	onRevokeEventClosure = events.NewClosure(logRevokeEvent)

	allowedPledgeNodes = make(map[mana.Type]AllowedPledge)
	baseManaVectors = make(map[mana.Type]mana.BaseManaVector)
	baseManaVectors[mana.AccessMana], _ = mana.NewBaseManaVector(mana.AccessMana)
	baseManaVectors[mana.ConsensusMana], _ = mana.NewBaseManaVector(mana.ConsensusMana)
	if config.Node().Bool(CfgManaEnableResearchVectors) {
		baseManaVectors[mana.ResearchAccess], _ = mana.NewResearchBaseManaVector(mana.WeightedMana, mana.AccessMana, mana.Mixed)
		baseManaVectors[mana.ResearchConsensus], _ = mana.NewResearchBaseManaVector(mana.WeightedMana, mana.ConsensusMana, mana.Mixed)
	}

	// configure storage for each vector type
	storages = make(map[mana.Type]*objectstorage.ObjectStorage)
	store := database.Store()
	osFactory = objectstorage.NewFactory(store, db_pkg.PrefixMana)
	storages[mana.AccessMana] = osFactory.New(mana.PrefixAccess, mana.FromObjectStorage)
	storages[mana.ConsensusMana] = osFactory.New(mana.PrefixConsensus, mana.FromObjectStorage)
	if config.Node().Bool(CfgManaEnableResearchVectors) {
		storages[mana.ResearchAccess] = osFactory.New(mana.PrefixAccessResearch, mana.FromObjectStorage)
		storages[mana.ResearchConsensus] = osFactory.New(mana.PrefixConsensusResearch, mana.FromObjectStorage)
	}
	consensusEventsLogStorage = osFactory.New(mana.PrefixEventStorage, mana.FromEventObjectStorage)
	consensusEventsLogsStorageSize.Store(getConsensusEventLogsStorageSize())
	consensusBaseManaPastVectorStorage = osFactory.New(mana.PrefixConsensusPastVector, mana.FromObjectStorage)
	consensusBaseManaPastVectorMetadataStorage = osFactory.New(mana.PrefixConsensusPastMetadata, mana.FromMetadataObjectStorage)

	err := verifyPledgeNodes()
	if err != nil {
		log.Panic(err.Error())
	}

	configureEvents()
}

func configureEvents() {
	// until we have the proper event...
	messagelayer.Tangle().OpinionFormer.Events.TransactionConfirmed.Attach(onTransactionConfirmedClosure)
	mana.Events().Pledged.Attach(onPledgeEventClosure)
	mana.Events().Revoked.Attach(onRevokeEventClosure)
}

func logPledgeEvent(ev *mana.PledgedEvent) {
	if ev.ManaType == mana.ConsensusMana {
		consensusEventsLogStorage.Store(ev.ToPersistable()).Release()
		consensusEventsLogsStorageSize.Inc()
	}
}
func logRevokeEvent(ev *mana.RevokedEvent) {
	if ev.ManaType == mana.ConsensusMana {
		consensusEventsLogStorage.Store(ev.ToPersistable()).Release()
		consensusEventsLogsStorageSize.Inc()
	}
}

func onTransactionConfirmed(msgID tangle.MessageID) {
	var tx *ledgerstate.Transaction
	isTx := false
	messagelayer.Tangle().Storage.Message(msgID).Consume(func(message *tangle.Message) {
		if message.Payload().Type() != ledgerstate.TransactionType {
			return
		}
		isTx = true
		var err error
		tx, _, err = ledgerstate.TransactionFromBytes(message.Payload().Bytes())
		if err != nil {
			isTx = false
			log.Errorf("Message %s contains invalid transaction payload: %w", msgID.String(), err)
			return
		}
	})
	if !isTx {
		return
	}

	// holds all info mana pkg needs for correct mana calculations from the transaction
	var txInfo *mana.TxInfo
	// process transaction object to build txInfo
	var totalAmount float64
	var inputInfos []mana.InputInfo

	// iterate over all inputs within the transaction
	for _, input := range tx.Essence().Inputs() {
		i := input.(*ledgerstate.UTXOInput)

		var amount float64
		var inputTimestamp time.Time
		var accessManaNodeID identity.ID
		var consensusManaNodeID identity.ID
		var _inputInfo mana.InputInfo

		messagelayer.Tangle().LedgerState.Output(i.ReferencedOutputID()).Consume(func(o ledgerstate.Output) {
			// first, sum balances of the input, calculate total amount as well for later
			o.Balances().ForEach(func(color ledgerstate.Color, balance uint64) bool {
				amount += float64(balance)
				totalAmount += amount
				return true
			})
			// derive the transaction that created this input
			inputTxID := o.ID().TransactionID()
			// look into the transaction, we need timestamp and access & consensus pledge IDs
			messagelayer.Tangle().LedgerState.Transaction(inputTxID).Consume(func(transaction *ledgerstate.Transaction) {
				if transaction != nil {
					inputTimestamp = transaction.Essence().Timestamp()
					accessManaNodeID = transaction.Essence().AccessPledgeID()
					consensusManaNodeID = transaction.Essence().ConsensusPledgeID()
				}
			})
			// build InputInfo for this particular input in the transaction
			_inputInfo = mana.InputInfo{
				TimeStamp: inputTimestamp,
				Amount:    amount,
				PledgeID: map[mana.Type]identity.ID{
					mana.AccessMana:    accessManaNodeID,
					mana.ConsensusMana: consensusManaNodeID,
				},
				InputID: o.ID(),
			}
		})
		inputInfos = append(inputInfos, _inputInfo)
	}

	txInfo = &mana.TxInfo{
		TimeStamp:     tx.Essence().Timestamp(),
		TransactionID: tx.ID(),
		TotalBalance:  totalAmount,
		PledgeID: map[mana.Type]identity.ID{
			mana.AccessMana:    tx.Essence().AccessPledgeID(),
			mana.ConsensusMana: tx.Essence().ConsensusPledgeID(),
		},
		InputInfos: inputInfos,
	}
	// book in all mana vectors.
	for _, baseManaVector := range baseManaVectors {
		baseManaVector.Book(txInfo)
	}
}

func run(_ *node.Plugin) {
	// mana calculation coefficients can be set from config
<<<<<<< HEAD
	ema1 := config.Node().GetFloat64(CfgEmaCoefficient1)
	ema2 := config.Node().GetFloat64(CfgEmaCoefficient2)
	dec := config.Node().GetFloat64(CfgDecay)
	pruneInterval := config.Node().GetDuration(CfgPruneConsensusEventLogsInterval)
	vectorsCleanUpIntervalHours := config.Node().GetDuration(CfgVectorsCleanupIntervalHours)
=======
	ema1 := config.Node().Float64(CfgEmaCoefficient1)
	ema2 := config.Node().Float64(CfgEmaCoefficient2)
	dec := config.Node().Float64(CfgDecay)
	pruneInterval := config.Node().Duration(CfgPruneConsensusEventLogsInterval)
>>>>>>> 8bc9e03f

	mana.SetCoefficients(ema1, ema2, dec)
	if err := daemon.BackgroundWorker("Mana", func(shutdownSignal <-chan struct{}) {
		defer log.Infof("Stopping %s ... done", PluginName)
		ticker := time.NewTicker(pruneInterval)
		defer ticker.Stop()
		cleanupTicker := time.NewTicker(vectorsCleanUpIntervalHours)
		defer cleanupTicker.Stop()
		readStoredManaVectors()
		pruneStorages()
		for {
			select {
			case <-shutdownSignal:
				log.Infof("Stopping %s ...", PluginName)
				mana.Events().Pledged.Detach(onPledgeEventClosure)
				mana.Events().Pledged.Detach(onRevokeEventClosure)
				messagelayer.Tangle().OpinionFormer.Events.TransactionConfirmed.Detach(onTransactionConfirmedClosure)
				storeManaVectors()
				shutdownStorages()
				return
			case <-ticker.C:
				pruneConsensusEventLogsStorage()
			case <-cleanupTicker.C:
				cleanupManaVectors()
			}
		}
	}, shutdown.PriorityMana); err != nil {
		log.Panicf("Failed to start as daemon: %s", err)
	}
}

func readStoredManaVectors() {
	for vectorType := range baseManaVectors {
		storages[vectorType].ForEach(func(key []byte, cachedObject objectstorage.CachedObject) bool {
			cachedPbm := &mana.CachedPersistableBaseMana{CachedObject: cachedObject}
			cachedPbm.Consume(func(p *mana.PersistableBaseMana) {
				err := baseManaVectors[vectorType].FromPersistable(p)
				if err != nil {
					log.Errorf("error while restoring %s mana vector: %w", vectorType.String(), err)
				}
			})
			return true
		})
	}
}

func storeManaVectors() {
	for vectorType, baseManaVector := range baseManaVectors {
		persitables := baseManaVector.ToPersistables()
		for _, p := range persitables {
			storages[vectorType].Store(p).Release()
		}
	}
}

func pruneStorages() {
	for vectorType := range baseManaVectors {
		_ = storages[vectorType].Prune()
	}
}

func shutdownStorages() {
	// TODO: does it still cause the plugin to hang?
	for vectorType := range baseManaVectors {
		storages[vectorType].Shutdown()
	}
	consensusEventsLogStorage.Shutdown()
	consensusBaseManaPastVectorStorage.Shutdown()
	consensusBaseManaPastVectorMetadataStorage.Shutdown()
}

// GetHighestManaNodes returns the n highest type mana nodes in descending order.
// It also updates the mana values for each node.
// If n is zero, it returns all nodes.
func GetHighestManaNodes(manaType mana.Type, n uint) ([]mana.Node, time.Time, error) {
	bmv := baseManaVectors[manaType]
	return bmv.GetHighestManaNodes(n)
}

// GetManaMap returns type mana perception of the node.
func GetManaMap(manaType mana.Type, optionalUpdateTime ...time.Time) (mana.NodeMap, time.Time, error) {
	return baseManaVectors[manaType].GetManaMap(optionalUpdateTime...)
}

// GetAccessMana returns the access mana of the node specified.
func GetAccessMana(nodeID identity.ID, optionalUpdateTime ...time.Time) (float64, time.Time, error) {
	return baseManaVectors[mana.AccessMana].GetMana(nodeID, optionalUpdateTime...)
}

// GetConsensusMana returns the consensus mana of the node specified.
func GetConsensusMana(nodeID identity.ID, optionalUpdateTime ...time.Time) (float64, time.Time, error) {
	return baseManaVectors[mana.ConsensusMana].GetMana(nodeID, optionalUpdateTime...)
}

// GetNeighborsMana returns the type mana of the nodes neighbors
func GetNeighborsMana(manaType mana.Type, optionalUpdateTime ...time.Time) (mana.NodeMap, error) {
	neighbors := gossip.Manager().AllNeighbors()
	res := make(mana.NodeMap)
	for _, n := range neighbors {
		// in case of error, value is 0.0
		value, _, _ := baseManaVectors[manaType].GetMana(n.ID(), optionalUpdateTime...)
		res[n.ID()] = value
	}
	return res, nil
}

// GetAllManaMaps returns the full mana maps for comparison with the perception of other nodes.
func GetAllManaMaps(optionalUpdateTime ...time.Time) map[mana.Type]mana.NodeMap {
	res := make(map[mana.Type]mana.NodeMap)
	for manaType := range baseManaVectors {
		res[manaType], _, _ = GetManaMap(manaType, optionalUpdateTime...)
	}
	return res
}

// OverrideMana sets the nodes mana to a specific value.
// It can be useful for debugging, setting faucet mana, initialization, etc.. Triggers ManaUpdated
func OverrideMana(manaType mana.Type, nodeID identity.ID, bm *mana.AccessBaseMana) {
	baseManaVectors[manaType].SetMana(nodeID, bm)
}

//GetWeightedRandomNodes returns a weighted random selection of n nodes.
func GetWeightedRandomNodes(n uint, manaType mana.Type) mana.NodeMap {
	rand.Seed(time.Now().UTC().UnixNano())
	manaMap, _, _ := GetManaMap(manaType)
	var choices []mana.RandChoice
	for nodeID, manaValue := range manaMap {
		choices = append(choices, mana.RandChoice{
			Item:   nodeID,
			Weight: int(manaValue * manaScaleFactor), //scale float mana to int
		})
	}
	chooser := mana.NewRandChooser(choices...)
	pickedNodes := chooser.Pick(n)
	res := make(mana.NodeMap)
	for _, nodeID := range pickedNodes {
		ID := nodeID.(identity.ID)
		res[ID] = manaMap[ID]
	}
	return res
}

// GetAllowedPledgeNodes returns the list of nodes that type mana is allowed to be pledged to.
func GetAllowedPledgeNodes(manaType mana.Type) AllowedPledge {
	return allowedPledgeNodes[manaType]
}

// GetOnlineNodes gets the list of currently known (and verified) peers in the network, and their respective mana values.
// Sorted in descending order based on mana. Zero mana nodes are excluded.
func GetOnlineNodes(manaType mana.Type) (onlineNodesMana []mana.Node, t time.Time, err error) {
	knownPeers := autopeering.Discovery().GetVerifiedPeers()
	// consider ourselves as a peer in the network too
	knownPeers = append(knownPeers, local.GetInstance().Peer)
	onlineNodesMana = make([]mana.Node, 0)
	for _, peer := range knownPeers {
		if baseManaVectors[manaType].Has(peer.ID()) {
			var peerMana float64
			peerMana, t, err = baseManaVectors[manaType].GetMana(peer.ID())
			if err != nil {
				return nil, t, err
			}
			if peerMana > 0 {
				onlineNodesMana = append(onlineNodesMana, mana.Node{ID: peer.ID(), Mana: peerMana})
			}
		}
	}
	sort.Slice(onlineNodesMana, func(i, j int) bool {
		return onlineNodesMana[i].Mana > onlineNodesMana[j].Mana
	})
	return
}

func verifyPledgeNodes() error {
	access := AllowedPledge{
		IsFilterEnabled: config.Node().Bool(CfgAllowedAccessFilterEnabled),
	}
	consensus := AllowedPledge{
		IsFilterEnabled: config.Node().Bool(CfgAllowedConsensusFilterEnabled),
	}

	access.Allowed = set.New(false)
	// own ID is allowed by default
	access.Allowed.Add(local.GetInstance().ID())
	if access.IsFilterEnabled {
		for _, pubKey := range config.Node().Strings(CfgAllowedAccessPledge) {
			ID, err := mana.IDFromStr(pubKey)
			if err != nil {
				return err
			}
			access.Allowed.Add(ID)
		}
	}

	consensus.Allowed = set.New(false)
	// own ID is allowed by default
	consensus.Allowed.Add(local.GetInstance().ID())
	if consensus.IsFilterEnabled {
		for _, pubKey := range config.Node().Strings(CfgAllowedConsensusPledge) {
			ID, err := mana.IDFromStr(pubKey)
			if err != nil {
				return err
			}
			consensus.Allowed.Add(ID)
		}
	}

	allowedPledgeNodes[mana.AccessMana] = access
	allowedPledgeNodes[mana.ConsensusMana] = consensus
	return nil
}

// PendingManaOnOutput predicts how much mana (bm2) will be pledged to a node if the output specified is spent.
func PendingManaOnOutput(outputID ledgerstate.OutputID) (float64, time.Time) {
	cachedOutputMetadata := messagelayer.Tangle().LedgerState.OutputMetadata(outputID)
	defer cachedOutputMetadata.Release()
	outputMetadata := cachedOutputMetadata.Unwrap()

	// spent output has 0 pending mana.
	if outputMetadata.ConsumerCount() > 0 {
		return 0, time.Time{}
	}

	var value float64
	messagelayer.Tangle().LedgerState.Output(outputID).Consume(func(output ledgerstate.Output) {
		output.Balances().ForEach(func(color ledgerstate.Color, balance uint64) bool {
			value += float64(balance)
			return true
		})
	})

	cachedTx := messagelayer.Tangle().LedgerState.Transaction(outputID.TransactionID())
	defer cachedTx.Release()
	tx := cachedTx.Unwrap()
	txTimestamp := tx.Essence().Timestamp()
	return GetPendingMana(value, time.Since(txTimestamp)), txTimestamp
}

// GetPendingMana returns the mana pledged by spending a `value` output that sat for `n` duration.
func GetPendingMana(value float64, n time.Duration) float64 {
	return value * (1 - math.Pow(math.E, -mana.Decay*(n.Seconds())))
}

// GetLoggedEvents gets the events logs for the node IDs and time frame specified. If none is specified, it returns the logs for all nodes.
func GetLoggedEvents(IDs []identity.ID, startTime time.Time, endTime time.Time) (map[identity.ID]*EventsLogs, error) {
	logs := make(map[identity.ID]*EventsLogs)
	lookup := make(map[identity.ID]bool)
	getAll := true

	if len(IDs) > 0 {
		getAll = false
		for _, nodeID := range IDs {
			lookup[nodeID] = true
		}
	}

	var err error
	consensusEventsLogStorage.ForEach(func(key []byte, cachedObject objectstorage.CachedObject) bool {
		cachedPe := &mana.CachedPersistableEvent{CachedObject: cachedObject}
		defer cachedPe.Release()
		pbm := cachedPe.Unwrap()

		if !getAll {
			if !lookup[pbm.NodeID] {
				return true
			}
		}

		if _, found := logs[pbm.NodeID]; !found {
			logs[pbm.NodeID] = &EventsLogs{}
		}

		var ev mana.Event
		ev, err = mana.FromPersistableEvent(pbm)
		if err != nil {
			return false
		}

		if ev.Timestamp().Before(startTime) || ev.Timestamp().After(endTime) {
			return true
		}
		switch ev.Type() {
		case mana.EventTypePledge:
			logs[pbm.NodeID].Pledge = append(logs[pbm.NodeID].Pledge, ev.(*mana.PledgedEvent))
		case mana.EventTypeRevoke:
			logs[pbm.NodeID].Revoke = append(logs[pbm.NodeID].Revoke, ev.(*mana.RevokedEvent))
		default:
			err = mana.ErrUnknownManaEvent
			return false
		}
		return true
	})

	for ID := range logs {
		sort.Slice(logs[ID].Pledge, func(i, j int) bool {
			return logs[ID].Pledge[i].Time.Before(logs[ID].Pledge[j].Time)
		})
		sort.Slice(logs[ID].Revoke, func(i, j int) bool {
			return logs[ID].Revoke[i].Time.Before(logs[ID].Revoke[j].Time)
		})
	}

	return logs, err
}

// GetPastConsensusManaVectorMetadata gets the past consensus mana vector metadata.
func GetPastConsensusManaVectorMetadata() *mana.ConsensusBasePastManaVectorMetadata {
	cachedObj := consensusBaseManaPastVectorMetadataStorage.Load([]byte(mana.ConsensusBaseManaPastVectorMetadataStorageKey))
	cachedMetadata := &mana.CachedConsensusBasePastManaVectorMetadata{CachedObject: cachedObj}
	defer cachedMetadata.Release()
	return cachedMetadata.Unwrap()
}

// GetPastConsensusManaVector builds a consensus base mana vector in the past.
func GetPastConsensusManaVector(t time.Time) (*mana.ConsensusBaseManaVector, []mana.Event, error) {
	baseManaVector, err := mana.NewBaseManaVector(mana.ConsensusMana)
	if err != nil {
		return nil, nil, err
	}
	cbmvPast := baseManaVector.(*mana.ConsensusBaseManaVector)
	cachedObj := consensusBaseManaPastVectorMetadataStorage.Load([]byte(mana.ConsensusBaseManaPastVectorMetadataStorageKey))
	cachedMetadata := &mana.CachedConsensusBasePastManaVectorMetadata{CachedObject: cachedObj}
	defer cachedMetadata.Release()

	if cachedMetadata.Exists() {
		metadata := cachedMetadata.Unwrap()
		if t.After(metadata.Timestamp) {
			consensusBaseManaPastVectorStorage.ForEach(func(key []byte, cachedObject objectstorage.CachedObject) bool {
				cachedPbm := &mana.CachedPersistableBaseMana{CachedObject: cachedObject}
				defer cachedPbm.Release()
				p := cachedPbm.Unwrap()
				err = cbmvPast.FromPersistable(p)
				if err != nil {
					log.Errorf("error while restoring %s mana vector from storage: %w", mana.ConsensusMana.String(), err)
					baseManaVector, _ := mana.NewBaseManaVector(mana.ConsensusMana)
					cbmvPast = baseManaVector.(*mana.ConsensusBaseManaVector)
					return false
				}
				return true
			})
		}
	}

	var eventLogs mana.EventSlice
	consensusEventsLogStorage.ForEach(func(key []byte, cachedObject objectstorage.CachedObject) bool {
		cachedPe := &mana.CachedPersistableEvent{CachedObject: cachedObject}
		defer cachedPe.Release()
		pe := cachedPe.Unwrap()
		if pe.Time.After(t) {
			return true
		}

		// already consumed in stored base mana vector.
		if cachedMetadata.Exists() && cbmvPast.Size() > 0 {
			metadata := cachedMetadata.Unwrap()
			if pe.Time.Before(metadata.Timestamp) {
				return true
			}
		}

		var ev mana.Event
		ev, err = mana.FromPersistableEvent(pe)
		if err != nil {
			return false
		}
		eventLogs = append(eventLogs, ev)
		return true
	})
	if err != nil {
		return nil, nil, err
	}
	eventLogs.Sort()
	err = cbmvPast.BuildPastBaseVector(eventLogs, t)
	if err != nil {
		return nil, nil, err
	}

	err = cbmvPast.UpdateAll(t)
	if err != nil {
		return nil, nil, err
	}

	return cbmvPast, eventLogs, nil
}

func getConsensusEventLogsStorageSize() uint32 {
	var size uint32
	consensusEventsLogStorage.ForEachKeyOnly(func(key []byte) bool {
		size++
		return true
	}, true)
	return size
}

func pruneConsensusEventLogsStorage() {
	if consensusEventsLogsStorageSize.Load() < maxConsensusEventsInStorage {
		return
	}
	cachedObj := consensusBaseManaPastVectorMetadataStorage.Get([]byte(mana.ConsensusBaseManaPastVectorMetadataStorageKey))
	cachedMetadata := &mana.CachedConsensusBasePastManaVectorMetadata{CachedObject: cachedObj}
	defer cachedMetadata.Release()

	bmv, err := mana.NewBaseManaVector(mana.ConsensusMana)
	if err != nil {
		log.Errorf("error creating consensus base mana vector: %v", err)
		return
	}
	cbmvPast := bmv.(*mana.ConsensusBaseManaVector)
	if cachedMetadata.Exists() {
		consensusBaseManaPastVectorStorage.ForEach(func(key []byte, cachedObject objectstorage.CachedObject) bool {
			cachedPbm := &mana.CachedPersistableBaseMana{CachedObject: cachedObject}
			pbm := cachedPbm.Unwrap()
			if pbm != nil {
				err = cbmvPast.FromPersistable(pbm)
				if err != nil {
					return false
				}
			}
			return true
		})
		if err != nil {
			log.Errorf("error reading stored consensus base mana vector: %v", err)
			return
		}
	}

	var eventLogs mana.EventSlice
	consensusEventsLogStorage.ForEach(func(key []byte, cachedObject objectstorage.CachedObject) bool {
		cachedPe := &mana.CachedPersistableEvent{CachedObject: cachedObject}
		defer cachedPe.Release()
		pe := cachedPe.Unwrap()

		var ev mana.Event
		ev, err = mana.FromPersistableEvent(pe)
		if err != nil {
			return false
		}
		eventLogs = append(eventLogs, ev)
		return true
	})
	if err != nil {
		log.Infof("error reading persistable events: %v", err)
		return
	}
	eventLogs.Sort()
	// Make sure to take related events.
	// Ensures that related events (same time) are not split between different intervals.
	prev := eventLogs[slidingEventsInterval-1]
	var i int
	for i = slidingEventsInterval; i < len(eventLogs); i++ {
		if eventLogs[i].Timestamp() != prev.Timestamp() {
			break
		}
		prev = eventLogs[i]
	}
	eventLogs = eventLogs[:i]
	t := eventLogs[len(eventLogs)-1].Timestamp()

	err = cbmvPast.BuildPastBaseVector(eventLogs, t)
	if err != nil {
		log.Error("error building past consensus base mana vector: %v", err)
		return
	}

	// store cbmv
	if err = consensusBaseManaPastVectorStorage.Prune(); err != nil {
		log.Errorf("error pruning consensus base mana vector storage: %w", err)
		return
	}
	for _, p := range cbmvPast.ToPersistables() {
		consensusBaseManaPastVectorStorage.Store(p).Release()
	}

	//store the metadata
	metadata := &mana.ConsensusBasePastManaVectorMetadata{
		Timestamp: t,
	}

	if !cachedMetadata.Exists() {
		consensusBaseManaPastVectorMetadataStorage.Store(metadata).Release()
	} else {
		m := cachedMetadata.Unwrap()
		m.Update(metadata)
	}

	var entriesToDelete [][]byte
	for _, ev := range eventLogs {
		entriesToDelete = append(entriesToDelete, ev.ToPersistable().ObjectStorageKey())
	}
	consensusEventsLogStorage.DeleteEntriesFromStore(entriesToDelete)
	consensusEventsLogsStorageSize.Sub(uint32(len(entriesToDelete)))
}

func cleanupManaVectors() {
	toRemove := make(map[mana.Type][]identity.ID)
	types := []mana.Type{mana.AccessMana, mana.ConsensusMana}
	for _, vecType := range types {
		baseManaVectors[vecType].ForEach(func(id identity.ID, baseMana mana.BaseMana) bool {
			switch vecType {
			case mana.ConsensusMana:
				if baseMana.EffectiveValue() < minEffectiveMana && baseMana.BaseValue() == 0 {
					toRemove[vecType] = append(toRemove[vecType], id)
				}
			case mana.AccessMana:
				if baseMana.EffectiveValue() < minEffectiveMana && baseMana.BaseValue() < minBaseMana1 {
					toRemove[vecType] = append(toRemove[vecType], id)
				}
			}
			return true
		})
	}
	for _, vecType := range types {
		baseManaVectors[vecType].Remove(toRemove[vecType])
	}
}

// AllowedPledge represents the nodes that mana is allowed to be pledged to.
type AllowedPledge struct {
	IsFilterEnabled bool
	Allowed         set.Set
}

// EventsLogs represents the events logs.
type EventsLogs struct {
	Pledge []*mana.PledgedEvent `json:"pledge"`
	Revoke []*mana.RevokedEvent `json:"revoke"`
}<|MERGE_RESOLUTION|>--- conflicted
+++ resolved
@@ -34,8 +34,6 @@
 	manaScaleFactor             = 1000 // scale floating point mana to int
 	maxConsensusEventsInStorage = 108000
 	slidingEventsInterval       = 10800 //10% of maxConsensusEventsInStorage
-	minEffectiveMana            = 0.001
-	minBaseMana1                = 0.001
 )
 
 var (
@@ -208,26 +206,16 @@
 
 func run(_ *node.Plugin) {
 	// mana calculation coefficients can be set from config
-<<<<<<< HEAD
-	ema1 := config.Node().GetFloat64(CfgEmaCoefficient1)
-	ema2 := config.Node().GetFloat64(CfgEmaCoefficient2)
-	dec := config.Node().GetFloat64(CfgDecay)
-	pruneInterval := config.Node().GetDuration(CfgPruneConsensusEventLogsInterval)
-	vectorsCleanUpIntervalHours := config.Node().GetDuration(CfgVectorsCleanupIntervalHours)
-=======
 	ema1 := config.Node().Float64(CfgEmaCoefficient1)
 	ema2 := config.Node().Float64(CfgEmaCoefficient2)
 	dec := config.Node().Float64(CfgDecay)
 	pruneInterval := config.Node().Duration(CfgPruneConsensusEventLogsInterval)
->>>>>>> 8bc9e03f
 
 	mana.SetCoefficients(ema1, ema2, dec)
 	if err := daemon.BackgroundWorker("Mana", func(shutdownSignal <-chan struct{}) {
 		defer log.Infof("Stopping %s ... done", PluginName)
 		ticker := time.NewTicker(pruneInterval)
 		defer ticker.Stop()
-		cleanupTicker := time.NewTicker(vectorsCleanUpIntervalHours)
-		defer cleanupTicker.Stop()
 		readStoredManaVectors()
 		pruneStorages()
 		for {
@@ -242,8 +230,6 @@
 				return
 			case <-ticker.C:
 				pruneConsensusEventLogsStorage()
-			case <-cleanupTicker.C:
-				cleanupManaVectors()
 			}
 		}
 	}, shutdown.PriorityMana); err != nil {
@@ -712,29 +698,6 @@
 	consensusEventsLogsStorageSize.Sub(uint32(len(entriesToDelete)))
 }
 
-func cleanupManaVectors() {
-	toRemove := make(map[mana.Type][]identity.ID)
-	types := []mana.Type{mana.AccessMana, mana.ConsensusMana}
-	for _, vecType := range types {
-		baseManaVectors[vecType].ForEach(func(id identity.ID, baseMana mana.BaseMana) bool {
-			switch vecType {
-			case mana.ConsensusMana:
-				if baseMana.EffectiveValue() < minEffectiveMana && baseMana.BaseValue() == 0 {
-					toRemove[vecType] = append(toRemove[vecType], id)
-				}
-			case mana.AccessMana:
-				if baseMana.EffectiveValue() < minEffectiveMana && baseMana.BaseValue() < minBaseMana1 {
-					toRemove[vecType] = append(toRemove[vecType], id)
-				}
-			}
-			return true
-		})
-	}
-	for _, vecType := range types {
-		baseManaVectors[vecType].Remove(toRemove[vecType])
-	}
-}
-
 // AllowedPledge represents the nodes that mana is allowed to be pledged to.
 type AllowedPledge struct {
 	IsFilterEnabled bool
