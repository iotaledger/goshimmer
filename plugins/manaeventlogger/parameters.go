package manaeventlogger

import (
	"github.com/iotaledger/hive.go/configuration"
)

// ParametersDefinition contains the definition of the parameters used by the manaeventlogger plugin.
type ParametersDefinition struct {
	// CSV defines the file path to store mana events.
	CSV string `name:"csv" default:"/tmp/consensusManaEvents.csv" usage:"file to store mana events"`
	// Buffersize defines the events' buffer size.
	BufferSize int `default:"100" usage:"event logs buffer size"`
	// CheckBufferIntervalSec defines interval between buffer checks.
	CheckBufferIntervalSec int `default:"5" usage:"check buffer interval secs"`
}

// Parameters contains the configuration used by the manaeventlogger plugin.
<<<<<<< HEAD
var Parameters = ParametersDefinition{}

func init() {
	configuration.BindParameters(&Parameters, "manaeventlogger")
=======
var Parameters = &ParametersDefinition{}

func init() {
	configuration.BindParameters(Parameters, "manaeventlogger")
>>>>>>> 4c8e1642
}<|MERGE_RESOLUTION|>--- conflicted
+++ resolved
@@ -15,15 +15,8 @@
 }
 
 // Parameters contains the configuration used by the manaeventlogger plugin.
-<<<<<<< HEAD
-var Parameters = ParametersDefinition{}
-
-func init() {
-	configuration.BindParameters(&Parameters, "manaeventlogger")
-=======
 var Parameters = &ParametersDefinition{}
 
 func init() {
 	configuration.BindParameters(Parameters, "manaeventlogger")
->>>>>>> 4c8e1642
 }