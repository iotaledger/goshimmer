--- conflicted
+++ resolved
@@ -11,15 +11,8 @@
 }
 
 // Parameters contains the configuration parameters of the graceful shutdown plugin.
-<<<<<<< HEAD
-var Parameters = ParametersDefinition{}
-
-func init() {
-	configuration.BindParameters(&Parameters, "gracefulshutdown")
-=======
 var Parameters = &ParametersDefinition{}
 
 func init() {
 	configuration.BindParameters(Parameters, "gracefulshutdown")
->>>>>>> 4c8e1642
 }