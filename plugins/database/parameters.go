package database

import (
	"time"

	"github.com/iotaledger/hive.go/configuration"
)

// ParametersDefinition contains the definition of configuration parameters used by the storage layer.
type ParametersDefinition struct {
	// Directory defines the directory of the database.
	Directory string `default:"mainnetdb" usage:"path to the database folder"`

	// InMemory defines whether to use an in-memory database.
	InMemory bool `default:"false" usage:"whether the database is only kept in memory and not persisted"`

	// Dirty defines whether to override the database dirty flag.
	Dirty string `usage:"set the dirty flag of the database"`

	// ForceCacheTime is a new global cache time in seconds for object storage.
	ForceCacheTime time.Duration `default:"-1s" usage:"interval of time for which objects should remain in memory. Zero time means no caching, negative value means use defaults"`
}

// Parameters contains configuration parameters used by the storage layer.
<<<<<<< HEAD
var Parameters = ParametersDefinition{}

func init() {
	configuration.BindParameters(&Parameters, "database")
=======
var Parameters = &ParametersDefinition{}

func init() {
	configuration.BindParameters(Parameters, "database")
>>>>>>> 4c8e1642
}<|MERGE_RESOLUTION|>--- conflicted
+++ resolved
@@ -22,15 +22,8 @@
 }
 
 // Parameters contains configuration parameters used by the storage layer.
-<<<<<<< HEAD
-var Parameters = ParametersDefinition{}
-
-func init() {
-	configuration.BindParameters(&Parameters, "database")
-=======
 var Parameters = &ParametersDefinition{}
 
 func init() {
 	configuration.BindParameters(Parameters, "database")
->>>>>>> 4c8e1642
 }