// Package database is a plugin that manages the badger database (e.g. garbage collection).
package database

import (
	"errors"
	"sync"
	"time"

	"github.com/iotaledger/goshimmer/packages/database"
	"github.com/iotaledger/goshimmer/packages/database/prefix"
	"github.com/iotaledger/goshimmer/packages/shutdown"
	"github.com/iotaledger/goshimmer/plugins/config"
	"github.com/iotaledger/hive.go/daemon"
	"github.com/iotaledger/hive.go/kvstore"
	"github.com/iotaledger/hive.go/logger"
	"github.com/iotaledger/hive.go/node"
	"github.com/iotaledger/hive.go/timeutil"
)

// PluginName is the name of the database plugin.
const PluginName = "Database"

var (
	// Plugin is the plugin instance of the database plugin.
	Plugin = node.NewPlugin(PluginName, node.Enabled, configure, run)
	log    *logger.Logger

<<<<<<< HEAD
	db        *database.DB
=======
	db        database.DB
>>>>>>> 0355aee5
	store     kvstore.KVStore
	storeOnce sync.Once
)

<<<<<<< HEAD
=======
// Store returns the KVStore instance.
>>>>>>> 0355aee5
func Store() kvstore.KVStore {
	storeOnce.Do(createStore)
	return store
}

<<<<<<< HEAD
=======
// StoreRealm is a factory method for a different realm backed by the KVStore instance.
>>>>>>> 0355aee5
func StoreRealm(realm kvstore.Realm) kvstore.KVStore {
	return Store().WithRealm(realm)
}

func createStore() {
<<<<<<< HEAD
	// assure that the logger is available
	log := logger.NewLogger(PluginName)

	dbDir := config.Node.GetString(CfgDatabaseDir)

	var err error
	db, err = database.NewDB(dbDir)
	if err != nil {
		log.Fatal(err)
	}

	store = database.ConfigureStore(db)
}

func configure(_ *node.Plugin) {
	log = logger.NewLogger(PluginName)

	err := checkDatabaseVersion(StoreRealm([]byte{prefix.DBPrefixDatabaseVersion}))
=======
	log = logger.NewLogger(PluginName)

	var err error
	if config.Node.GetBool(CfgDatabaseInMemory) {
		db, err = database.NewMemDB()
	} else {
		dbDir := config.Node.GetString(CfgDatabaseDir)
		db, err = database.NewDB(dbDir)
	}
	if err != nil {
		log.Fatal(err)
	}

	store = db.NewStore()
}

func configure(_ *node.Plugin) {
	// assure that the store is initialized
	store := Store()

	err := checkDatabaseVersion(store.WithRealm([]byte{prefix.DBPrefixDatabaseVersion}))
>>>>>>> 0355aee5
	if errors.Is(err, ErrDBVersionIncompatible) {
		log.Panicf("The database scheme was updated. Please delete the database folder.\n%s", err)
	}
	if err != nil {
		log.Panicf("Failed to check database version: %s", err)
	}

	// we open the database in the configure, so we must also make sure it's closed here
	err = daemon.BackgroundWorker(PluginName, closeDB, shutdown.PriorityDatabase)
	if err != nil {
		log.Panicf("Failed to start as daemon: %s", err)
	}
}

func run(_ *node.Plugin) {
	if err := daemon.BackgroundWorker(PluginName+"[GC]", runGC, shutdown.PriorityBadgerGarbageCollection); err != nil {
		log.Errorf("Failed to start as daemon: %s", err)
	}
}

func closeDB(shutdownSignal <-chan struct{}) {
	<-shutdownSignal
	log.Infof("Syncing database to disk...")
	if err := db.Close(); err != nil {
		log.Errorf("Failed to flush the database: %s", err)
	}
	log.Infof("Syncing database to disk... done")
}

func runGC(shutdownSignal <-chan struct{}) {
	if !db.RequiresGC() {
		return
	}
	// run the garbage collection with the given interval
	timeutil.Ticker(func() {
		if err := db.GC(); err != nil {
			log.Warnf("Garbage collection failed: %s", err)
		}
	}, 5*time.Minute, shutdownSignal)
}<|MERGE_RESOLUTION|>--- conflicted
+++ resolved
@@ -25,53 +25,23 @@
 	Plugin = node.NewPlugin(PluginName, node.Enabled, configure, run)
 	log    *logger.Logger
 
-<<<<<<< HEAD
-	db        *database.DB
-=======
 	db        database.DB
->>>>>>> 0355aee5
 	store     kvstore.KVStore
 	storeOnce sync.Once
 )
 
-<<<<<<< HEAD
-=======
 // Store returns the KVStore instance.
->>>>>>> 0355aee5
 func Store() kvstore.KVStore {
 	storeOnce.Do(createStore)
 	return store
 }
 
-<<<<<<< HEAD
-=======
 // StoreRealm is a factory method for a different realm backed by the KVStore instance.
->>>>>>> 0355aee5
 func StoreRealm(realm kvstore.Realm) kvstore.KVStore {
 	return Store().WithRealm(realm)
 }
 
 func createStore() {
-<<<<<<< HEAD
-	// assure that the logger is available
-	log := logger.NewLogger(PluginName)
-
-	dbDir := config.Node.GetString(CfgDatabaseDir)
-
-	var err error
-	db, err = database.NewDB(dbDir)
-	if err != nil {
-		log.Fatal(err)
-	}
-
-	store = database.ConfigureStore(db)
-}
-
-func configure(_ *node.Plugin) {
-	log = logger.NewLogger(PluginName)
-
-	err := checkDatabaseVersion(StoreRealm([]byte{prefix.DBPrefixDatabaseVersion}))
-=======
 	log = logger.NewLogger(PluginName)
 
 	var err error
@@ -93,7 +63,6 @@
 	store := Store()
 
 	err := checkDatabaseVersion(store.WithRealm([]byte{prefix.DBPrefixDatabaseVersion}))
->>>>>>> 0355aee5
 	if errors.Is(err, ErrDBVersionIncompatible) {
 		log.Panicf("The database scheme was updated. Please delete the database folder.\n%s", err)
 	}
