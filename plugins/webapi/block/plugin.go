--- conflicted
+++ resolved
@@ -1,19 +1,13 @@
 package block
 
 import (
-	"errors"
 	"fmt"
 	"net/http"
 
-<<<<<<< HEAD
-=======
 	"github.com/cockroachdb/errors"
 	"github.com/iotaledger/hive.go/core/node"
->>>>>>> ac8ba40d
 	"github.com/labstack/echo"
 	"go.uber.org/dig"
-
-	"github.com/iotaledger/hive.go/core/node"
 
 	"github.com/iotaledger/goshimmer/packages/app/blockissuer"
 	"github.com/iotaledger/goshimmer/packages/app/chat"
@@ -127,17 +121,9 @@
 
 	return c.JSON(http.StatusOK, jsonmodels.Block{
 		ID:                   blockMetadata.ID().Base58(),
-<<<<<<< HEAD
-		Version:              int64(block.Version()),
-		Nonce:                strconv.FormatUint(block.Nonce(), 10),
-		StrongParents:        block.ParentsByType(models.StrongParentType).Base58(),
-		WeakParents:          block.ParentsByType(models.WeakParentType).Base58(),
-		ShallowLikeParents:   block.ParentsByType(models.ShallowLikeParentType).Base58(),
-=======
 		StrongParents:        blockMetadata.M.Block.ParentsByType(models.StrongParentType).Base58(),
 		WeakParents:          blockMetadata.M.Block.ParentsByType(models.WeakParentType).Base58(),
 		ShallowLikeParents:   blockMetadata.M.Block.ParentsByType(models.ShallowLikeParentType).Base58(),
->>>>>>> ac8ba40d
 		StrongChildren:       blockMetadata.M.StrongChildren.Base58(),
 		WeakChildren:         blockMetadata.M.WeakChildren.Base58(),
 		LikedInsteadChildren: blockMetadata.M.LikedInsteadChildren.Base58(),
