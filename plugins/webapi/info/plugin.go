--- conflicted
+++ resolved
@@ -147,15 +147,12 @@
 			Deficit:           deficit,
 			NodeQueueSizes:    nodeQueueSizes,
 		},
-<<<<<<< HEAD
 
 		LastCommittedEpoch: *jsonmodels.EpochInfoFromRecord(metrics.GetLastCommittedEpoch()),
-=======
 		RateSetter: jsonmodels.RateSetter{
 			Rate:     deps.Tangle.RateSetter.Rate(),
 			Size:     deps.Tangle.RateSetter.Size(),
 			Estimate: deps.Tangle.RateSetter.Estimate(),
 		},
->>>>>>> e95dcdb4
 	})
 }