package message

import (
	"net/http"
	"sync"

	"github.com/iotaledger/goshimmer/packages/binary/messagelayer/message"
	"github.com/iotaledger/goshimmer/plugins/messagelayer"
	"github.com/iotaledger/goshimmer/plugins/webapi"
	"github.com/iotaledger/hive.go/logger"
	"github.com/iotaledger/hive.go/node"
	"github.com/labstack/echo"
)

// PluginName is the name of the web API message endpoint plugin.
const PluginName = "WebAPI message Endpoint"

var (
	// plugin is the plugin instance of the web API message endpoint plugin.
	plugin *node.Plugin
	once sync.Once
	log    *logger.Logger
)

// Plugin gets the plugin instance.
func Plugin() *node.Plugin {
	once.Do(func() {
		plugin = node.NewPlugin(PluginName, node.Enabled, configure)
	})
	return plugin
}

func configure(plugin *node.Plugin) {
	log = logger.NewLogger(PluginName)
	webapi.Server().POST("message/findById", findMessageByID)
	webapi.Server().POST("message/sendPayload", sendPayload)
}

// findMessageByID returns the array of messages for the
// given message ids (MUST be encoded in base58), in the same order as the parameters.
// If a node doesn't have the message for a given ID in its ledger,
// the value at the index of that message ID is empty.
// If an ID is not base58 encoded, an error is returned
func findMessageByID(c echo.Context) error {
	var request Request
	if err := c.Bind(&request); err != nil {
		log.Info(err.Error())
		return c.JSON(http.StatusBadRequest, Response{Error: err.Error()})
	}

	var result []Message
	for _, id := range request.IDs {
		log.Info("Received:", id)

		msgID, err := message.NewId(id)
		if err != nil {
			log.Info(err)
			return c.JSON(http.StatusBadRequest, Response{Error: err.Error()})
		}

<<<<<<< HEAD
		msgObject := messagelayer.Tangle().Message(msgID)
		if !msgObject.Exists() {
			continue
		}
		msgMetadataObject := messagelayer.Tangle().MessageMetadata(msgID)
		if !msgMetadataObject.Exists() {
=======
		msgObject := messagelayer.Tangle.Message(msgID)
		msgMetadataObject := messagelayer.Tangle.MessageMetadata(msgID)

		if !msgObject.Exists() || !msgMetadataObject.Exists() {
			result = append(result, Message{})
>>>>>>> 865ffd74
			continue
		}

		msg := msgObject.Unwrap()
		msgMetadata := msgMetadataObject.Unwrap()

		msgResp := Message{
			Metadata: Metadata{
				Solid:              msgMetadata.IsSolid(),
				SolidificationTime: msgMetadata.SoldificationTime().Unix(),
			},
			ID:              msg.Id().String(),
			TrunkID:         msg.TrunkId().String(),
			BranchID:        msg.BranchId().String(),
			IssuerPublicKey: msg.IssuerPublicKey().String(),
			IssuingTime:     msg.IssuingTime().Unix(),
			SequenceNumber:  msg.SequenceNumber(),
			Payload:         msg.Payload().Bytes(),
			Signature:       msg.Signature().String(),
		}
		result = append(result, msgResp)

		msgMetadataObject.Release()
		msgObject.Release()
	}

	return c.JSON(http.StatusOK, Response{Messages: result})
}

// Response is the HTTP response containing the queried messages.
type Response struct {
	Messages []Message `json:"messages,omitempty"`
	Error    string    `json:"error,omitempty"`
}

// Request holds the message ids to query.
type Request struct {
	IDs []string `json:"ids"`
}

// Message contains information about a given message.
type Message struct {
	Metadata        `json:"metadata,omitempty"`
	ID              string `json:"ID,omitempty"`
	TrunkID         string `json:"trunkId,omitempty"`
	BranchID        string `json:"branchId,omitempty"`
	IssuerPublicKey string `json:"issuerPublicKey,omitempty"`
	IssuingTime     int64  `json:"issuingTime,omitempty"`
	SequenceNumber  uint64 `json:"sequenceNumber,omitempty"`
	Payload         []byte `json:"payload,omitempty"`
	Signature       string `json:"signature,omitempty"`
}

// Metadata contains metadata information of a message.
type Metadata struct {
	Solid              bool  `json:"solid,omitempty"`
	SolidificationTime int64 `json:"solidificationTime,omitempty"`
}<|MERGE_RESOLUTION|>--- conflicted
+++ resolved
@@ -18,7 +18,7 @@
 var (
 	// plugin is the plugin instance of the web API message endpoint plugin.
 	plugin *node.Plugin
-	once sync.Once
+	once   sync.Once
 	log    *logger.Logger
 )
 
@@ -58,20 +58,11 @@
 			return c.JSON(http.StatusBadRequest, Response{Error: err.Error()})
 		}
 
-<<<<<<< HEAD
 		msgObject := messagelayer.Tangle().Message(msgID)
-		if !msgObject.Exists() {
-			continue
-		}
 		msgMetadataObject := messagelayer.Tangle().MessageMetadata(msgID)
-		if !msgMetadataObject.Exists() {
-=======
-		msgObject := messagelayer.Tangle.Message(msgID)
-		msgMetadataObject := messagelayer.Tangle.MessageMetadata(msgID)
 
 		if !msgObject.Exists() || !msgMetadataObject.Exists() {
 			result = append(result, Message{})
->>>>>>> 865ffd74
 			continue
 		}
 
