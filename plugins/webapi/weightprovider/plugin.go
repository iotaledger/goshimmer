--- conflicted
+++ resolved
@@ -2,11 +2,6 @@
 
 import (
 	"net/http"
-<<<<<<< HEAD
-	"sync"
-=======
-	"time"
->>>>>>> 4ca9407a
 
 	"github.com/iotaledger/hive.go/node"
 	"github.com/labstack/echo"
