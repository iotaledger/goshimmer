--- conflicted
+++ resolved
@@ -19,15 +19,8 @@
 }
 
 // Parameters contains the configuration used by the webapi plugin.
-<<<<<<< HEAD
-var Parameters = ParametersDefinition{}
-
-func init() {
-	configuration.BindParameters(&Parameters, "webapi")
-=======
 var Parameters = &ParametersDefinition{}
 
 func init() {
 	configuration.BindParameters(Parameters, "webapi")
->>>>>>> 4c8e1642
 }