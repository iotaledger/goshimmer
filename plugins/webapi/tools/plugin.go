package tools

import (
	"sync"

	"github.com/iotaledger/goshimmer/plugins/webapi"
	"github.com/iotaledger/goshimmer/plugins/webapi/tools/message/missing"
	"github.com/iotaledger/goshimmer/plugins/webapi/tools/message/pastcone"
	"github.com/iotaledger/goshimmer/plugins/webapi/tools/value/objects"
	"github.com/iotaledger/goshimmer/plugins/webapi/tools/value/tips"
	"github.com/iotaledger/hive.go/logger"
	"github.com/iotaledger/hive.go/node"
)

// PluginName is the name of the web API tools endpoint plugin.
const PluginName = "WebAPI tools Endpoint"

var (
	// plugin is the plugin instance of the web API tools endpoint plugin.
	plugin *node.Plugin
	once   sync.Once
	log    *logger.Logger
)

// Plugin gets the plugin instance.
func Plugin() *node.Plugin {
	once.Do(func() {
		plugin = node.NewPlugin(PluginName, node.Disabled, configure)
	})
	return plugin
}

func configure(_ *node.Plugin) {
	log = logger.NewLogger(PluginName)
<<<<<<< HEAD
	webapi.Server().GET("tools/pastcone", pastCone)
	webapi.Server().GET("tools/missing", missing)
}

func pastCone(c echo.Context) error {
	var checkedMessageCount int
	var request PastConeRequest
	if err := c.Bind(&request); err != nil {
		log.Info(err.Error())
		return c.JSON(http.StatusBadRequest, PastConeResponse{Error: err.Error()})
	}

	log.Info("Received:", request.ID)

	msgID, err := message.NewID(request.ID)
	if err != nil {
		log.Info(err)
		return c.JSON(http.StatusBadRequest, PastConeResponse{Error: err.Error()})
	}

	// create a new stack that hold messages to check
	stack := list.New()
	stack.PushBack(msgID)
	// keep track of submitted checks (to not re-add something to the stack that is already in it)
	// searching in double-linked list is quite expensive, but not in a map
	submitted := make(map[message.ID]bool)

	// process messages in stack, try to request parents until we end up at the genesis
	for stack.Len() > 0 {
		checkedMessageCount++
		// pop the first element from stack
		currentMsgElement := stack.Front()
		currentMsgID := currentMsgElement.Value.(message.ID)
		stack.Remove(currentMsgElement)

		// ask node if it has it
		msgObject := messagelayer.Tangle().Message(currentMsgID)
		msgMetadataObject := messagelayer.Tangle().MessageMetadata(currentMsgID)

		if !msgObject.Exists() || !msgMetadataObject.Exists() {
			return c.JSON(http.StatusOK, PastConeResponse{Exist: false, PastConeSize: checkedMessageCount, Error: fmt.Sprintf("couldn't find %s message on node", currentMsgID)})
		}

		// get parent1 and parent2
		msg := msgObject.Unwrap()
		parent2ID := msg.Parent2ID()
		parent1ID := msg.Parent1ID()

		// release objects
		msgObject.Release()
		msgMetadataObject.Release()

		if parent2ID == message.EmptyID && msg.Parent1ID() == message.EmptyID {
			// msg only attaches to genesis
			continue
		} else {
			if !submitted[parent2ID] && parent2ID != message.EmptyID {
				stack.PushBack(parent2ID)
				submitted[parent2ID] = true
			}
			if !submitted[parent1ID] && parent1ID != message.EmptyID {
				stack.PushBack(parent1ID)
				submitted[parent1ID] = true
			}
		}
	}
	return c.JSON(http.StatusOK, PastConeResponse{Exist: true, PastConeSize: checkedMessageCount})
}

// PastConeRequest holds the message id to query.
type PastConeRequest struct {
	ID string `json:"id"`
}

// PastConeResponse is the HTTP response containing the number of messages in the past cone and if all messages of the past cone
// exist on the node.
type PastConeResponse struct {
	Exist        bool   `json:"exist,omitempty"`
	PastConeSize int    `json:"pastConeSize,omitempty"`
	Error        string `json:"error,omitempty"`
}

func missing(c echo.Context) error {
	res := &MissingResponse{}
	missingIDs := messagelayer.Tangle().MissingMessages()
	for _, msg := range missingIDs {
		res.IDs = append(res.IDs, msg.String())
	}
	res.Count = len(missingIDs)
	return c.JSON(http.StatusOK, res)
}

// MissingResponse is the HTTP response containing all the missing messages and their count.
type MissingResponse struct {
	IDs   []string `json:"ids,omitempty"`
	Count int      `json:"count,omitempty"`
=======
	webapi.Server().GET("tools/message/pastcone", pastcone.Handler)
	webapi.Server().GET("tools/message/missing", missing.Handler)
	webapi.Server().GET("tools/value/tips", tips.Handler)
	webapi.Server().GET("tools/value/objects", objects.Handler)
>>>>>>> ea0d2be6
}<|MERGE_RESOLUTION|>--- conflicted
+++ resolved
@@ -32,107 +32,8 @@
 
 func configure(_ *node.Plugin) {
 	log = logger.NewLogger(PluginName)
-<<<<<<< HEAD
-	webapi.Server().GET("tools/pastcone", pastCone)
-	webapi.Server().GET("tools/missing", missing)
-}
-
-func pastCone(c echo.Context) error {
-	var checkedMessageCount int
-	var request PastConeRequest
-	if err := c.Bind(&request); err != nil {
-		log.Info(err.Error())
-		return c.JSON(http.StatusBadRequest, PastConeResponse{Error: err.Error()})
-	}
-
-	log.Info("Received:", request.ID)
-
-	msgID, err := message.NewID(request.ID)
-	if err != nil {
-		log.Info(err)
-		return c.JSON(http.StatusBadRequest, PastConeResponse{Error: err.Error()})
-	}
-
-	// create a new stack that hold messages to check
-	stack := list.New()
-	stack.PushBack(msgID)
-	// keep track of submitted checks (to not re-add something to the stack that is already in it)
-	// searching in double-linked list is quite expensive, but not in a map
-	submitted := make(map[message.ID]bool)
-
-	// process messages in stack, try to request parents until we end up at the genesis
-	for stack.Len() > 0 {
-		checkedMessageCount++
-		// pop the first element from stack
-		currentMsgElement := stack.Front()
-		currentMsgID := currentMsgElement.Value.(message.ID)
-		stack.Remove(currentMsgElement)
-
-		// ask node if it has it
-		msgObject := messagelayer.Tangle().Message(currentMsgID)
-		msgMetadataObject := messagelayer.Tangle().MessageMetadata(currentMsgID)
-
-		if !msgObject.Exists() || !msgMetadataObject.Exists() {
-			return c.JSON(http.StatusOK, PastConeResponse{Exist: false, PastConeSize: checkedMessageCount, Error: fmt.Sprintf("couldn't find %s message on node", currentMsgID)})
-		}
-
-		// get parent1 and parent2
-		msg := msgObject.Unwrap()
-		parent2ID := msg.Parent2ID()
-		parent1ID := msg.Parent1ID()
-
-		// release objects
-		msgObject.Release()
-		msgMetadataObject.Release()
-
-		if parent2ID == message.EmptyID && msg.Parent1ID() == message.EmptyID {
-			// msg only attaches to genesis
-			continue
-		} else {
-			if !submitted[parent2ID] && parent2ID != message.EmptyID {
-				stack.PushBack(parent2ID)
-				submitted[parent2ID] = true
-			}
-			if !submitted[parent1ID] && parent1ID != message.EmptyID {
-				stack.PushBack(parent1ID)
-				submitted[parent1ID] = true
-			}
-		}
-	}
-	return c.JSON(http.StatusOK, PastConeResponse{Exist: true, PastConeSize: checkedMessageCount})
-}
-
-// PastConeRequest holds the message id to query.
-type PastConeRequest struct {
-	ID string `json:"id"`
-}
-
-// PastConeResponse is the HTTP response containing the number of messages in the past cone and if all messages of the past cone
-// exist on the node.
-type PastConeResponse struct {
-	Exist        bool   `json:"exist,omitempty"`
-	PastConeSize int    `json:"pastConeSize,omitempty"`
-	Error        string `json:"error,omitempty"`
-}
-
-func missing(c echo.Context) error {
-	res := &MissingResponse{}
-	missingIDs := messagelayer.Tangle().MissingMessages()
-	for _, msg := range missingIDs {
-		res.IDs = append(res.IDs, msg.String())
-	}
-	res.Count = len(missingIDs)
-	return c.JSON(http.StatusOK, res)
-}
-
-// MissingResponse is the HTTP response containing all the missing messages and their count.
-type MissingResponse struct {
-	IDs   []string `json:"ids,omitempty"`
-	Count int      `json:"count,omitempty"`
-=======
 	webapi.Server().GET("tools/message/pastcone", pastcone.Handler)
 	webapi.Server().GET("tools/message/missing", missing.Handler)
 	webapi.Server().GET("tools/value/tips", tips.Handler)
 	webapi.Server().GET("tools/value/objects", objects.Handler)
->>>>>>> ea0d2be6
 }