package message

import (
	"encoding/csv"
	"fmt"
	"net/http"
	"strconv"
	"strings"
	"time"

	"github.com/cockroachdb/errors"
	"github.com/iotaledger/hive.go/datastructure/walker"
	"github.com/iotaledger/hive.go/identity"
	"github.com/labstack/echo"

	"github.com/iotaledger/goshimmer/packages/consensus/gof"
	"github.com/iotaledger/goshimmer/packages/jsonmodels"
	"github.com/iotaledger/goshimmer/packages/ledgerstate"
	"github.com/iotaledger/goshimmer/packages/tangle"
)

// DiagnosticMessagesHandler runs the diagnostic over the Tangle.
func DiagnosticMessagesHandler(c echo.Context) (err error) {
	return runDiagnosticMessages(c)
}

// DiagnosticMessagesOnlyFirstWeakReferencesHandler runs the diagnostic over the Tangle.
func DiagnosticMessagesOnlyFirstWeakReferencesHandler(c echo.Context) (err error) {
	return runDiagnosticMessagesOnFirstWeakReferences(c)
}

// DiagnosticMessagesRankHandler runs the diagnostic over the Tangle
// for messages with rank >= of the given rank parameter.
func DiagnosticMessagesRankHandler(c echo.Context) (err error) {
	rank, err := rankFromContext(c)
	if err != nil {
		return c.JSON(http.StatusBadRequest, jsonmodels.NewErrorResponse(err))
	}
	return runDiagnosticMessages(c, rank)
}

// region DiagnosticMessages code implementation /////////////////////////////////////////////////////////////////////////////////

func runDiagnosticMessages(c echo.Context, rank ...uint64) (err error) {
	// write Header and table description
	c.Response().Header().Set(echo.HeaderContentType, "text/csv")
	c.Response().WriteHeader(http.StatusOK)

	csvWriter := csv.NewWriter(c.Response())
	if err := csvWriter.Write(DiagnosticMessagesTableDescription); err != nil {
		return errors.Errorf("failed to write table description row: %w", err)
	}

	startRank := uint64(0)

	if len(rank) > 0 {
		startRank = rank[0]
	}
	var writeErr error
	deps.Tangle.Utils.WalkMessageID(func(messageID tangle.MessageID, walker *walker.Walker) {
		messageInfo := getDiagnosticMessageInfo(messageID)

		if messageInfo.Rank >= startRank {
			if err := csvWriter.Write(messageInfo.toCSVRow()); err != nil {
				writeErr = errors.Errorf("failed to write message diagnostic info row: %w", err)
				return
			}
		}

		deps.Tangle.Storage.Approvers(messageID).Consume(func(approver *tangle.Approver) {
			walker.Push(approver.ApproverMessageID())
		})
	}, tangle.MessageIDsSlice{tangle.EmptyMessageID})
	if writeErr != nil {
		return writeErr
	}
	csvWriter.Flush()
	if err := csvWriter.Error(); err != nil {
		return errors.Errorf("csv writer failed after flush: %w", err)
	}

	return nil
}

func runDiagnosticMessagesOnFirstWeakReferences(c echo.Context) (err error) {
	// write Header and table description
	c.Response().Header().Set(echo.HeaderContentType, "text/csv")
	c.Response().WriteHeader(http.StatusOK)

	csvWriter := csv.NewWriter(c.Response())
	if err := csvWriter.Write(DiagnosticMessagesTableDescription); err != nil {
		return errors.Errorf("failed to write table description row: %w", err)
	}
	var writeErr error
	deps.Tangle.Utils.WalkMessageID(func(messageID tangle.MessageID, walker *walker.Walker) {
		messageInfo := getDiagnosticMessageInfo(messageID)

		if len(messageInfo.WeakApprovers) > 0 {
			if err := csvWriter.Write(messageInfo.toCSVRow()); err != nil {
				writeErr = errors.Errorf("failed to write message diagnostic info row: %w", err)
				return
			}

			deps.Tangle.Storage.Message(messageID).Consume(func(message *tangle.Message) {
				message.ForEachParent(func(parent tangle.Parent) {
					parentMessageInfo := getDiagnosticMessageInfo(parent.ID)
					if err := csvWriter.Write(parentMessageInfo.toCSVRow()); err != nil {
						writeErr = errors.Errorf("failed to write parent message diagnostic info row: %w", err)
						return
					}
				})
			})

			walker.StopWalk()
			return
		}

		deps.Tangle.Storage.Approvers(messageID).Consume(func(approver *tangle.Approver) {
			if approver.Type() == tangle.StrongApprover {
				walker.Push(approver.ApproverMessageID())
			}
		})
	}, tangle.MessageIDsSlice{tangle.EmptyMessageID})
	if writeErr != nil {
		return writeErr
	}

	csvWriter.Flush()
	if err := csvWriter.Error(); err != nil {
		return errors.Errorf("csv writer failed after flush: %w", err)
	}

	return nil
}

// DiagnosticMessagesTableDescription holds the description of the diagnostic messages.
var DiagnosticMessagesTableDescription = []string{
	"ID",
	"IssuerID",
	"IssuerPublicKey",
	"IssuanceTime",
	"ArrivalTime",
	"SolidTime",
	"ScheduledTime",
	"BookedTime",
	"GradeOfFinality",
	"GradeOfFinalityTime",
	"StrongParents",
	"WeakParents",
	"DislikeParents",
	"LikeParents",
	"StrongApprovers",
	"WeakApprovers",
	"BranchID",
	"Scheduled",
	"Booked",
	"Invalid",
	"Rank",
	"IsPastMarker",
	"PastMarkers",
	"PMHI",
	"PMLI",
	"FutureMarkers",
	"FMHI",
	"FMLI",
	"PayloadType",
	"TransactionID",
}

// DiagnosticMessagesInfo holds the information of a message.
type DiagnosticMessagesInfo struct {
<<<<<<< HEAD
	ID                    string
	IssuerID              string
	IssuerPublicKey       string
	IssuanceTimestamp     time.Time
	ArrivalTime           time.Time
	SolidTime             time.Time
	ScheduledTime         time.Time
	BookedTime            time.Time
	GradeOfFinality       gof.GradeOfFinality
	GradeOfFinalityTime   time.Time
	StrongParents         tangle.MessageIDsSlice
	WeakParents           tangle.MessageIDsSlice
	ShallowDislikeParents tangle.MessageIDsSlice
	ShallowLikeParents    tangle.MessageIDsSlice
	StrongApprovers       tangle.MessageIDsSlice
	WeakApprovers         tangle.MessageIDsSlice
	BranchID              string
	Scheduled             bool
	ScheduledBypass       bool
	Booked                bool
	ObjectivelyInvalid    bool
	Rank                  uint64
	IsPastMarker          bool
	PastMarkers           string // PastMarkers
	PMHI                  uint64 // PastMarkers Highest Index
	PMLI                  uint64 // PastMarkers Lowest Index
	FutureMarkers         string // FutureMarkers
	FMHI                  uint64 // FutureMarkers Highest Index
	FMLI                  uint64 // FutureMarkers Lowest Index
	PayloadType           string
	TransactionID         string
=======
	ID                  string
	IssuerID            string
	IssuerPublicKey     string
	IssuanceTimestamp   time.Time
	ArrivalTime         time.Time
	SolidTime           time.Time
	ScheduledTime       time.Time
	BookedTime          time.Time
	GradeOfFinality     gof.GradeOfFinality
	GradeOfFinalityTime time.Time
	StrongParents       tangle.MessageIDs
	WeakParents         tangle.MessageIDs
	DislikeParents      tangle.MessageIDs
	LikeParents         tangle.MessageIDs
	StrongApprovers     tangle.MessageIDs
	WeakApprovers       tangle.MessageIDs
	BranchID            string
	Scheduled           bool
	Booked              bool
	Invalid             bool
	Rank                uint64
	IsPastMarker        bool
	PastMarkers         string // PastMarkers
	PMHI                uint64 // PastMarkers Highest Index
	PMLI                uint64 // PastMarkers Lowest Index
	FutureMarkers       string // FutureMarkers
	FMHI                uint64 // FutureMarkers Highest Index
	FMLI                uint64 // FutureMarkers Lowest Index
	PayloadType         string
	TransactionID       string
>>>>>>> 7d473b95
}

func getDiagnosticMessageInfo(messageID tangle.MessageID) *DiagnosticMessagesInfo {
	msgInfo := &DiagnosticMessagesInfo{
		ID: messageID.Base58(),
	}

	deps.Tangle.Storage.Message(messageID).Consume(func(message *tangle.Message) {
		msgInfo.IssuanceTimestamp = message.IssuingTime()
		msgInfo.IssuerID = identity.NewID(message.IssuerPublicKey()).String()
		msgInfo.IssuerPublicKey = message.IssuerPublicKey().String()
		msgInfo.StrongParents = message.ParentsByType(tangle.StrongParentType)
		msgInfo.WeakParents = message.ParentsByType(tangle.WeakParentType)
		msgInfo.ShallowDislikeParents = message.ParentsByType(tangle.ShallowDislikeParentType)
		msgInfo.ShallowLikeParents = message.ParentsByType(tangle.ShallowLikeParentType)
		msgInfo.PayloadType = message.Payload().Type().String()
		if message.Payload().Type() == ledgerstate.TransactionType {
			msgInfo.TransactionID = message.Payload().(*ledgerstate.Transaction).ID().Base58()
		}
	})

	var branchID ledgerstate.BranchID
	branchIDs, err := deps.Tangle.Booker.MessageBranchIDs(messageID)
	if err == nil {
		branchID = ledgerstate.NewAggregatedBranch(branchIDs).ID()
	}

	deps.Tangle.Storage.MessageMetadata(messageID).Consume(func(metadata *tangle.MessageMetadata) {
		msgInfo.ArrivalTime = metadata.ReceivedTime()
		msgInfo.SolidTime = metadata.SolidificationTime()
		msgInfo.BranchID = branchID.String()
		msgInfo.Scheduled = metadata.Scheduled()
		msgInfo.ScheduledTime = metadata.ScheduledTime()
		msgInfo.BookedTime = metadata.BookedTime()
		msgInfo.GradeOfFinality = metadata.GradeOfFinality()
		msgInfo.GradeOfFinalityTime = metadata.GradeOfFinalityTime()
		msgInfo.Booked = metadata.IsBooked()
		msgInfo.ObjectivelyInvalid = metadata.IsObjectivelyInvalid()
		if metadata.StructureDetails() != nil {
			msgInfo.Rank = metadata.StructureDetails().Rank
			msgInfo.IsPastMarker = metadata.StructureDetails().IsPastMarker
			msgInfo.PastMarkers = metadata.StructureDetails().PastMarkers.SequenceToString()
			msgInfo.PMHI = uint64(metadata.StructureDetails().PastMarkers.HighestIndex())
			msgInfo.PMLI = uint64(metadata.StructureDetails().PastMarkers.LowestIndex())
			msgInfo.FutureMarkers = metadata.StructureDetails().FutureMarkers.SequenceToString()
			msgInfo.FMHI = uint64(metadata.StructureDetails().FutureMarkers.HighestIndex())
			msgInfo.FMLI = uint64(metadata.StructureDetails().FutureMarkers.LowestIndex())
		}
	}, false)

	msgInfo.StrongApprovers = deps.Tangle.Utils.ApprovingMessageIDs(messageID, tangle.StrongApprover)
	msgInfo.WeakApprovers = deps.Tangle.Utils.ApprovingMessageIDs(messageID, tangle.WeakApprover)

	return msgInfo
}

func (d *DiagnosticMessagesInfo) toCSVRow() (row []string) {
	row = []string{
		d.ID,
		d.IssuerID,
		d.IssuerPublicKey,
		fmt.Sprint(d.IssuanceTimestamp.UnixNano()),
		fmt.Sprint(d.ArrivalTime.UnixNano()),
		fmt.Sprint(d.SolidTime.UnixNano()),
		fmt.Sprint(d.ScheduledTime.UnixNano()),
		fmt.Sprint(d.BookedTime.UnixNano()),
		fmt.Sprint(d.GradeOfFinality.String()),
		fmt.Sprint(d.GradeOfFinalityTime.UnixNano()),
		strings.Join(d.StrongParents.ToStrings(), ";"),
		strings.Join(d.WeakParents.ToStrings(), ";"),
		strings.Join(d.ShallowDislikeParents.ToStrings(), ";"),
		strings.Join(d.ShallowLikeParents.ToStrings(), ";"),
		strings.Join(d.StrongApprovers.ToStrings(), ";"),
		strings.Join(d.WeakApprovers.ToStrings(), ";"),
		d.BranchID,
		fmt.Sprint(d.Scheduled),
		fmt.Sprint(d.Booked),
		fmt.Sprint(d.ObjectivelyInvalid),
		fmt.Sprint(d.Rank),
		fmt.Sprint(d.IsPastMarker),
		d.PastMarkers,
		fmt.Sprint(d.PMHI),
		fmt.Sprint(d.PMLI),
		d.FutureMarkers,
		fmt.Sprint(d.FMHI),
		fmt.Sprint(d.FMLI),
		d.PayloadType,
		d.TransactionID,
	}

	return row
}

// rankFromContext determines the marker rank from the rank parameter in an echo.Context.
func rankFromContext(c echo.Context) (rank uint64, err error) {
	rank, err = strconv.ParseUint(c.Param("rank"), 10, 64)

	return rank, err
}

// endregion ///////////////////////////////////////////////////////////////////////////////////////////////////////////<|MERGE_RESOLUTION|>--- conflicted
+++ resolved
@@ -169,7 +169,6 @@
 
 // DiagnosticMessagesInfo holds the information of a message.
 type DiagnosticMessagesInfo struct {
-<<<<<<< HEAD
 	ID                    string
 	IssuerID              string
 	IssuerPublicKey       string
@@ -188,7 +187,6 @@
 	WeakApprovers         tangle.MessageIDsSlice
 	BranchID              string
 	Scheduled             bool
-	ScheduledBypass       bool
 	Booked                bool
 	ObjectivelyInvalid    bool
 	Rank                  uint64
@@ -201,38 +199,6 @@
 	FMLI                  uint64 // FutureMarkers Lowest Index
 	PayloadType           string
 	TransactionID         string
-=======
-	ID                  string
-	IssuerID            string
-	IssuerPublicKey     string
-	IssuanceTimestamp   time.Time
-	ArrivalTime         time.Time
-	SolidTime           time.Time
-	ScheduledTime       time.Time
-	BookedTime          time.Time
-	GradeOfFinality     gof.GradeOfFinality
-	GradeOfFinalityTime time.Time
-	StrongParents       tangle.MessageIDs
-	WeakParents         tangle.MessageIDs
-	DislikeParents      tangle.MessageIDs
-	LikeParents         tangle.MessageIDs
-	StrongApprovers     tangle.MessageIDs
-	WeakApprovers       tangle.MessageIDs
-	BranchID            string
-	Scheduled           bool
-	Booked              bool
-	Invalid             bool
-	Rank                uint64
-	IsPastMarker        bool
-	PastMarkers         string // PastMarkers
-	PMHI                uint64 // PastMarkers Highest Index
-	PMLI                uint64 // PastMarkers Lowest Index
-	FutureMarkers       string // FutureMarkers
-	FMHI                uint64 // FutureMarkers Highest Index
-	FMLI                uint64 // FutureMarkers Lowest Index
-	PayloadType         string
-	TransactionID       string
->>>>>>> 7d473b95
 }
 
 func getDiagnosticMessageInfo(messageID tangle.MessageID) *DiagnosticMessagesInfo {
