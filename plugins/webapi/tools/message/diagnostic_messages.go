--- conflicted
+++ resolved
@@ -171,7 +171,6 @@
 
 // DiagnosticMessagesInfo holds the information of a message.
 type DiagnosticMessagesInfo struct {
-<<<<<<< HEAD
 	ID                    string
 	IssuerID              string
 	IssuerPublicKey       string
@@ -188,6 +187,8 @@
 	ShallowLikeParents    tangle.MessageIDsSlice
 	StrongApprovers       tangle.MessageIDsSlice
 	WeakApprovers         tangle.MessageIDsSlice
+	ShallowLikeApprovers    tangle.MessageIDsSlice
+	ShallowDislikeApprovers tangle.MessageIDsSlice
 	BranchIDs             []string
 	AddedBranchIDs        []string
 	SubtractedBranchIDs   []string
@@ -204,40 +205,6 @@
 	FMLI                  uint64 // FutureMarkers Lowest Index
 	PayloadType           string
 	TransactionID         string
-=======
-	ID                      string
-	IssuerID                string
-	IssuerPublicKey         string
-	IssuanceTimestamp       time.Time
-	ArrivalTime             time.Time
-	SolidTime               time.Time
-	ScheduledTime           time.Time
-	BookedTime              time.Time
-	GradeOfFinality         gof.GradeOfFinality
-	GradeOfFinalityTime     time.Time
-	StrongParents           tangle.MessageIDsSlice
-	WeakParents             tangle.MessageIDsSlice
-	ShallowDislikeParents   tangle.MessageIDsSlice
-	ShallowLikeParents      tangle.MessageIDsSlice
-	StrongApprovers         tangle.MessageIDsSlice
-	WeakApprovers           tangle.MessageIDsSlice
-	ShallowLikeApprovers    tangle.MessageIDsSlice
-	ShallowDislikeApprovers tangle.MessageIDsSlice
-	BranchID                string
-	Scheduled               bool
-	Booked                  bool
-	ObjectivelyInvalid      bool
-	Rank                    uint64
-	IsPastMarker            bool
-	PastMarkers             string // PastMarkers
-	PMHI                    uint64 // PastMarkers Highest Index
-	PMLI                    uint64 // PastMarkers Lowest Index
-	FutureMarkers           string // FutureMarkers
-	FMHI                    uint64 // FutureMarkers Highest Index
-	FMLI                    uint64 // FutureMarkers Lowest Index
-	PayloadType             string
-	TransactionID           string
->>>>>>> a7e88396
 }
 
 func getDiagnosticMessageInfo(messageID tangle.MessageID) *DiagnosticMessagesInfo {
@@ -310,13 +277,9 @@
 		strings.Join(d.ShallowLikeParents.ToStrings(), ";"),
 		strings.Join(d.StrongApprovers.ToStrings(), ";"),
 		strings.Join(d.WeakApprovers.ToStrings(), ";"),
-<<<<<<< HEAD
-		strings.Join(d.BranchIDs, ";"),
-=======
 		strings.Join(d.ShallowLikeApprovers.ToStrings(), ";"),
 		strings.Join(d.ShallowDislikeParents.ToStrings(), ";"),
-		d.BranchID,
->>>>>>> a7e88396
+		strings.Join(d.BranchIDs, ";"),
 		fmt.Sprint(d.Scheduled),
 		fmt.Sprint(d.Booked),
 		fmt.Sprint(d.ObjectivelyInvalid),
