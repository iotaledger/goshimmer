--- conflicted
+++ resolved
@@ -24,11 +24,6 @@
 	_ = daemon.BackgroundWorker("Tangle", func(shutdownSignal <-chan struct{}) {
 		<-shutdownSignal
 
-<<<<<<< HEAD
 		messageSpammer.Shutdown()
-	}, shutdown.ShutdownPrioritySpammer)
-=======
-		transactionSpammer.Shutdown()
 	}, shutdown.PrioritySpammer)
->>>>>>> c2242261
 }