package mana

import (
	"net/http"
	"sort"
	"time"

	"github.com/iotaledger/hive.go/core/autopeering/peer"
	"github.com/iotaledger/hive.go/core/generics/lo"
	"github.com/iotaledger/hive.go/core/generics/set"
	"github.com/iotaledger/hive.go/core/identity"
	"github.com/labstack/echo"

	"github.com/iotaledger/goshimmer/packages/app/jsonmodels"
<<<<<<< HEAD
	"github.com/iotaledger/goshimmer/packages/protocol/engine/throughputquota/mana1/manamodels"
)

func getOnlineAccessHandler(c echo.Context) error {
	return getOnlineHandler(c, manamodels.AccessMana)
}

func getOnlineConsensusHandler(c echo.Context) error {
	return getOnlineHandler(c, manamodels.ConsensusMana)
}

// getOnlineHandler handles the request.
func getOnlineHandler(c echo.Context, manaType manamodels.Type) error {
	var manaMap map[identity.ID]int64
	if manaType == manamodels.AccessMana {
		manaMap = deps.Protocol.Engine().ThroughputQuota.BalanceByIDs()
	} else {
		manaMap = lo.PanicOnErr(deps.Protocol.Engine().SybilProtection.Weights().Map())
=======
)

func getOnlineAccessHandler(c echo.Context) error {
	resp := make([]*jsonmodels.OnlineIssuerStr, 0)
	manaMap := deps.Protocol.Engine().ManaTracker.ManaByIDs()
	var knownPeers *set.AdvancedSet[identity.ID]
	if deps.Discovery != nil {
		knownPeers = set.NewAdvancedSet[identity.ID](lo.Map(deps.Discovery.GetVerifiedPeers(), func(p *peer.Peer) identity.ID {
			return p.ID()
		})...)
>>>>>>> 43c7742e
	}

	for p, manaValue := range manaMap {
		if knownPeers != nil && !knownPeers.Has(p) && p != deps.Local.ID() {
			continue
		}

		resp = append(resp, &jsonmodels.OnlineIssuerStr{
			ShortID: p.String(),
			ID:      p.EncodeBase58(),
			Mana:    manaValue,
		})
	}

	sort.Slice(resp, func(i, j int) bool {
		return resp[i].Mana > resp[j].Mana || (resp[i].Mana == resp[j].Mana && resp[i].ID > resp[j].ID)
	})
	for rank, onlineIssuer := range resp {
		onlineIssuer.OnlineRank = rank + 1
	}

	return c.JSON(http.StatusOK, jsonmodels.GetOnlineResponse{
		Online:    resp,
		Timestamp: time.Now().Unix(),
	})
}

func getOnlineConsensusHandler(c echo.Context) error {
	resp := make([]*jsonmodels.OnlineIssuerStr, 0)
	manaMap := lo.PanicOnErr(deps.Protocol.Engine().SybilProtection.Validators().Weights.Map())
	for p, manaValue := range manaMap {
		resp = append(resp, &jsonmodels.OnlineIssuerStr{
			ShortID: p.String(),
			ID:      p.EncodeBase58(),
			Mana:    manaValue,
		})
	}

	sort.Slice(resp, func(i, j int) bool {
		return resp[i].Mana > resp[j].Mana || resp[i].ID > resp[j].ID
	})
	for rank, onlineIssuer := range resp {
		onlineIssuer.OnlineRank = rank + 1
	}

	return c.JSON(http.StatusOK, jsonmodels.GetOnlineResponse{
		Online:    resp,
		Timestamp: time.Now().Unix(),
	})
}<|MERGE_RESOLUTION|>--- conflicted
+++ resolved
@@ -12,37 +12,17 @@
 	"github.com/labstack/echo"
 
 	"github.com/iotaledger/goshimmer/packages/app/jsonmodels"
-<<<<<<< HEAD
 	"github.com/iotaledger/goshimmer/packages/protocol/engine/throughputquota/mana1/manamodels"
 )
 
 func getOnlineAccessHandler(c echo.Context) error {
-	return getOnlineHandler(c, manamodels.AccessMana)
-}
-
-func getOnlineConsensusHandler(c echo.Context) error {
-	return getOnlineHandler(c, manamodels.ConsensusMana)
-}
-
-// getOnlineHandler handles the request.
-func getOnlineHandler(c echo.Context, manaType manamodels.Type) error {
-	var manaMap map[identity.ID]int64
-	if manaType == manamodels.AccessMana {
-		manaMap = deps.Protocol.Engine().ThroughputQuota.BalanceByIDs()
-	} else {
-		manaMap = lo.PanicOnErr(deps.Protocol.Engine().SybilProtection.Weights().Map())
-=======
-)
-
-func getOnlineAccessHandler(c echo.Context) error {
 	resp := make([]*jsonmodels.OnlineIssuerStr, 0)
-	manaMap := deps.Protocol.Engine().ManaTracker.ManaByIDs()
+	manaMap := deps.Protocol.Engine().ThroughputQuota.BalanceByIDs()
 	var knownPeers *set.AdvancedSet[identity.ID]
 	if deps.Discovery != nil {
 		knownPeers = set.NewAdvancedSet[identity.ID](lo.Map(deps.Discovery.GetVerifiedPeers(), func(p *peer.Peer) identity.ID {
 			return p.ID()
 		})...)
->>>>>>> 43c7742e
 	}
 
 	for p, manaValue := range manaMap {
