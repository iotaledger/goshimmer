package gettransactionbyid

import (
	"net/http"

	"github.com/iotaledger/goshimmer/dapps/valuetransfers"
	"github.com/iotaledger/goshimmer/dapps/valuetransfers/packages/transaction"
	"github.com/iotaledger/goshimmer/plugins/webapi/value/utils"
	"github.com/labstack/echo"
)

// Handler gets the transaction by id.
func Handler(c echo.Context) error {
	txnID, err := transaction.IDFromBase58(c.QueryParam("txnID"))
	if err != nil {
		return c.JSON(http.StatusBadRequest, Response{Error: err.Error()})
	}

	// get txn by txn id
<<<<<<< HEAD
	txnObj := valuetransfers.Tangle().Transaction(txnID)
	defer txnObj.Release()
	if !txnObj.Exists() {
		return c.JSON(http.StatusNotFound, Response{Error: "Transaction not found"})
	}
	txn := utils.ParseTransaction(txnObj.Unwrap())

	// get txn metadata
	txnMetadataObj := valuetransfers.Tangle().TransactionMetadata(txnID)
	defer txnMetadataObj.Release()
	if !txnMetadataObj.Exists() {
		return c.JSON(http.StatusNotFound, Response{Error: "Transaction Metadata not found"})
=======
	cachedTxnMetaObj := valuetransfers.Tangle.TransactionMetadata(txnID)
	defer cachedTxnMetaObj.Release()
	if !cachedTxnMetaObj.Exists() {
		return c.JSON(http.StatusNotFound, Response{Error: "Transaction not found"})
	}
	cachedTxnObj := valuetransfers.Tangle.Transaction(txnID)
	defer cachedTxnObj.Release()
	if !cachedTxnObj.Exists() {
		return c.JSON(http.StatusNotFound, Response{Error: "Transaction not found"})
>>>>>>> d237956f
	}
	txn := utils.ParseTransaction(cachedTxnObj.Unwrap())

	txnMeta := cachedTxnMetaObj.Unwrap()
	txnMeta.Preferred()
	return c.JSON(http.StatusOK, Response{
		Transaction: txn,
		InclusionState: utils.InclusionState{
			Confirmed:   txnMeta.Confirmed(),
			Conflicting: txnMeta.Conflicting(),
			Liked:       txnMeta.Liked(),
			Solid:       txnMeta.Solid(),
			Rejected:    txnMeta.Rejected(),
			Finalized:   txnMeta.Finalized(),
			Preferred:   txnMeta.Preferred(),
		},
	})
}

// Response is the HTTP response from retreiving transaction.
type Response struct {
	Transaction    utils.Transaction    `json:"transaction,omitempty"`
	InclusionState utils.InclusionState `json:"inclusion_state,omitempty"`
	Error          string               `json:"error,omitempty"`
}<|MERGE_RESOLUTION|>--- conflicted
+++ resolved
@@ -17,30 +17,15 @@
 	}
 
 	// get txn by txn id
-<<<<<<< HEAD
-	txnObj := valuetransfers.Tangle().Transaction(txnID)
-	defer txnObj.Release()
-	if !txnObj.Exists() {
-		return c.JSON(http.StatusNotFound, Response{Error: "Transaction not found"})
-	}
-	txn := utils.ParseTransaction(txnObj.Unwrap())
-
-	// get txn metadata
-	txnMetadataObj := valuetransfers.Tangle().TransactionMetadata(txnID)
-	defer txnMetadataObj.Release()
-	if !txnMetadataObj.Exists() {
-		return c.JSON(http.StatusNotFound, Response{Error: "Transaction Metadata not found"})
-=======
-	cachedTxnMetaObj := valuetransfers.Tangle.TransactionMetadata(txnID)
+	cachedTxnMetaObj := valuetransfers.Tangle().TransactionMetadata(txnID)
 	defer cachedTxnMetaObj.Release()
 	if !cachedTxnMetaObj.Exists() {
 		return c.JSON(http.StatusNotFound, Response{Error: "Transaction not found"})
 	}
-	cachedTxnObj := valuetransfers.Tangle.Transaction(txnID)
+	cachedTxnObj := valuetransfers.Tangle().Transaction(txnID)
 	defer cachedTxnObj.Release()
 	if !cachedTxnObj.Exists() {
 		return c.JSON(http.StatusNotFound, Response{Error: "Transaction not found"})
->>>>>>> d237956f
 	}
 	txn := utils.ParseTransaction(cachedTxnObj.Unwrap())
 
