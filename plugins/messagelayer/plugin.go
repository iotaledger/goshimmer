--- conflicted
+++ resolved
@@ -78,9 +78,5 @@
 		MessageFactory.Shutdown()
 		MessageParser.Shutdown()
 		Tangle.Shutdown()
-<<<<<<< HEAD
-	}, shutdown.ShutdownPriorityMessageLayer)
-=======
 	}, shutdown.PriorityTangle)
->>>>>>> c2242261
 }