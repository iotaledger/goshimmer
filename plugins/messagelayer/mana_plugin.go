package messagelayer

import (
	"context"
	"fmt"
	"sort"
	"time"

<<<<<<< HEAD
=======
	"github.com/iotaledger/goshimmer/packages/notarization"

>>>>>>> abde9b03
	"github.com/cockroachdb/errors"
	"go.uber.org/dig"

	"github.com/iotaledger/hive.go/daemon"
	"github.com/iotaledger/hive.go/generics/event"
	"github.com/iotaledger/hive.go/generics/objectstorage"
	"github.com/iotaledger/hive.go/generics/set"
	"github.com/iotaledger/hive.go/identity"
	"github.com/iotaledger/hive.go/logger"
	"github.com/iotaledger/hive.go/node"

	db_pkg "github.com/iotaledger/goshimmer/packages/database"
	"github.com/iotaledger/goshimmer/packages/epoch"
	"github.com/iotaledger/goshimmer/packages/gossip"
	"github.com/iotaledger/goshimmer/packages/ledger"
	"github.com/iotaledger/goshimmer/packages/ledger/utxo"
	"github.com/iotaledger/goshimmer/packages/ledger/vm/devnetvm"
	"github.com/iotaledger/goshimmer/packages/mana"
	"github.com/iotaledger/goshimmer/packages/shutdown"
	"github.com/iotaledger/goshimmer/packages/snapshot"
)

const (
	// PluginName is the name of the mana plugin.
	PluginName = "Mana"
)

var (
	// ManaPlugin is the plugin instance of the mana plugin.
	ManaPlugin         = node.NewPlugin(PluginName, nil, node.Enabled, configureManaPlugin, runManaPlugin)
	manaLogger         *logger.Logger
	baseManaVectors    map[mana.Type]mana.BaseManaVector
	storages           map[mana.Type]*objectstorage.ObjectStorage[*mana.PersistableBaseMana]
	allowedPledgeNodes map[mana.Type]AllowedPledge
	// consensusBaseManaPastVectorStorage         *objectstorage.ObjectStorage
	// consensusBaseManaPastVectorMetadataStorage *objectstorage.ObjectStorage
	// consensusEventsLogStorage                  *objectstorage.ObjectStorage
	// consensusEventsLogsStorageSize             atomic.Uint32.
	onTransactionConfirmedClosure *event.Closure[*ledger.TransactionConfirmedEvent]
	onManaVectorToUpdateClosure   *event.Closure[*notarization.ManaVectorUpdateEvent]
	// onPledgeEventClosure          *events.Closure
	// onRevokeEventClosure          *events.Closure
	// debuggingEnabled              bool.
)

func init() {
	ManaPlugin.Events.Init.Hook(event.NewClosure(func(event *node.InitEvent) {
		if err := event.Container.Provide(func() mana.ManaRetrievalFunc {
			return GetConsensusMana
		}, dig.Name("manaFunc")); err != nil {
			Plugin.Panic(err)
		}
	}))
}

func configureManaPlugin(*node.Plugin) {
	manaLogger = logger.NewLogger(PluginName)

	onTransactionConfirmedClosure = event.NewClosure(func(event *ledger.TransactionConfirmedEvent) { onTransactionConfirmed(event.TransactionID) })
	onManaVectorToUpdateClosure = event.NewClosure(func(event *notarization.ManaVectorUpdateEvent) {
		baseManaVectors[mana.ConsensusMana].BookEpoch(event.EpochDiffCreated, event.EpochDiffSpent)
	})
	// onPledgeEventClosure = events.NewClosure(logPledgeEvent)
	// onRevokeEventClosure = events.NewClosure(logRevokeEvent)

	allowedPledgeNodes = make(map[mana.Type]AllowedPledge)
	baseManaVectors = make(map[mana.Type]mana.BaseManaVector)
	baseManaVectors[mana.AccessMana] = mana.NewBaseManaVector()
	baseManaVectors[mana.ConsensusMana] = mana.NewBaseManaVector()

	// configure storage for each vector type
	storages = make(map[mana.Type]*objectstorage.ObjectStorage[*mana.PersistableBaseMana])
	store := deps.Storage
	storages[mana.AccessMana] = objectstorage.NewStructStorage[mana.PersistableBaseMana](objectstorage.NewStoreWithRealm(store, db_pkg.PrefixMana, mana.PrefixAccess))
	storages[mana.ConsensusMana] = objectstorage.NewStructStorage[mana.PersistableBaseMana](objectstorage.NewStoreWithRealm(store, db_pkg.PrefixMana, mana.PrefixConsensus))
	if ManaParameters.EnableResearchVectors {
		storages[mana.ResearchAccess] = objectstorage.NewStructStorage[mana.PersistableBaseMana](objectstorage.NewStoreWithRealm(store, db_pkg.PrefixMana, mana.PrefixAccessResearch))
		storages[mana.ResearchConsensus] = objectstorage.NewStructStorage[mana.PersistableBaseMana](objectstorage.NewStoreWithRealm(store, db_pkg.PrefixMana, mana.PrefixConsensusResearch))
	}
	// consensusEventsLogStorage = osFactory.New(mana.PrefixEventStorage, mana.FromEventObjectStorage)
	// consensusEventsLogsStorageSize.Store(getConsensusEventLogsStorageSize())
	// manaLogger.Infof("read %d mana events from storage", consensusEventsLogsStorageSize.Load())
	// consensusBaseManaPastVectorStorage = osFactory.New(mana.PrefixConsensusPastVector, mana.FromObjectStorage)
	// consensusBaseManaPastVectorMetadataStorage = osFactory.New(mana.PrefixConsensusPastMetadata, mana.FromMetadataObjectStorage)

	err := verifyPledgeNodes()
	if err != nil {
		manaLogger.Panic(err.Error())
	}

	// debuggingEnabled = ManaParameters.DebuggingEnabled

	configureEvents()
}

func configureEvents() {
	// until we have the proper event...
	deps.Tangle.Ledger.Events.TransactionConfirmed.Attach(onTransactionConfirmedClosure)
	// mana.Events().Revoked.Attach(onRevokeEventClosure)
}

// func logPledgeEvent(ev *mana.PledgedEvent) {
//	if ev.ManaType == mana.ConsensusMana {
//		consensusEventsLogStorage.Store(ev.ToPersistable()).Release()
//		consensusEventsLogsStorageSize.Inc()
//	}
// }
//
// func logRevokeEvent(ev *mana.RevokedEvent) {
//	if ev.ManaType == mana.ConsensusMana {
//		consensusEventsLogStorage.Store(ev.ToPersistable()).Release()
//		consensusEventsLogsStorageSize.Inc()
//	}
// }

func onTransactionConfirmed(transactionID utxo.TransactionID) {
	deps.Tangle.Ledger.Storage.CachedTransaction(transactionID).Consume(func(transaction utxo.Transaction) {
		// holds all info mana pkg needs for correct mana calculations from the transaction
		var txInfo *mana.TxInfo

		devnetTransaction := transaction.(*devnetvm.Transaction)

		// process transaction object to build txInfo
		totalAmount, inputInfos := gatherInputInfos(devnetTransaction.Essence().Inputs())

		txInfo = &mana.TxInfo{
			TimeStamp:     devnetTransaction.Essence().Timestamp(),
			TransactionID: transactionID,
			TotalBalance:  totalAmount,
			PledgeID: map[mana.Type]identity.ID{
				mana.AccessMana:    devnetTransaction.Essence().AccessPledgeID(),
				mana.ConsensusMana: devnetTransaction.Essence().ConsensusPledgeID(),
			},
			InputInfos: inputInfos,
		}

		// book in only access mana
		baseManaVectors[mana.AccessMana].Book(txInfo)
	})
}

func gatherInputInfos(inputs devnetvm.Inputs) (totalAmount float64, inputInfos []mana.InputInfo) {
	inputInfos = make([]mana.InputInfo, 0)
	for _, input := range inputs {
		var inputInfo mana.InputInfo

		deps.Tangle.Ledger.Storage.CachedOutput(input.(*devnetvm.UTXOInput).ReferencedOutputID()).Consume(func(o utxo.Output) {
			inputInfo.InputID = o.ID()

			// first, sum balances of the input, calculate total amount as well for later
			if amount, exists := o.(devnetvm.Output).Balances().Get(devnetvm.ColorIOTA); exists {
				inputInfo.Amount = float64(amount)
				totalAmount += float64(amount)
			}

			// derive the transaction that created this input
			inputTxID := o.ID().TransactionID
			// look into the transaction, we need timestamp and access & consensus pledge IDs
			deps.Tangle.Ledger.Storage.CachedTransaction(inputTxID).Consume(func(transaction utxo.Transaction) {
				transactionEssence := transaction.(*devnetvm.Transaction).Essence()

				inputInfo.TimeStamp = transactionEssence.Timestamp()
				inputInfo.PledgeID = map[mana.Type]identity.ID{
					mana.AccessMana:    transactionEssence.AccessPledgeID(),
					mana.ConsensusMana: transactionEssence.ConsensusPledgeID(),
				}
			})
		})
		inputInfos = append(inputInfos, inputInfo)
	}
	return totalAmount, inputInfos
}

func runManaPlugin(_ *node.Plugin) {
	// mana calculation coefficients can be set from config
	pruneInterval := ManaParameters.PruneConsensusEventLogsInterval
	vectorsCleanUpInterval := ManaParameters.VectorsCleanupInterval
	fmt.Printf("Prune interval: %v\n", pruneInterval)
	if err := daemon.BackgroundWorker("Mana", func(ctx context.Context) {
		defer manaLogger.Infof("Stopping %s ... done", PluginName)
		// ticker := time.NewTicker(pruneInterval)
		// defer ticker.Stop()
		cleanupTicker := time.NewTicker(vectorsCleanUpInterval)
		defer cleanupTicker.Stop()
		if !readStoredManaVectors() {
			// read snapshot file
			if Parameters.Snapshot.File != "" {
				nodeSnapshot := new(snapshot.Snapshot)
				if err := nodeSnapshot.FromFile(Parameters.Snapshot.File); err != nil {
					Plugin.Panic("could not load snapshot from file", Parameters.Snapshot.File, err)
				}

				if err := loadSnapshot(nodeSnapshot.LedgerSnapshot); err != nil {
					Plugin.Panicf("Couldn't load snapshot: %s", err)
				}

				// initialize cMana WeightProvider with snapshot
				t := time.Unix(epoch.GenesisTime, 0)
				genesisNodeID := identity.ID{}
				for nodeID := range GetCMana() {
					if nodeID == genesisNodeID {
						continue
					}
					deps.Tangle.WeightProvider.Update(t, nodeID)
				}

				manaLogger.Infof("MANA: read snapshot from %s", Parameters.Snapshot.File)
			}
		}
		pruneStorages()
		for {
			select {
			case <-ctx.Done():
				manaLogger.Infof("Stopping %s ...", PluginName)
				// mana.Events().Pledged.Detach(onPledgeEventClosure)
				// mana.Events().Pledged.Detach(onRevokeEventClosure)
				deps.Tangle.Ledger.Events.TransactionConfirmed.Detach(onTransactionConfirmedClosure)
				notarizationManager.Events.ManaVectorUpdate.Detach(onManaVectorToUpdateClosure)
				storeManaVectors()
				shutdownStorages()
				return
			// case <-ticker.C:
			// pruneConsensusEventLogsStorage()
			case <-cleanupTicker.C:
				cleanupManaVectors()
			}
		}
	}, shutdown.PriorityMana); err != nil {
		manaLogger.Panicf("Failed to start as daemon: %s", err)
	}
}

func readStoredManaVectors() (read bool) {
	for vectorType := range baseManaVectors {
		storages[vectorType].ForEach(func(key []byte, cachedObject *objectstorage.CachedObject[*mana.PersistableBaseMana]) bool {
			cachedObject.Consume(func(p *mana.PersistableBaseMana) {
				err := baseManaVectors[vectorType].FromPersistable(p)
				if err != nil {
					manaLogger.Errorf("error while restoring %s mana vector: %s", vectorType.String(), err.Error())
				}
				read = true
			})
			return true
		})
	}
	return
}

func storeManaVectors() {
	for vectorType, baseManaVector := range baseManaVectors {
		persitables := baseManaVector.ToPersistables()
		for _, p := range persitables {
			storages[vectorType].Store(p).Release()
		}
	}
}

func pruneStorages() {
	for vectorType := range baseManaVectors {
		_ = storages[vectorType].Prune()
	}
}

func shutdownStorages() {
	for vectorType := range baseManaVectors {
		storages[vectorType].Shutdown()
	}
	// consensusEventsLogStorage.Shutdown()
	// consensusBaseManaPastVectorStorage.Shutdown()
	// consensusBaseManaPastVectorMetadataStorage.Shutdown()
}

// GetHighestManaNodes returns the n highest type mana nodes in descending order.
// It also updates the mana values for each node.
// If n is zero, it returns all nodes.
func GetHighestManaNodes(manaType mana.Type, n uint) ([]mana.Node, time.Time, error) {
	if !QueryAllowed() {
		return []mana.Node{}, time.Now(), ErrQueryNotAllowed
	}
	bmv := baseManaVectors[manaType]
	return bmv.GetHighestManaNodes(n)
}

// GetHighestManaNodesFraction returns the highest mana that own 'p' percent of total mana.
// It also updates the mana values for each node.
// If p is zero or greater than one, it returns all nodes.
func GetHighestManaNodesFraction(manaType mana.Type, p float64) ([]mana.Node, time.Time, error) {
	if !QueryAllowed() {
		return []mana.Node{}, time.Now(), ErrQueryNotAllowed
	}
	bmv := baseManaVectors[manaType]
	return bmv.GetHighestManaNodesFraction(p)
}

// GetManaMap returns type mana perception of the node.
func GetManaMap(manaType mana.Type, optionalUpdateTime ...time.Time) (mana.NodeMap, time.Time, error) {
	if !QueryAllowed() {
		return mana.NodeMap{}, time.Now(), ErrQueryNotAllowed
	}
	return baseManaVectors[manaType].GetManaMap()
}

// GetCMana is a wrapper for the approval weight.
func GetCMana() map[identity.ID]float64 {
	m, _, err := GetManaMap(mana.ConsensusMana)
	if err != nil {
		panic(err)
	}
	return m
}

// GetTotalMana returns sum of mana of all nodes in the network.
func GetTotalMana(manaType mana.Type, optionalUpdateTime ...time.Time) (float64, time.Time, error) {
	if !QueryAllowed() {
		return 0, time.Now(), ErrQueryNotAllowed
	}
	manaMap, updateTime, err := baseManaVectors[manaType].GetManaMap()
	if err != nil {
		return 0, time.Now(), err
	}

	var sum float64
	for _, m := range manaMap {
		sum += m
	}
	return sum, updateTime, nil
}

// GetAccessMana returns the access mana of the node specified.
func GetAccessMana(nodeID identity.ID, optionalUpdateTime ...time.Time) (float64, time.Time, error) {
	if !QueryAllowed() {
		return 0, time.Now(), ErrQueryNotAllowed
	}
	return baseManaVectors[mana.AccessMana].GetMana(nodeID)
}

// GetConsensusMana returns the consensus mana of the node specified.
func GetConsensusMana(nodeID identity.ID, optionalUpdateTime ...time.Time) (float64, time.Time, error) {
	if !QueryAllowed() {
		return 0, time.Now(), ErrQueryNotAllowed
	}
	return baseManaVectors[mana.ConsensusMana].GetMana(nodeID)
}

// GetNeighborsMana returns the type mana of the nodes neighbors.
func GetNeighborsMana(manaType mana.Type, neighbors []*gossip.Neighbor, optionalUpdateTime ...time.Time) (mana.NodeMap, error) {
	if !QueryAllowed() {
		return mana.NodeMap{}, ErrQueryNotAllowed
	}

	res := make(mana.NodeMap)
	for _, n := range neighbors {
		// in case of error, value is 0.0
		value, _, _ := baseManaVectors[manaType].GetMana(n.ID())
		res[n.ID()] = value
	}
	return res, nil
}

// GetAllManaMaps returns the full mana maps for comparison with the perception of other nodes.
func GetAllManaMaps(optionalUpdateTime ...time.Time) (map[mana.Type]mana.NodeMap, error) {
	if !QueryAllowed() {
		return make(map[mana.Type]mana.NodeMap), ErrQueryNotAllowed
	}
	res := make(map[mana.Type]mana.NodeMap)
	for manaType := range baseManaVectors {
		res[manaType], _, _ = GetManaMap(manaType, optionalUpdateTime...)
	}
	return res, nil
}

// GetAllowedPledgeNodes returns the list of nodes that type mana is allowed to be pledged to.
func GetAllowedPledgeNodes(manaType mana.Type) AllowedPledge {
	return allowedPledgeNodes[manaType]
}

// GetOnlineNodes gets the list of currently known (and verified) peers in the network, and their respective mana values.
// Sorted in descending order based on mana. Zero mana nodes are excluded.
func GetOnlineNodes(manaType mana.Type) (onlineNodesMana []mana.Node, t time.Time, err error) {
	if !QueryAllowed() {
		return []mana.Node{}, time.Now(), ErrQueryNotAllowed
	}
	if deps.Discover == nil {
		return
	}
	knownPeers := deps.Discover.GetVerifiedPeers()
	// consider ourselves as a peer in the network too
	knownPeers = append(knownPeers, deps.Local.Peer)
	onlineNodesMana = make([]mana.Node, 0)
	for _, peer := range knownPeers {
		if baseManaVectors[manaType].Has(peer.ID()) {
			var peerMana float64
			peerMana, t, err = baseManaVectors[manaType].GetMana(peer.ID())
			if err != nil {
				return nil, t, err
			}
			if peerMana > 0 {
				onlineNodesMana = append(onlineNodesMana, mana.Node{ID: peer.ID(), Mana: peerMana})
			}
		}
	}
	sort.Slice(onlineNodesMana, func(i, j int) bool {
		return onlineNodesMana[i].Mana > onlineNodesMana[j].Mana
	})
	return
}

func verifyPledgeNodes() error {
	access := AllowedPledge{
		IsFilterEnabled: ManaParameters.AllowedAccessFilterEnabled,
	}
	consensus := AllowedPledge{
		IsFilterEnabled: ManaParameters.AllowedConsensusFilterEnabled,
	}

	access.Allowed = set.New[identity.ID](false)
	// own ID is allowed by default
	access.Allowed.Add(deps.Local.ID())
	if access.IsFilterEnabled {
		for _, pubKey := range ManaParameters.AllowedAccessPledge {
			ID, err := mana.IDFromStr(pubKey)
			if err != nil {
				return err
			}
			access.Allowed.Add(ID)
		}
	}

	consensus.Allowed = set.New[identity.ID](false)
	// own ID is allowed by default
	consensus.Allowed.Add(deps.Local.ID())
	if consensus.IsFilterEnabled {
		for _, pubKey := range ManaParameters.AllowedConsensusPledge {
			ID, err := mana.IDFromStr(pubKey)
			if err != nil {
				return err
			}
			consensus.Allowed.Add(ID)
		}
	}

	allowedPledgeNodes[mana.AccessMana] = access
	allowedPledgeNodes[mana.ConsensusMana] = consensus
	return nil
}

// // GetLoggedEvents gets the events logs for the node IDs and time frame specified. If none is specified, it returns the logs for all nodes.
// func GetLoggedEvents(identityIDs []identity.ID, startTime time.Time, endTime time.Time) (map[identity.ID]*EventsLogs, error) {
//	logs := make(map[identity.ID]*EventsLogs)
//	lookup := make(map[identity.ID]bool)
//	getAll := true
//
//	if len(identityIDs) > 0 {
//		getAll = false
//		for _, nodeID := range identityIDs {
//			lookup[nodeID] = true
//		}
//	}
//
//	var err error
//	consensusEventsLogStorage.ForEach(func(key []byte, cachedObject objectstorage.CachedObject) bool {
//		cachedPe := &mana.CachedPersistableEvent{CachedObject: cachedObject}
//		defer cachedPe.Release()
//		pbm := cachedPe.Unwrap()
//
//		if !getAll {
//			if !lookup[pbm.NodeID] {
//				return true
//			}
//		}
//
//		if _, found := logs[pbm.NodeID]; !found {
//			logs[pbm.NodeID] = &EventsLogs{}
//		}
//
//		var ev mana.Event
//		ev, err = mana.FromPersistableEvent(pbm)
//		if err != nil {
//			return false
//		}
//
//		if ev.Timestamp().Before(startTime) || ev.Timestamp().After(endTime) {
//			return true
//		}
//		switch ev.Type() {
//		case mana.EventTypePledge:
//			logs[pbm.NodeID].Pledge = append(logs[pbm.NodeID].Pledge, ev.(*mana.PledgedEvent))
//		case mana.EventTypeRevoke:
//			logs[pbm.NodeID].Revoke = append(logs[pbm.NodeID].Revoke, ev.(*mana.RevokedEvent))
//		default:
//			err = mana.ErrUnknownManaEvent
//			return false
//		}
//		return true
//	})
//
//	for ID := range logs {
//		sort.Slice(logs[ID].Pledge, func(i, j int) bool {
//			return logs[ID].Pledge[i].Time.Before(logs[ID].Pledge[j].Time)
//		})
//		sort.Slice(logs[ID].Revoke, func(i, j int) bool {
//			return logs[ID].Revoke[i].Time.Before(logs[ID].Revoke[j].Time)
//		})
//	}
//
//	return logs, err
// }
//
// // GetPastConsensusManaVectorMetadata gets the past consensus mana vector metadata.
// func GetPastConsensusManaVectorMetadata() *mana.ConsensusBasePastManaVectorMetadata {
//	cachedObj := consensusBaseManaPastVectorMetadataStorage.Load([]byte(mana.ConsensusBaseManaPastVectorMetadataStorageKey))
//	cachedMetadata := &mana.CachedConsensusBasePastManaVectorMetadata{CachedObject: cachedObj}
//	defer cachedMetadata.Release()
//	return cachedMetadata.Unwrap()
// }
//
// // GetPastConsensusManaVector builds a consensus base mana vector in the past.
// func GetPastConsensusManaVector(t time.Time) (*mana.ConsensusBaseManaVector, []mana.Event, error) {
//	baseManaVector, err := mana.NewBaseManaVector(mana.ConsensusMana)
//	if err != nil {
//		return nil, nil, err
//	}
//	cbmvPast := baseManaVector.(*mana.ConsensusBaseManaVector)
//	cachedObj := consensusBaseManaPastVectorMetadataStorage.Load([]byte(mana.ConsensusBaseManaPastVectorMetadataStorageKey))
//	cachedMetadata := &mana.CachedConsensusBasePastManaVectorMetadata{CachedObject: cachedObj}
//	defer cachedMetadata.Release()
//
//	if cachedMetadata.Exists() {
//		metadata := cachedMetadata.Unwrap()
//		if t.After(metadata.Timestamp) {
//			consensusBaseManaPastVectorStorage.ForEach(func(key []byte, cachedObject objectstorage.CachedObject) bool {
//				cachedPbm := &mana.CachedPersistableBaseMana{CachedObject: cachedObject}
//				defer cachedPbm.Release()
//				p := cachedPbm.Unwrap()
//				err = cbmvPast.FromPersistable(p)
//				if err != nil {
//					manaLogger.Errorf("error while restoring %s mana vector from storage: %w", mana.ConsensusMana.String(), err)
//					baseManaVector, _ := mana.NewBaseManaVector(mana.ConsensusMana)
//					cbmvPast = baseManaVector.(*mana.ConsensusBaseManaVector)
//					return false
//				}
//				return true
//			})
//		}
//	}
//
//	var eventLogs mana.EventSlice
//	consensusEventsLogStorage.ForEach(func(key []byte, cachedObject objectstorage.CachedObject) bool {
//		cachedPe := &mana.CachedPersistableEvent{CachedObject: cachedObject}
//		defer cachedPe.Release()
//		pe := cachedPe.Unwrap()
//		if pe.Time.After(t) {
//			return true
//		}
//
//		// already consumed in stored base mana vector.
//		if cachedMetadata.Exists() && cbmvPast.Size() > 0 {
//			metadata := cachedMetadata.Unwrap()
//			if pe.Time.Before(metadata.Timestamp) {
//				return true
//			}
//		}
//
//		var ev mana.Event
//		ev, err = mana.FromPersistableEvent(pe)
//		if err != nil {
//			return false
//		}
//		eventLogs = append(eventLogs, ev)
//		return true
//	})
//	if err != nil {
//		return nil, nil, err
//	}
//	eventLogs.Sort()
//	err = cbmvPast.BuildPastBaseVector(eventLogs, t)
//	if err != nil {
//		return nil, nil, err
//	}
//
//	err = cbmvPast.UpdateAll(t)
//	if err != nil {
//		return nil, nil, err
//	}
//
//	return cbmvPast, eventLogs, nil
// }
//
// func getConsensusEventLogsStorageSize() uint32 {
//	var size uint32
//	consensusEventsLogStorage.ForEachKeyOnly(func(key []byte) bool {
//		size++
//		return true
//	}, objectstorage.WithIteratorSkipCache(true))
//	return size
// }
//
// func pruneConsensusEventLogsStorage() {
//	if consensusEventsLogsStorageSize.Load() < maxConsensusEventsInStorage {
//		return
//	}
//
//	cachedObj := consensusBaseManaPastVectorMetadataStorage.Load([]byte(mana.ConsensusBaseManaPastVectorMetadataStorageKey))
//	cachedMetadata := &mana.CachedConsensusBasePastManaVectorMetadata{CachedObject: cachedObj}
//	defer cachedMetadata.Release()
//
//	bmv, err := mana.NewBaseManaVector(mana.ConsensusMana)
//	if err != nil {
//		manaLogger.Errorf("error creating consensus base mana vector: %v", err)
//		return
//	}
//	cbmvPast := bmv.(*mana.ConsensusBaseManaVector)
//	if cachedMetadata.Exists() {
//		consensusBaseManaPastVectorStorage.ForEach(func(key []byte, cachedObject objectstorage.CachedObject) bool {
//			cachedPbm := &mana.CachedPersistableBaseMana{CachedObject: cachedObject}
//			pbm := cachedPbm.Unwrap()
//			if pbm != nil {
//				err = cbmvPast.FromPersistable(pbm)
//				if err != nil {
//					return false
//				}
//			}
//			return true
//		})
//		if err != nil {
//			manaLogger.Errorf("error reading stored consensus base mana vector: %v", err)
//			return
//		}
//	}
//
//	var eventLogs mana.EventSlice
//	consensusEventsLogStorage.ForEach(func(key []byte, cachedObject objectstorage.CachedObject) bool {
//		cachedPe := &mana.CachedPersistableEvent{CachedObject: cachedObject}
//		defer cachedPe.Release()
//		pe := cachedPe.Unwrap()
//		var ev mana.Event
//		ev, err = mana.FromPersistableEvent(pe)
//
//		if cachedMetadata.Exists() {
//			metadata := cachedMetadata.Unwrap()
//			if ev.Timestamp().Before(metadata.Timestamp) {
//				manaLogger.Errorf("consensus event storage contains event that is older, than the stored metadata timestamp %s: %s", metadata.Timestamp, ev.String())
//				return true
//			}
//		}
//
//		if err != nil {
//			return false
//		}
//		eventLogs = append(eventLogs, ev)
//		return true
//	})
//	if err != nil {
//		manaLogger.Infof("error reading persistable events: %v", err)
//		return
//	}
//	eventLogs.Sort()
//	// we always want (maxConsensusEventsInStorage - slidingEventsInterval) number of events left
//	deleteWindow := len(eventLogs) - (maxConsensusEventsInStorage - slidingEventsInterval)
//	storageSizeInt := int(consensusEventsLogsStorageSize.Load())
//	if deleteWindow < 0 || deleteWindow > storageSizeInt {
//		manaLogger.Errorf("invalid delete window %d for storage size %d, max storage size %d and sliding interval %d",
//			deleteWindow, storageSizeInt, maxConsensusEventsInStorage, slidingEventsInterval)
//		return
//	}
//	// Make sure to take related events. (we take deleteWindow oldest events)
//	// Ensures that related events (same time) are not split between different intervals.
//	prev := eventLogs[deleteWindow-1]
//	var i int
//	for i = deleteWindow; i < len(eventLogs); i++ {
//		if !eventLogs[i].Timestamp().Equal(prev.Timestamp()) {
//			break
//		}
//		prev = eventLogs[i]
//	}
//	toBePrunedEvents := eventLogs[:i]
//	// TODO: later, when we have epochs, we have to make sure that `t` is before the epoch to be "finalized" next.
//	// Otherwise, we won't be able to calculate the consensus mana for that epoch because we already pruned the events
//	// leading up to it.
//	t := toBePrunedEvents[len(toBePrunedEvents)-1].Timestamp()
//
//	err = cbmvPast.BuildPastBaseVector(toBePrunedEvents, t)
//	if err != nil {
//		manaLogger.Errorf("error building past consensus base mana vector: %w", err)
//		return
//	}
//
//	// store cbmv
//	if err = consensusBaseManaPastVectorStorage.Prune(); err != nil {
//		manaLogger.Errorf("error pruning consensus base mana vector storage: %w", err)
//		return
//	}
//	for _, p := range cbmvPast.ToPersistables() {
//		consensusBaseManaPastVectorStorage.Store(p).Release()
//	}
//
//	// store the metadata
//	metadata := &mana.ConsensusBasePastManaVectorMetadata{
//		Timestamp: t,
//	}
//
//	if err = consensusBaseManaPastVectorMetadataStorage.Prune(); err != nil {
//		manaLogger.Errorf("error pruning consensus base mana vector metadata storage: %w", err)
//		return
//	}
//	consensusBaseManaPastVectorMetadataStorage.Store(metadata).Release()
//
//	var entriesToDelete [][]byte
//	for _, ev := range toBePrunedEvents {
//		entriesToDelete = append(entriesToDelete, ev.ToPersistable().ObjectStorageKey())
//	}
//	manaLogger.Infof("deleting %d events from consensus event storage", len(entriesToDelete))
//	consensusEventsLogStorage.DeleteEntriesFromStore(entriesToDelete)
//	consensusEventsLogsStorageSize.Sub(uint32(len(entriesToDelete)))
//	manaLogger.Infof("%d events remaining in consensus event storage", consensusEventsLogsStorageSize.Load())
// }

func cleanupManaVectors() {
	vectorTypes := []mana.Type{mana.AccessMana, mana.ConsensusMana}
	if ManaParameters.EnableResearchVectors {
		vectorTypes = append(vectorTypes, mana.ResearchAccess)
		vectorTypes = append(vectorTypes, mana.ResearchConsensus)
	}
	for _, vecType := range vectorTypes {
		baseManaVectors[vecType].RemoveZeroNodes()
	}
}

// AllowedPledge represents the nodes that mana is allowed to be pledged to.
type AllowedPledge struct {
	IsFilterEnabled bool
	Allowed         set.Set[identity.ID]
}

// // EventsLogs represents the events logs.
// type EventsLogs struct {
//	Pledge []*mana.PledgedEvent `json:"pledge"`
//	Revoke []*mana.RevokedEvent `json:"revoke"`
// }

// QueryAllowed returns if the mana plugin answers queries or not.
func QueryAllowed() (allowed bool) {
	// if debugging enabled, reply to the query
	// if debugging is not allowed, only reply when in sync
	// return deps.Tangle.Bootstrapped() || debuggingEnabled\

	// query allowed only when base mana vectors have been initialized
	return len(baseManaVectors) > 0
}

// loadSnapshot loads the tx snapshot and the access mana snapshot, sorts it and loads it into the various mana versions.
func loadSnapshot(snapshot *ledger.Snapshot) error {
	consensusManaByNode := map[identity.ID]float64{}
	accessManaByNode := map[identity.ID]float64{}
	processOutputs := func(outputsWithMetadata []*ledger.OutputWithMetadata, baseVector map[identity.ID]float64, areCreated bool) {
		for _, outputWithMetadata := range outputsWithMetadata {
			devnetOutput := outputWithMetadata.Output().(devnetvm.Output)
			balance, exists := devnetOutput.Balances().Get(devnetvm.ColorIOTA)
			if !exists {
				continue
			}
			outputMetadata := outputWithMetadata.OutputMetadata()
			if areCreated {
				baseVector[outputMetadata.ConsensusManaPledgeID()] += float64(balance)
			} else {
				baseVector[outputMetadata.ConsensusManaPledgeID()] -= float64(balance)
			}
		}

		return
<<<<<<< HEAD
	}

	processOutputs(snapshot.OutputsWithMetadata, consensusManaByNode, true /* areCreated */)
	processOutputs(snapshot.OutputsWithMetadata, accessManaByNode, true /* areCreated */)

	cManaTargetEpoch := snapshot.DiffEpochIndex - epoch.Index(ManaParameters.EpochDelay)
	if cManaTargetEpoch < 0 {
		cManaTargetEpoch = 0
	}

=======
	}

	processOutputs(snapshot.OutputsWithMetadata, consensusManaByNode, true /* areCreated */)
	processOutputs(snapshot.OutputsWithMetadata, accessManaByNode, true /* areCreated */)

	cManaTargetEpoch := snapshot.DiffEpochIndex - epoch.Index(ManaParameters.EpochDelay)
	if cManaTargetEpoch < 0 {
		cManaTargetEpoch = 0
	}

>>>>>>> abde9b03
	// We fix the cMana vector a few epochs in the past with respect of the latest epoch in the snapshot.
	for ei := snapshot.FullEpochIndex + 1; ei <= cManaTargetEpoch; ei++ {
		diff, exists := snapshot.EpochDiffs[ei]
		if !exists {
			return errors.Errorf("diff with index %d missing from snapshot", ei)
		}
		processOutputs(diff.Created(), consensusManaByNode, true /* areCreated */)
		processOutputs(diff.Created(), accessManaByNode, true /* areCreated */)
		processOutputs(diff.Spent(), consensusManaByNode, false /* areCreated */)
		processOutputs(diff.Spent(), accessManaByNode, false /* areCreated */)
	}

	// Only the aMana will be loaded until the latest snapshot's epoch
	for ei := cManaTargetEpoch + 1; ei <= snapshot.DiffEpochIndex; ei++ {
		diff, exists := snapshot.EpochDiffs[ei]
		if !exists {
			return errors.Errorf("diff with index %d missing from snapshot", ei)
		}
		processOutputs(diff.Created(), accessManaByNode, true /* areCreated */)
		processOutputs(diff.Spent(), accessManaByNode, false /* areCreated */)
	}

	baseManaVectors[mana.ConsensusMana].InitializeWithData(consensusManaByNode)
	baseManaVectors[mana.AccessMana].InitializeWithData(accessManaByNode)

	return nil
}<|MERGE_RESOLUTION|>--- conflicted
+++ resolved
@@ -6,11 +6,8 @@
 	"sort"
 	"time"
 
-<<<<<<< HEAD
-=======
 	"github.com/iotaledger/goshimmer/packages/notarization"
 
->>>>>>> abde9b03
 	"github.com/cockroachdb/errors"
 	"go.uber.org/dig"
 
@@ -781,7 +778,6 @@
 		}
 
 		return
-<<<<<<< HEAD
 	}
 
 	processOutputs(snapshot.OutputsWithMetadata, consensusManaByNode, true /* areCreated */)
@@ -792,18 +788,6 @@
 		cManaTargetEpoch = 0
 	}
 
-=======
-	}
-
-	processOutputs(snapshot.OutputsWithMetadata, consensusManaByNode, true /* areCreated */)
-	processOutputs(snapshot.OutputsWithMetadata, accessManaByNode, true /* areCreated */)
-
-	cManaTargetEpoch := snapshot.DiffEpochIndex - epoch.Index(ManaParameters.EpochDelay)
-	if cManaTargetEpoch < 0 {
-		cManaTargetEpoch = 0
-	}
-
->>>>>>> abde9b03
 	// We fix the cMana vector a few epochs in the past with respect of the latest epoch in the snapshot.
 	for ei := snapshot.FullEpochIndex + 1; ei <= cManaTargetEpoch; ei++ {
 		diff, exists := snapshot.EpochDiffs[ei]
