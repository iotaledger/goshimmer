--- conflicted
+++ resolved
@@ -114,53 +114,7 @@
 		var txInfo *mana.TxInfo
 
 		// process transaction object to build txInfo
-<<<<<<< HEAD
-		var totalAmount float64
-		var inputInfos []mana.InputInfo
-
-		// iterate over all inputs within the transaction
-		for _, input := range transaction.Essence().Inputs() {
-			i := input.(*ledgerstate.UTXOInput)
-
-			var amount float64
-			var inputTimestamp time.Time
-			var accessManaNodeID identity.ID
-			var consensusManaNodeID identity.ID
-			var _inputInfo mana.InputInfo
-
-			deps.Tangle.LedgerState.CachedOutput(i.ReferencedOutputID()).Consume(func(o ledgerstate.Output) {
-				// first, sum balances of the input, calculate total amount as well for later
-				o.Balances().ForEach(func(color ledgerstate.Color, balance uint64) bool {
-					amount += float64(balance)
-					totalAmount += amount
-					return true
-				})
-				// derive the transaction that created this input
-				inputTxID := o.ID().TransactionID()
-				// look into the transaction, we need timestamp and access & consensus pledge IDs
-				deps.Tangle.LedgerState.Transaction(inputTxID).Consume(func(transaction *ledgerstate.Transaction) {
-					if transaction != nil {
-						inputTimestamp = transaction.Essence().Timestamp()
-						accessManaNodeID = transaction.Essence().AccessPledgeID()
-						consensusManaNodeID = transaction.Essence().ConsensusPledgeID()
-					}
-				})
-				// build InputInfo for this particular input in the transaction
-				_inputInfo = mana.InputInfo{
-					TimeStamp: inputTimestamp,
-					Amount:    amount,
-					PledgeID: map[mana.Type]identity.ID{
-						mana.AccessMana:    accessManaNodeID,
-						mana.ConsensusMana: consensusManaNodeID,
-					},
-					InputID: o.ID(),
-				}
-			})
-			inputInfos = append(inputInfos, _inputInfo)
-		}
-=======
 		totalAmount, inputInfos := gatherInputInfos(transaction)
->>>>>>> c507a3ae
 
 		txInfo = &mana.TxInfo{
 			TimeStamp:     transaction.Essence().Timestamp(),
@@ -184,7 +138,7 @@
 	for _, input := range transaction.Essence().Inputs() {
 		var inputInfo mana.InputInfo
 
-		Tangle().LedgerState.CachedOutput(input.(*ledgerstate.UTXOInput).ReferencedOutputID()).Consume(func(o ledgerstate.Output) {
+		deps.Tangle.LedgerState.CachedOutput(input.(*ledgerstate.UTXOInput).ReferencedOutputID()).Consume(func(o ledgerstate.Output) {
 			inputInfo.InputID = o.ID()
 
 			// first, sum balances of the input, calculate total amount as well for later
@@ -197,7 +151,7 @@
 			// derive the transaction that created this input
 			inputTxID := o.ID().TransactionID()
 			// look into the transaction, we need timestamp and access & consensus pledge IDs
-			Tangle().LedgerState.Transaction(inputTxID).Consume(func(transaction *ledgerstate.Transaction) {
+			deps.Tangle.LedgerState.Transaction(inputTxID).Consume(func(transaction *ledgerstate.Transaction) {
 				if transaction == nil {
 					return
 				}
