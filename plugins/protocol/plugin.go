package protocol

import (
	"context"

	"github.com/iotaledger/hive.go/core/daemon"
	"github.com/iotaledger/hive.go/core/generics/event"
	"github.com/iotaledger/hive.go/core/node"
	"go.uber.org/dig"

	"github.com/iotaledger/goshimmer/packages/core/database"
	"github.com/iotaledger/goshimmer/packages/core/epoch"
	"github.com/iotaledger/goshimmer/packages/core/shutdown"
	"github.com/iotaledger/goshimmer/packages/network"
	"github.com/iotaledger/goshimmer/packages/network/p2p"
	"github.com/iotaledger/goshimmer/packages/protocol"
	"github.com/iotaledger/goshimmer/packages/protocol/congestioncontrol"
	"github.com/iotaledger/goshimmer/packages/protocol/congestioncontrol/icca/scheduler"
	"github.com/iotaledger/goshimmer/packages/protocol/engine"
	"github.com/iotaledger/goshimmer/packages/protocol/engine/notarization"
	"github.com/iotaledger/goshimmer/packages/protocol/engine/tsc"
	"github.com/iotaledger/goshimmer/packages/protocol/ledger"
	"github.com/iotaledger/goshimmer/packages/protocol/ledger/vm/devnetvm"
	"github.com/iotaledger/goshimmer/packages/protocol/tipmanager"
)

// PluginName is the name of the gossip plugin.
const PluginName = "Protocol"

var (
	Plugin *node.Plugin

	deps = new(dependencies)
)

type dependencies struct {
	dig.In

	Protocol *protocol.Protocol
	Network  *p2p.Manager
}

func init() {
	Plugin = node.NewPlugin(PluginName, deps, node.Enabled, configureLogging, run)
	Plugin.Events.Init.Hook(event.NewClosure(func(event *node.InitEvent) {
		if err := event.Container.Provide(provide); err != nil {
			Plugin.Panic(err)
		}
	}))
}

func provide(n *p2p.Manager) (p *protocol.Protocol) {
	cacheTimeProvider := database.NewCacheTimeProvider(DatabaseParameters.ForceCacheTime)

	if Parameters.GenesisTime > 0 {
		epoch.GenesisTime = Parameters.GenesisTime
	}

	var dbProvider database.DBProvider
	if DatabaseParameters.InMemory {
		dbProvider = database.NewMemDB
	} else {
		dbProvider = database.NewDB
	}
	p = protocol.New(n,
		protocol.WithEngineOptions(
			engine.WithNotarizationManagerOptions(
				notarization.MinCommittableEpochAge(NotarizationParameters.MinEpochCommittableAge),
			),
<<<<<<< HEAD
=======
			engine.WithSybilProtectionProvider(
				dpos.NewSybilProtectionProvider(
					dpos.WithActivityWindow(Parameters.ValidatorActivityWindow),
				),
			),
>>>>>>> 43c7742e
			engine.WithBootstrapThreshold(Parameters.BootstrapWindow),
			engine.WithTSCManagerOptions(
				tsc.WithTimeSinceConfirmationThreshold(Parameters.TimeSinceConfirmationThreshold),
			),
			engine.WithLedgerOptions(
				ledger.WithVM(new(devnetvm.VM)),
				ledger.WithCacheTimeProvider(cacheTimeProvider),
			),
			engine.WithSnapshotDepth(Parameters.Snapshot.Depth),
		),
		protocol.WithTipManagerOptions(
			tipmanager.WithWidth(Parameters.TangleWidth),
			tipmanager.WithTimeSinceConfirmationThreshold(Parameters.TimeSinceConfirmationThreshold),
		),
		protocol.WithCongestionControlOptions(
			congestioncontrol.WithSchedulerOptions(
				scheduler.WithMaxBufferSize(SchedulerParameters.MaxBufferSize),
				scheduler.WithAcceptedBlockScheduleThreshold(SchedulerParameters.ConfirmedBlockThreshold),
				scheduler.WithRate(SchedulerParameters.Rate),
			),
		),
		protocol.WithBaseDirectory(DatabaseParameters.Directory),
		protocol.WithSnapshotPath(Parameters.Snapshot.Path),
		protocol.WithPruningThreshold(DatabaseParameters.PruningThreshold),
		protocol.WithStorageDatabaseManagerOptions(
			database.WithDBProvider(dbProvider),
			database.WithMaxOpenDBs(DatabaseParameters.MaxOpenDBs),
			database.WithGranularity(DatabaseParameters.DBGranularity),
		),
	)

	return p
}

func configureLogging(*node.Plugin) {
	// deps.Protocol.Events.Engine.Tangle.BlockDAG.BlockAttached.Attach(event.NewClosure(func(block *blockdag.Block) {
	// 	Plugin.LogDebugf("Block %s attached", block.ID())
	// }))
	//
	// deps.Protocol.Events.Engine.Tangle.Booker.BlockBooked.Attach(event.NewClosure(func(block *booker.Block) {
	// 	Plugin.LogDebugf("Block %s booked", block.ID())
	// }))
	//
	// deps.Protocol.Events.Engine.Tangle.VirtualVoting.BlockTracked.Attach(event.NewClosure(func(block *virtualvoting.Block) {
	// 	Plugin.LogDebugf("Block %s tracked", block.ID())
	// }))
	//
	// deps.Protocol.Events.CongestionControl.Scheduler.BlockScheduled.Attach(event.NewClosure(func(block *scheduler.Block) {
	// 	Plugin.LogDebugf("Block %s scheduled", block.ID())
	// }))
	deps.Protocol.Events.Engine.Error.Attach(event.NewClosure(func(err error) {
		Plugin.LogErrorf("Error in Engine: %s", err)
	}))

	// deps.Protocol.Events.Engine.Tangle.BlockDAG.BlockMissing.Attach(event.NewClosure(func(block *blockdag.Block) {
	// 	fmt.Println(">>>>>>> BlockMissing", block.ID())
	// }))
	//
	// deps.Protocol.Events.Engine.Tangle.BlockDAG.MissingBlockAttached.Attach(event.NewClosure(func(block *blockdag.Block) {
	// 	fmt.Println(">>>>>>> MissingBlockAttached", block.ID())
	// }))
	// deps.Protocol.Events.Engine.BlockRequester.Tick.Attach(event.NewClosure(func(blockID models.BlockID) {
	// 	fmt.Println(">>>>>>> BlockRequesterTick", blockID)
	// }))
}

func run(*node.Plugin) {
	deps.Protocol.Run()

	if err := daemon.BackgroundWorker("protocol", func(ctx context.Context) {
		<-ctx.Done()

		Plugin.LogInfo("Gracefully shutting down the Protocol...")

		deps.Protocol.Shutdown()
	}, shutdown.PriorityTangle); err != nil {
		Plugin.Panicf("Error starting as daemon: %s", err)
	}

	deps.Protocol.Network().Events.Error.Attach(event.NewClosure(func(errorEvent *network.ErrorEvent) {
		Plugin.LogErrorf("Error in Network: %s (source: %s)", errorEvent.Error, errorEvent.Source.String())
	}))
}<|MERGE_RESOLUTION|>--- conflicted
+++ resolved
@@ -67,14 +67,11 @@
 			engine.WithNotarizationManagerOptions(
 				notarization.MinCommittableEpochAge(NotarizationParameters.MinEpochCommittableAge),
 			),
-<<<<<<< HEAD
-=======
 			engine.WithSybilProtectionProvider(
 				dpos.NewSybilProtectionProvider(
 					dpos.WithActivityWindow(Parameters.ValidatorActivityWindow),
 				),
 			),
->>>>>>> 43c7742e
 			engine.WithBootstrapThreshold(Parameters.BootstrapWindow),
 			engine.WithTSCManagerOptions(
 				tsc.WithTimeSinceConfirmationThreshold(Parameters.TimeSinceConfirmationThreshold),
