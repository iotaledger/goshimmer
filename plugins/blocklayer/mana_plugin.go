--- conflicted
+++ resolved
@@ -242,17 +242,14 @@
 				}
 				emptySepsConsumer := func(*snapshot.SolidEntryPoints) {}
 
-<<<<<<< HEAD
 				if err := snapshot.LoadSnapshot(
 					Parameters.Snapshot.File,
 					headerConsumer,
+					emptySepsConsumer,
 					utxoStatesConsumer,
 					epochDiffsConsumer,
 					deps.Tangle.WeightProvider.LoadActiveNodes,
 				); err != nil {
-=======
-				if err := snapshot.LoadSnapshot(Parameters.Snapshot.File, headerConsumer, emptySepsConsumer, utxoStatesConsumer, epochDiffsConsumer); err != nil {
->>>>>>> 2b1cb271
 					Plugin.Panic("could not load snapshot from file", Parameters.Snapshot.File, err)
 				}
 				baseManaVectors[mana.ConsensusMana].InitializeWithData(consensusManaByNode)
