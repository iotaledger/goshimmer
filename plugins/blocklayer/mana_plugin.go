--- conflicted
+++ resolved
@@ -5,20 +5,6 @@
 	"fmt"
 	"sort"
 	"time"
-
-<<<<<<< HEAD
-	"github.com/iotaledger/goshimmer/packages/core/notarization"
-	"github.com/iotaledger/goshimmer/packages/core/shutdown"
-	"github.com/iotaledger/goshimmer/packages/network/p2p"
-	"github.com/iotaledger/goshimmer/packages/protocol/database"
-	mana2 "github.com/iotaledger/goshimmer/packages/protocol/engine/congestioncontrol/icca/mana"
-=======
-	db_pkg "github.com/iotaledger/goshimmer/packages/node/database"
-	"github.com/iotaledger/goshimmer/packages/node/p2p"
-	"github.com/iotaledger/goshimmer/packages/node/shutdown"
->>>>>>> 5ba90bfa
-
-	"go.uber.org/dig"
 
 	"github.com/iotaledger/hive.go/core/daemon"
 	"github.com/iotaledger/hive.go/core/generics/event"
@@ -27,13 +13,17 @@
 	"github.com/iotaledger/hive.go/core/identity"
 	"github.com/iotaledger/hive.go/core/logger"
 	"github.com/iotaledger/hive.go/core/node"
+	"go.uber.org/dig"
 
 	"github.com/iotaledger/goshimmer/packages/core/epoch"
+	"github.com/iotaledger/goshimmer/packages/core/shutdown"
+	"github.com/iotaledger/goshimmer/packages/core/snapshot"
+	"github.com/iotaledger/goshimmer/packages/network/p2p"
+	db_pkg "github.com/iotaledger/goshimmer/packages/protocol/database"
+	"github.com/iotaledger/goshimmer/packages/protocol/engine/congestioncontrol/icca/mana"
 	"github.com/iotaledger/goshimmer/packages/protocol/ledger"
 	"github.com/iotaledger/goshimmer/packages/protocol/ledger/utxo"
 	"github.com/iotaledger/goshimmer/packages/protocol/ledger/vm/devnetvm"
-
-	"github.com/iotaledger/goshimmer/packages/core/snapshot"
 )
 
 const (
@@ -45,16 +35,16 @@
 	// ManaPlugin is the plugin instance of the mana plugin.
 	ManaPlugin                   = node.NewPlugin(PluginName, nil, node.Enabled, configureManaPlugin, runManaPlugin)
 	manaLogger                   *logger.Logger
-	baseManaVectors              map[mana2.Type]mana2.BaseManaVector
-	storages                     map[mana2.Type]*objectstorage.ObjectStorage[*mana2.PersistableBaseMana]
-	allowedPledgeNodes           map[mana2.Type]AllowedPledge
+	baseManaVectors              map[mana.Type]mana.BaseManaVector
+	storages                     map[mana.Type]*objectstorage.ObjectStorage[*mana.PersistableBaseMana]
+	allowedPledgeNodes           map[mana.Type]AllowedPledge
 	onTransactionAcceptedClosure *event.Closure[*ledger.TransactionAcceptedEvent]
 	onManaVectorToUpdateClosure  *event.Closure[*mana.ManaVectorUpdateEvent]
 )
 
 func init() {
 	ManaPlugin.Events.Init.Hook(event.NewClosure(func(event *node.InitEvent) {
-		if err := event.Container.Provide(func() mana2.ManaRetrievalFunc {
+		if err := event.Container.Provide(func() mana.ManaRetrievalFunc {
 			return GetConsensusMana
 		}, dig.Name("manaFunc")); err != nil {
 			Plugin.Panic(err)
@@ -66,33 +56,23 @@
 	manaLogger = logger.NewLogger(PluginName)
 
 	onTransactionAcceptedClosure = event.NewClosure(func(event *ledger.TransactionAcceptedEvent) { onTransactionAccepted(event.TransactionID) })
-<<<<<<< HEAD
-	onManaVectorToUpdateClosure = event.NewClosure(func(event *notarization.ManaVectorUpdateEvent) {
-		manaVectorEI := event.EI - epoch.Index(ManaParameters.EpochDelay)
-		if manaVectorEI < 1 {
-			return
-		}
-		spent, created := deps.NotarizationMgr.GetEpochDiff(manaVectorEI)
-		baseManaVectors[mana2.ConsensusMana].BookEpoch(created, spent)
-=======
 	onManaVectorToUpdateClosure = event.NewClosure(func(event *mana.ManaVectorUpdateEvent) {
 		baseManaVectors[mana.ConsensusMana].BookEpoch(event.Created, event.Spent)
->>>>>>> 5ba90bfa
 	})
 
-	allowedPledgeNodes = make(map[mana2.Type]AllowedPledge)
-	baseManaVectors = make(map[mana2.Type]mana2.BaseManaVector)
-	baseManaVectors[mana2.AccessMana] = mana2.NewBaseManaVector(mana2.AccessMana)
-	baseManaVectors[mana2.ConsensusMana] = mana2.NewBaseManaVector(mana2.ConsensusMana)
+	allowedPledgeNodes = make(map[mana.Type]AllowedPledge)
+	baseManaVectors = make(map[mana.Type]mana.BaseManaVector)
+	baseManaVectors[mana.AccessMana] = mana.NewBaseManaVector(mana.AccessMana)
+	baseManaVectors[mana.ConsensusMana] = mana.NewBaseManaVector(mana.ConsensusMana)
 
 	// configure storage for each vector type
-	storages = make(map[mana2.Type]*objectstorage.ObjectStorage[*mana2.PersistableBaseMana])
+	storages = make(map[mana.Type]*objectstorage.ObjectStorage[*mana.PersistableBaseMana])
 	store := deps.Storage
-	storages[mana2.AccessMana] = objectstorage.NewStructStorage[mana2.PersistableBaseMana](objectstorage.NewStoreWithRealm(store, database.PrefixMana, mana2.PrefixAccess))
-	storages[mana2.ConsensusMana] = objectstorage.NewStructStorage[mana2.PersistableBaseMana](objectstorage.NewStoreWithRealm(store, database.PrefixMana, mana2.PrefixConsensus))
+	storages[mana.AccessMana] = objectstorage.NewStructStorage[mana.PersistableBaseMana](objectstorage.NewStoreWithRealm(store, db_pkg.PrefixMana, mana.PrefixAccess))
+	storages[mana.ConsensusMana] = objectstorage.NewStructStorage[mana.PersistableBaseMana](objectstorage.NewStoreWithRealm(store, db_pkg.PrefixMana, mana.PrefixConsensus))
 	if ManaParameters.EnableResearchVectors {
-		storages[mana2.ResearchAccess] = objectstorage.NewStructStorage[mana2.PersistableBaseMana](objectstorage.NewStoreWithRealm(store, database.PrefixMana, mana2.PrefixAccessResearch))
-		storages[mana2.ResearchConsensus] = objectstorage.NewStructStorage[mana2.PersistableBaseMana](objectstorage.NewStoreWithRealm(store, database.PrefixMana, mana2.PrefixConsensusResearch))
+		storages[mana.ResearchAccess] = objectstorage.NewStructStorage[mana.PersistableBaseMana](objectstorage.NewStoreWithRealm(store, db_pkg.PrefixMana, mana.PrefixAccessResearch))
+		storages[mana.ResearchConsensus] = objectstorage.NewStructStorage[mana.PersistableBaseMana](objectstorage.NewStoreWithRealm(store, db_pkg.PrefixMana, mana.PrefixConsensusResearch))
 	}
 
 	err := verifyPledgeNodes()
@@ -114,33 +94,33 @@
 func onTransactionAccepted(transactionID utxo.TransactionID) {
 	deps.Tangle.Ledger.Storage.CachedTransaction(transactionID).Consume(func(transaction utxo.Transaction) {
 		// holds all info mana pkg needs for correct mana calculations from the transaction
-		var txInfo *mana2.TxInfo
+		var txInfo *mana.TxInfo
 
 		devnetTransaction := transaction.(*devnetvm.Transaction)
 
 		// process transaction object to build txInfo
 		totalAmount, inputInfos := gatherInputInfos(devnetTransaction.Essence().Inputs())
 
-		txInfo = &mana2.TxInfo{
+		txInfo = &mana.TxInfo{
 			TimeStamp:     devnetTransaction.Essence().Timestamp(),
 			TransactionID: transactionID,
 			TotalBalance:  totalAmount,
-			PledgeID: map[mana2.Type]identity.ID{
-				mana2.AccessMana:    devnetTransaction.Essence().AccessPledgeID(),
-				mana2.ConsensusMana: devnetTransaction.Essence().ConsensusPledgeID(),
+			PledgeID: map[mana.Type]identity.ID{
+				mana.AccessMana:    devnetTransaction.Essence().AccessPledgeID(),
+				mana.ConsensusMana: devnetTransaction.Essence().ConsensusPledgeID(),
 			},
 			InputInfos: inputInfos,
 		}
 
 		// book in only access mana
-		baseManaVectors[mana2.AccessMana].Book(txInfo)
+		baseManaVectors[mana.AccessMana].Book(txInfo)
 	})
 }
 
-func gatherInputInfos(inputs devnetvm.Inputs) (totalAmount float64, inputInfos []mana2.InputInfo) {
-	inputInfos = make([]mana2.InputInfo, 0)
+func gatherInputInfos(inputs devnetvm.Inputs) (totalAmount float64, inputInfos []mana.InputInfo) {
+	inputInfos = make([]mana.InputInfo, 0)
 	for _, input := range inputs {
-		var inputInfo mana2.InputInfo
+		var inputInfo mana.InputInfo
 
 		outputID := input.(*devnetvm.UTXOInput).ReferencedOutputID()
 		deps.Tangle.Ledger.Storage.CachedOutput(outputID).Consume(func(o utxo.Output) {
@@ -154,9 +134,9 @@
 
 			// look into the transaction, we need timestamp and access & consensus pledge IDs
 			deps.Tangle.Ledger.Storage.CachedOutputMetadata(outputID).Consume(func(metadata *ledger.OutputMetadata) {
-				inputInfo.PledgeID = map[mana2.Type]identity.ID{
-					mana2.AccessMana:    metadata.AccessManaPledgeID(),
-					mana2.ConsensusMana: metadata.ConsensusManaPledgeID(),
+				inputInfo.PledgeID = map[mana.Type]identity.ID{
+					mana.AccessMana:    metadata.AccessManaPledgeID(),
+					mana.ConsensusMana: metadata.ConsensusManaPledgeID(),
 				}
 			})
 		})
@@ -240,8 +220,8 @@
 				); err != nil {
 					Plugin.Panic("could not load snapshot from file", Parameters.Snapshot.File, err)
 				}
-				baseManaVectors[mana2.ConsensusMana].InitializeWithData(consensusManaByNode)
-				baseManaVectors[mana2.AccessMana].InitializeWithData(accessManaByNode)
+				baseManaVectors[mana.ConsensusMana].InitializeWithData(consensusManaByNode)
+				baseManaVectors[mana.AccessMana].InitializeWithData(accessManaByNode)
 			}
 		}
 		pruneStorages()
@@ -269,8 +249,8 @@
 
 func readStoredManaVectors() (read bool) {
 	for vectorType := range baseManaVectors {
-		storages[vectorType].ForEach(func(key []byte, cachedObject *objectstorage.CachedObject[*mana2.PersistableBaseMana]) bool {
-			cachedObject.Consume(func(p *mana2.PersistableBaseMana) {
+		storages[vectorType].ForEach(func(key []byte, cachedObject *objectstorage.CachedObject[*mana.PersistableBaseMana]) bool {
+			cachedObject.Consume(func(p *mana.PersistableBaseMana) {
 				err := baseManaVectors[vectorType].FromPersistable(p)
 				if err != nil {
 					manaLogger.Errorf("error while restoring %s mana vector: %s", vectorType.String(), err.Error())
@@ -310,9 +290,9 @@
 // GetHighestManaNodes returns the n highest type mana nodes in descending order.
 // It also updates the mana values for each node.
 // If n is zero, it returns all nodes.
-func GetHighestManaNodes(manaType mana2.Type, n uint) ([]mana2.Node, time.Time, error) {
-	if !QueryAllowed() {
-		return []mana2.Node{}, time.Now(), ErrQueryNotAllowed
+func GetHighestManaNodes(manaType mana.Type, n uint) ([]mana.Node, time.Time, error) {
+	if !QueryAllowed() {
+		return []mana.Node{}, time.Now(), ErrQueryNotAllowed
 	}
 	bmv := baseManaVectors[manaType]
 	return bmv.GetHighestManaNodes(n)
@@ -321,25 +301,25 @@
 // GetHighestManaNodesFraction returns the highest mana that own 'p' percent of total mana.
 // It also updates the mana values for each node.
 // If p is zero or greater than one, it returns all nodes.
-func GetHighestManaNodesFraction(manaType mana2.Type, p float64) ([]mana2.Node, time.Time, error) {
-	if !QueryAllowed() {
-		return []mana2.Node{}, time.Now(), ErrQueryNotAllowed
+func GetHighestManaNodesFraction(manaType mana.Type, p float64) ([]mana.Node, time.Time, error) {
+	if !QueryAllowed() {
+		return []mana.Node{}, time.Now(), ErrQueryNotAllowed
 	}
 	bmv := baseManaVectors[manaType]
 	return bmv.GetHighestManaNodesFraction(p)
 }
 
 // GetManaMap returns type mana perception of the node.
-func GetManaMap(manaType mana2.Type, optionalUpdateTime ...time.Time) (mana2.NodeMap, time.Time, error) {
-	if !QueryAllowed() {
-		return mana2.NodeMap{}, time.Now(), ErrQueryNotAllowed
+func GetManaMap(manaType mana.Type, optionalUpdateTime ...time.Time) (mana.NodeMap, time.Time, error) {
+	if !QueryAllowed() {
+		return mana.NodeMap{}, time.Now(), ErrQueryNotAllowed
 	}
 	return baseManaVectors[manaType].GetManaMap()
 }
 
 // GetCMana is a wrapper for the approval weight.
 func GetCMana() map[identity.ID]float64 {
-	m, _, err := GetManaMap(mana2.ConsensusMana)
+	m, _, err := GetManaMap(mana.ConsensusMana)
 	if err != nil {
 		panic(err)
 	}
@@ -356,7 +336,7 @@
 }
 
 // GetTotalMana returns sum of mana of all nodes in the network.
-func GetTotalMana(manaType mana2.Type, optionalUpdateTime ...time.Time) (float64, time.Time, error) {
+func GetTotalMana(manaType mana.Type, optionalUpdateTime ...time.Time) (float64, time.Time, error) {
 	if !QueryAllowed() {
 		return 0, time.Now(), ErrQueryNotAllowed
 	}
@@ -377,7 +357,7 @@
 	if !QueryAllowed() {
 		return 0, time.Now(), ErrQueryNotAllowed
 	}
-	return baseManaVectors[mana2.AccessMana].GetMana(nodeID)
+	return baseManaVectors[mana.AccessMana].GetMana(nodeID)
 }
 
 // GetConsensusMana returns the consensus mana of the node specified.
@@ -385,16 +365,16 @@
 	if !QueryAllowed() {
 		return 0, time.Now(), ErrQueryNotAllowed
 	}
-	return baseManaVectors[mana2.ConsensusMana].GetMana(nodeID)
+	return baseManaVectors[mana.ConsensusMana].GetMana(nodeID)
 }
 
 // GetNeighborsMana returns the type mana of the nodes neighbors.
-func GetNeighborsMana(manaType mana2.Type, neighbors []*p2p.Neighbor, optionalUpdateTime ...time.Time) (mana2.NodeMap, error) {
-	if !QueryAllowed() {
-		return mana2.NodeMap{}, ErrQueryNotAllowed
-	}
-
-	res := make(mana2.NodeMap)
+func GetNeighborsMana(manaType mana.Type, neighbors []*p2p.Neighbor, optionalUpdateTime ...time.Time) (mana.NodeMap, error) {
+	if !QueryAllowed() {
+		return mana.NodeMap{}, ErrQueryNotAllowed
+	}
+
+	res := make(mana.NodeMap)
 	for _, n := range neighbors {
 		// in case of error, value is 0.0
 		value, _, _ := baseManaVectors[manaType].GetMana(n.ID())
@@ -404,11 +384,11 @@
 }
 
 // GetAllManaMaps returns the full mana maps for comparison with the perception of other nodes.
-func GetAllManaMaps(optionalUpdateTime ...time.Time) (map[mana2.Type]mana2.NodeMap, error) {
-	if !QueryAllowed() {
-		return make(map[mana2.Type]mana2.NodeMap), ErrQueryNotAllowed
-	}
-	res := make(map[mana2.Type]mana2.NodeMap)
+func GetAllManaMaps(optionalUpdateTime ...time.Time) (map[mana.Type]mana.NodeMap, error) {
+	if !QueryAllowed() {
+		return make(map[mana.Type]mana.NodeMap), ErrQueryNotAllowed
+	}
+	res := make(map[mana.Type]mana.NodeMap)
 	for manaType := range baseManaVectors {
 		res[manaType], _, _ = GetManaMap(manaType, optionalUpdateTime...)
 	}
@@ -416,15 +396,15 @@
 }
 
 // GetAllowedPledgeNodes returns the list of nodes that type mana is allowed to be pledged to.
-func GetAllowedPledgeNodes(manaType mana2.Type) AllowedPledge {
+func GetAllowedPledgeNodes(manaType mana.Type) AllowedPledge {
 	return allowedPledgeNodes[manaType]
 }
 
 // GetOnlineNodes gets the list of currently known (and verified) peers in the network, and their respective mana values.
 // Sorted in descending order based on mana. Zero mana nodes are excluded.
-func GetOnlineNodes(manaType mana2.Type) (onlineNodesMana []mana2.Node, t time.Time, err error) {
-	if !QueryAllowed() {
-		return []mana2.Node{}, time.Now(), ErrQueryNotAllowed
+func GetOnlineNodes(manaType mana.Type) (onlineNodesMana []mana.Node, t time.Time, err error) {
+	if !QueryAllowed() {
+		return []mana.Node{}, time.Now(), ErrQueryNotAllowed
 	}
 	if deps.Discover == nil {
 		return
@@ -432,7 +412,7 @@
 	knownPeers := deps.Discover.GetVerifiedPeers()
 	// consider ourselves as a peer in the network too
 	knownPeers = append(knownPeers, deps.Local.Peer)
-	onlineNodesMana = make([]mana2.Node, 0)
+	onlineNodesMana = make([]mana.Node, 0)
 	for _, peer := range knownPeers {
 		if baseManaVectors[manaType].Has(peer.ID()) {
 			var peerMana float64
@@ -441,7 +421,7 @@
 				return nil, t, err
 			}
 			if peerMana > 0 {
-				onlineNodesMana = append(onlineNodesMana, mana2.Node{ID: peer.ID(), Mana: peerMana})
+				onlineNodesMana = append(onlineNodesMana, mana.Node{ID: peer.ID(), Mana: peerMana})
 			}
 		}
 	}
@@ -464,7 +444,7 @@
 	access.Allowed.Add(deps.Local.ID())
 	if access.IsFilterEnabled {
 		for _, pubKey := range ManaParameters.AllowedAccessPledge {
-			ID, err := mana2.IDFromStr(pubKey)
+			ID, err := mana.IDFromStr(pubKey)
 			if err != nil {
 				return err
 			}
@@ -477,7 +457,7 @@
 	consensus.Allowed.Add(deps.Local.ID())
 	if consensus.IsFilterEnabled {
 		for _, pubKey := range ManaParameters.AllowedConsensusPledge {
-			ID, err := mana2.IDFromStr(pubKey)
+			ID, err := mana.IDFromStr(pubKey)
 			if err != nil {
 				return err
 			}
@@ -485,16 +465,16 @@
 		}
 	}
 
-	allowedPledgeNodes[mana2.AccessMana] = access
-	allowedPledgeNodes[mana2.ConsensusMana] = consensus
+	allowedPledgeNodes[mana.AccessMana] = access
+	allowedPledgeNodes[mana.ConsensusMana] = consensus
 	return nil
 }
 
 func cleanupManaVectors() {
-	vectorTypes := []mana2.Type{mana2.AccessMana, mana2.ConsensusMana}
+	vectorTypes := []mana.Type{mana.AccessMana, mana.ConsensusMana}
 	if ManaParameters.EnableResearchVectors {
-		vectorTypes = append(vectorTypes, mana2.ResearchAccess)
-		vectorTypes = append(vectorTypes, mana2.ResearchConsensus)
+		vectorTypes = append(vectorTypes, mana.ResearchAccess)
+		vectorTypes = append(vectorTypes, mana.ResearchConsensus)
 	}
 	for _, vecType := range vectorTypes {
 		baseManaVectors[vecType].RemoveZeroNodes()
