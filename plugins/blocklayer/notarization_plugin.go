package blocklayer

import (
	"context"

	"github.com/iotaledger/hive.go/core/daemon"
	"github.com/iotaledger/hive.go/core/generics/event"
	"github.com/iotaledger/hive.go/core/kvstore"
	"github.com/iotaledger/hive.go/core/node"
	"go.uber.org/dig"

	"github.com/iotaledger/goshimmer/packages/core/notarization"
	"github.com/iotaledger/goshimmer/packages/core/snapshot"
	"github.com/iotaledger/goshimmer/packages/node/shutdown"

	"github.com/iotaledger/goshimmer/packages/core/epoch"
	"github.com/iotaledger/goshimmer/packages/core/tangleold"
)

const (
	// NotarizationPluginName is the name of the notarization plugin.
	NotarizationPluginName = "Notarization"
)

type notarizationPluginDependencies struct {
	dig.In

	Tangle  *tangleold.Tangle
	Manager *notarization.Manager
}

type notarizationManagerDependencies struct {
	dig.In

	Tangle  *tangleold.Tangle
	Storage kvstore.KVStore
}

var (
	NotarizationPlugin *node.Plugin
	notarizationDeps   = new(notarizationPluginDependencies)
)

func init() {
	NotarizationPlugin = node.NewPlugin(NotarizationPluginName, notarizationDeps, node.Enabled, configureNotarizationPlugin, runNotarizationPlugin)

	NotarizationPlugin.Events.Init.Hook(event.NewClosure(func(event *node.InitEvent) {
		if err := event.Container.Provide(newNotarizationManager); err != nil {
			NotarizationPlugin.Panic(err)
		}
	}))
}

func configureNotarizationPlugin(plugin *node.Plugin) {

	if Parameters.Snapshot.File != "" {
		emptySepsConsumer := func(*snapshot.SolidEntryPoints) {}
		err := snapshot.LoadSnapshot(Parameters.Snapshot.File,
			notarizationDeps.Manager.LoadECandEIs,
			emptySepsConsumer,
			notarizationDeps.Manager.LoadOutputsWithMetadata,
<<<<<<< HEAD
			notarizationDeps.Manager.LoadEpochDiffs,
			nil)
=======
			notarizationDeps.Manager.LoadEpochDiff)
>>>>>>> 2b1cb271
		if err != nil {
			plugin.Panic("could not load snapshot file:", err)
		}
	}
	// attach mana plugin event after notarization manager has been initialized
	notarizationDeps.Manager.Events.ManaVectorUpdate.Hook(onManaVectorToUpdateClosure)
}

func runNotarizationPlugin(*node.Plugin) {
	if err := daemon.BackgroundWorker("Notarization", func(ctx context.Context) {
		<-ctx.Done()
		notarizationDeps.Manager.Shutdown()
	}, shutdown.PriorityNotarization); err != nil {
		NotarizationPlugin.Panicf("Failed to start as daemon: %s", err)
	}
}

func newNotarizationManager(deps notarizationManagerDependencies) *notarization.Manager {
	return notarization.NewManager(
		notarization.NewEpochCommitmentFactory(deps.Storage, deps.Tangle, NotarizationParameters.SnapshotDepth),
		deps.Tangle,
		notarization.MinCommittableEpochAge(NotarizationParameters.MinEpochCommittableAge),
		notarization.BootstrapWindow(NotarizationParameters.BootstrapWindow),
		notarization.ManaDelay(ManaParameters.EpochDelay),
		notarization.Log(Plugin.Logger()))
}

// GetLatestEC returns the latest commitment that a new block should commit to.
func GetLatestEC() (ecRecord *epoch.ECRecord, latestConfirmedEpoch epoch.Index, err error) {
	ecRecord, err = notarizationDeps.Manager.GetLatestEC()
	if err != nil {
		return
	}
	latestConfirmedEpoch, err = notarizationDeps.Manager.LatestConfirmedEpochIndex()
	return
}<|MERGE_RESOLUTION|>--- conflicted
+++ resolved
@@ -55,16 +55,14 @@
 
 	if Parameters.Snapshot.File != "" {
 		emptySepsConsumer := func(*snapshot.SolidEntryPoints) {}
+		emptyActivityConsumer := func(*snapshot.SolidEntryPoints) {}
+
 		err := snapshot.LoadSnapshot(Parameters.Snapshot.File,
 			notarizationDeps.Manager.LoadECandEIs,
 			emptySepsConsumer,
 			notarizationDeps.Manager.LoadOutputsWithMetadata,
-<<<<<<< HEAD
 			notarizationDeps.Manager.LoadEpochDiffs,
-			nil)
-=======
-			notarizationDeps.Manager.LoadEpochDiff)
->>>>>>> 2b1cb271
+			emptyActivityConsumer)
 		if err != nil {
 			plugin.Panic("could not load snapshot file:", err)
 		}
