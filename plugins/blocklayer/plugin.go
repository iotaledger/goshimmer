--- conflicted
+++ resolved
@@ -164,14 +164,10 @@
 			}
 		}
 
-<<<<<<< HEAD
-		err := snapshot.LoadSnapshot(Parameters.Snapshot.File, nil, utxoStatesConsumer, epochDiffsConsumer, nil)
-=======
 		emptyHeaderConsumer := func(*ledger.SnapshotHeader) {}
 		emptySepsConsumer := func(*snapshot.SolidEntryPoints) {}
-
-		err := snapshot.LoadSnapshot(Parameters.Snapshot.File, emptyHeaderConsumer, emptySepsConsumer, utxoStatesConsumer, epochDiffsConsumer)
->>>>>>> 2b1cb271
+		emptyActivityConsumer := func(activity *epoch.SnapshotEpochActivity) {}
+		err := snapshot.LoadSnapshot(Parameters.Snapshot.File, emptyActivityConsumer, emptyHeaderConsumer, emptySepsConsumer, utxoStatesConsumer, epochDiffsConsumer)
 		if err != nil {
 			plugin.Panic("could not load snapshot file:", err)
 		}
