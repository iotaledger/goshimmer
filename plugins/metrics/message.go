--- conflicted
+++ resolved
@@ -133,12 +133,9 @@
 	// number of messages being requested by the message layer.
 	requestQueueSize atomic.Int64
 
-<<<<<<< HEAD
-=======
 	// number of messages being requested by the message layer.
 	solidificationRequests atomic.Uint64
 
->>>>>>> 262d34a2
 	// counter for the received MPS (for dashboard).
 	mpsReceivedSinceLastMeasurement atomic.Uint64
 )
@@ -282,12 +279,6 @@
 // MessageMissingCountDB returns the number of messages in missingMessageStore.
 func MessageMissingCountDB() uint64 {
 	return missingMessageCountDB.Load()
-<<<<<<< HEAD
-}
-
-// MessageFinalizationTotalTimeSinceReceivedPerType returns total time message received it took for all messages to finalize per message type.
-func MessageFinalizationTotalTimeSinceReceivedPerType() map[MessageType]uint64 {
-=======
 }
 
 // MessageFinalizationTotalTimeSinceReceivedPerType returns total time message received it took for all messages to finalize per message type.
@@ -306,29 +297,11 @@
 
 // MessageFinalizationTotalTimeSinceIssuedPerType returns total time since message issuance it took for all messages to finalize per message type.
 func MessageFinalizationTotalTimeSinceIssuedPerType() map[MessageType]uint64 {
->>>>>>> 262d34a2
 	messageFinalizationTotalTimeMutex.RLock()
 	defer messageFinalizationTotalTimeMutex.RUnlock()
 
 	// copy the original map
 	clone := make(map[MessageType]uint64)
-<<<<<<< HEAD
-	for key, element := range messageFinalizationReceivedTotalTime {
-		clone[key] = element
-	}
-
-	return clone
-}
-
-// MessageFinalizationTotalTimeSinceIssuedPerType returns total time since message issuance it took for all messages to finalize per message type.
-func MessageFinalizationTotalTimeSinceIssuedPerType() map[MessageType]uint64 {
-	messageFinalizationTotalTimeMutex.RLock()
-	defer messageFinalizationTotalTimeMutex.RUnlock()
-
-	// copy the original map
-	clone := make(map[MessageType]uint64)
-=======
->>>>>>> 262d34a2
 	for key, element := range messageFinalizationIssuedTotalTime {
 		clone[key] = element
 	}
@@ -433,23 +406,6 @@
 }
 
 func measureInitialDBStats() {
-<<<<<<< HEAD
-	storedCount, solidCount, bookedCount, scheduledCount, solidificationReceivedTime,
-		bookedReceivedTime, schedulerReceivedTime, schedulerBookedTime, missingMessageCount := deps.Tangle.Storage.DBStats()
-
-	initialMessageCountPerComponentDB[Store] = uint64(storedCount)
-	initialMessageCountPerComponentDB[Solidifier] = uint64(solidCount)
-	initialMessageCountPerComponentDB[Booker] = uint64(bookedCount)
-	initialMessageCountPerComponentDB[Scheduler] = uint64(scheduledCount)
-
-	initialSumTimeSinceReceived[Solidifier] = solidificationReceivedTime
-	initialSumTimeSinceReceived[Booker] = bookedReceivedTime
-	initialSumTimeSinceReceived[Scheduler] = schedulerReceivedTime
-
-	initialSumSchedulerBookedTime = schedulerBookedTime
-
-	initialMissingMessageCountDB = uint64(missingMessageCount)
-=======
 	dbStatsResult := deps.Tangle.Storage.DBStats()
 
 	initialMessageCountPerComponentDB[Store] = uint64(dbStatsResult.StoredCount)
@@ -464,5 +420,4 @@
 	initialSumSchedulerBookedTime = dbStatsResult.SumSchedulerBookedTime
 
 	initialMissingMessageCountDB = uint64(dbStatsResult.MissingMessageCount)
->>>>>>> 262d34a2
 }