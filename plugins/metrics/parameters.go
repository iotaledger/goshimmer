--- conflicted
+++ resolved
@@ -17,15 +17,8 @@
 }
 
 // Parameters contains the configuration used by the metrics plugin.
-<<<<<<< HEAD
-var Parameters = ParametersDefinition{}
-
-func init() {
-	configuration.BindParameters(&Parameters, "metrics")
-=======
 var Parameters = &ParametersDefinition{}
 
 func init() {
 	configuration.BindParameters(Parameters, "metrics")
->>>>>>> 4c8e1642
 }