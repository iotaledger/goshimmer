--- conflicted
+++ resolved
@@ -416,16 +416,12 @@
 	blockTips.Store(uint64(deps.Protocol.TipManager.TipCount()))
 }
 
-<<<<<<< HEAD
 // increases the booked transaction counter
 func increaseBookedTransactionCounter() {
 	bookedTransactions.Inc()
 }
 
-// increases the received BPS counter
-=======
 // increases the received BPS counter.
->>>>>>> 8fcca812
 func increaseReceivedBPSCounter() {
 	mpsAttachedSinceLastMeasurement.Inc()
 }
