--- conflicted
+++ resolved
@@ -25,17 +25,9 @@
 	}))
 }
 
-<<<<<<< HEAD
 func run(_ *node.Plugin) {
 	// create a background worker that "measures" the MPS value every second
 	daemon.BackgroundWorker("Metrics MPS Updater", func(shutdownSignal <-chan struct{}) {
 		timeutil.Ticker(measureReceivedMPS, 1*time.Second, shutdownSignal)
-	}, shutdown.ShutdownPriorityMetrics)
-=======
-func run(plugin *node.Plugin) {
-	// create a background worker that "measures" the TPS value every second
-	daemon.BackgroundWorker("Metrics TPS Updater", func(shutdownSignal <-chan struct{}) {
-		timeutil.Ticker(measureReceivedTPS, 1*time.Second, shutdownSignal)
 	}, shutdown.PriorityMetrics)
->>>>>>> c2242261
 }