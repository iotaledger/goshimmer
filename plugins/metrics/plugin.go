package metrics

import (
	"context"
	"time"

	"github.com/iotaledger/hive.go/autopeering/peer"
	"github.com/iotaledger/hive.go/autopeering/selection"
	"github.com/iotaledger/hive.go/daemon"
	"github.com/iotaledger/hive.go/events"
	"github.com/iotaledger/hive.go/logger"
	"github.com/iotaledger/hive.go/node"
	"github.com/iotaledger/hive.go/timeutil"
	"github.com/iotaledger/hive.go/types"
	"go.uber.org/dig"

	"github.com/iotaledger/goshimmer/packages/clock"
	"github.com/iotaledger/goshimmer/packages/gossip"
	"github.com/iotaledger/goshimmer/packages/ledgerstate"
	"github.com/iotaledger/goshimmer/packages/mana"
	"github.com/iotaledger/goshimmer/packages/metrics"
	"github.com/iotaledger/goshimmer/packages/shutdown"
	"github.com/iotaledger/goshimmer/packages/tangle"
	"github.com/iotaledger/goshimmer/plugins/analysis/server"
)

// PluginName is the name of the metrics plugin.
const PluginName = "Metrics"

var (
	// Plugin is the plugin instance of the metrics plugin.
	Plugin *node.Plugin
	deps   = new(dependencies)
	log    *logger.Logger
)

type dependencies struct {
	dig.In

	Tangle    *tangle.Tangle
	GossipMgr *gossip.Manager     `optional:"true"`
	Selection *selection.Protocol `optional:"true"`
	Local     *peer.Local
}

func init() {
	Plugin = node.NewPlugin(PluginName, deps, node.Enabled, configure, run)
}

func configure(_ *node.Plugin) {
	log = logger.NewLogger(PluginName)
}

func run(_ *node.Plugin) {
	log.Infof("Starting %s ...", PluginName)
	if Parameters.Local {
		// initial measurement, since we have to know how many messages are there in the db
		measureInitialDBStats()
		measureInitialBranchStats()
		registerLocalMetrics()
	}
	// Events from analysis server
	if Parameters.Global {
		server.Events.MetricHeartbeat.Attach(onMetricHeartbeatReceived)
	}

	// create a background worker that update the metrics every second
	if err := daemon.BackgroundWorker("Metrics Updater", func(ctx context.Context) {
		if Parameters.Local {
			// Do not block until the Ticker is shutdown because we might want to start multiple Tickers and we can
			// safely ignore the last execution when shutting down.
			timeutil.NewTicker(func() {
				measureCPUUsage()
				measureMemUsage()
				measureSynced()
				measureMessageTips()
				measureReceivedMPS()
				measureRequestQueueSize()
				measureGossipTraffic()
				measurePerComponentCounter()
<<<<<<< HEAD
				measureRateSetter()
			}, 1*time.Second, shutdownSignal)
=======
			}, 1*time.Second, ctx)
>>>>>>> 669a1c61
		}

		if Parameters.Global {
			// Do not block until the Ticker is shutdown because we might want to start multiple Tickers and we can
			// safely ignore the last execution when shutting down.
			timeutil.NewTicker(calculateNetworkDiameter, 1*time.Minute, ctx)
		}

		// Wait before terminating so we get correct log messages from the daemon regarding the shutdown order.
		<-ctx.Done()
	}, shutdown.PriorityMetrics); err != nil {
		log.Panicf("Failed to start as daemon: %s", err)
	}

	// create a background worker that updates the mana metrics
	if err := daemon.BackgroundWorker("Metrics Mana Updater", func(ctx context.Context) {
		if deps.GossipMgr == nil {
			return
		}
		defer log.Infof("Stopping Metrics Mana Updater ... done")
		timeutil.NewTicker(func() {
			measureMana()
		}, Parameters.ManaUpdateInterval, ctx)
		// Wait before terminating so we get correct log messages from the daemon regarding the shutdown order.
		<-ctx.Done()
		log.Infof("Stopping Metrics Mana Updater ...")
	}, shutdown.PriorityMetrics); err != nil {
		log.Panicf("Failed to start as daemon: %s", err)
	}

	if Parameters.ManaResearch {
		// create a background worker that updates the research mana metrics
		if err := daemon.BackgroundWorker("Metrics Research Mana Updater", func(ctx context.Context) {
			defer log.Infof("Stopping Metrics Research Mana Updater ... done")
			timeutil.NewTicker(func() {
				measureAccessResearchMana()
				measureConsensusResearchMana()
			}, Parameters.ManaUpdateInterval, ctx)
			// Wait before terminating so we get correct log messages from the daemon regarding the shutdown order.
			<-ctx.Done()
			log.Infof("Stopping Metrics Research Mana Updater ...")
		}, shutdown.PriorityMetrics); err != nil {
			log.Panicf("Failed to start as daemon: %s", err)
		}
	}
}

func registerLocalMetrics() {
	//// Events declared in other packages which we want to listen to here ////

	// increase received MPS counter whenever we attached a message
	deps.Tangle.Storage.Events.MessageStored.Attach(events.NewClosure(func(messageID tangle.MessageID) {
		deps.Tangle.Storage.Message(messageID).Consume(func(message *tangle.Message) {
			increaseReceivedMPSCounter()
			increasePerPayloadCounter(message.Payload().Type())
			// MessageStored is triggered in storeMessageWorker that saves the msg to database
			messageTotalCountDB.Inc()
		})
		increasePerComponentCounter(Store)
	}))

	deps.Tangle.Storage.Events.MessageRemoved.Attach(events.NewClosure(func(messageId tangle.MessageID) {
		// MessageRemoved triggered when the message gets removed from database.
		messageTotalCountDB.Dec()
	}))

	// messages can only become solid once, then they stay like that, hence no .Dec() part
	deps.Tangle.Solidifier.Events.MessageSolid.Attach(events.NewClosure(func(messageID tangle.MessageID) {
		increasePerComponentCounter(Solidifier)
		solidTimeMutex.Lock()
		defer solidTimeMutex.Unlock()

		// Consume should release cachedMessageMetadata
		deps.Tangle.Storage.MessageMetadata(messageID).Consume(func(msgMetaData *tangle.MessageMetadata) {
			if msgMetaData.IsSolid() {
				messageSolidCountDBInc.Inc()
				sumSolidificationTime += msgMetaData.SolidificationTime().Sub(msgMetaData.ReceivedTime())
			}
		})
	}))

	// fired when a message gets added to missing message storage
	deps.Tangle.Solidifier.Events.MessageMissing.Attach(events.NewClosure(func(messageId tangle.MessageID) {
		missingMessageCountDB.Inc()
	}))

	// fired when a missing message was received and removed from missing message storage
	deps.Tangle.Storage.Events.MissingMessageStored.Attach(events.NewClosure(func(tangle.MessageID) {
		missingMessageCountDB.Dec()
	}))

	deps.Tangle.Scheduler.Events.MessageScheduled.Attach(events.NewClosure(func(messageID tangle.MessageID) {
		increasePerComponentCounter(Scheduler)
	}))

	deps.Tangle.Booker.Events.MessageBooked.Attach(events.NewClosure(func(message tangle.MessageID) {
		increasePerComponentCounter(Booker)
	}))

	deps.Tangle.ConfirmationOracle.Events().MessageConfirmed.Attach(events.NewClosure(func(messageID tangle.MessageID) {
		messageType := DataMessage
		deps.Tangle.Utils.ComputeIfTransaction(messageID, func(_ ledgerstate.TransactionID) {
			messageType = Transaction
		})

		deps.Tangle.Storage.Message(messageID).Consume(func(message *tangle.Message) {
			message.ForEachParent(func(parent tangle.Parent) {
				increasePerParentType(parent.Type)
			})
		})
		if deps.Tangle.Storage.MessageMetadata(messageID).Consume(func(messageMetadata *tangle.MessageMetadata) {
			messageFinalizationTotalTime[messageType] += uint64(clock.Since(messageMetadata.ReceivedTime()).Milliseconds())
		}) {
			finalizedMessageCount[messageType]++
		}
	}))

	deps.Tangle.ConfirmationOracle.Events().BranchConfirmed.Attach(events.NewClosure(func(branchID ledgerstate.BranchID) {
		activeBranchesMutex.Lock()
		defer activeBranchesMutex.Unlock()
		if _, exists := activeBranches[branchID]; !exists {
			return
		}

		oldestAttachmentTime, _, err := deps.Tangle.Utils.FirstAttachment(branchID.TransactionID())

		if err != nil {
			return
		}
		deps.Tangle.LedgerState.BranchDAG.ForEachConflictingBranchID(branchID, func(conflictingBranchID ledgerstate.BranchID) {
			if _, exists := activeBranches[branchID]; exists && conflictingBranchID != branchID {
				finalizedBranchCountDB.Inc()
				delete(activeBranches, conflictingBranchID)
			}
		})
		finalizedBranchCountDB.Inc()
		confirmedBranchCount.Inc()
		branchConfirmationTotalTime.Add(uint64(clock.Since(oldestAttachmentTime).Milliseconds()))

		delete(activeBranches, branchID)
	}))

	deps.Tangle.LedgerState.BranchDAG.Events.BranchCreated.Attach(events.NewClosure(func(branchID ledgerstate.BranchID) {
		activeBranchesMutex.Lock()
		defer activeBranchesMutex.Unlock()
		if _, exists := activeBranches[branchID]; !exists {
			branchTotalCountDB.Inc()
			activeBranches[branchID] = types.Void
		}
	}))

	metrics.Events().AnalysisOutboundBytes.Attach(events.NewClosure(func(amountBytes uint64) {
		analysisOutboundBytes.Add(amountBytes)
	}))
	metrics.Events().CPUUsage.Attach(events.NewClosure(func(cpuPercent float64) {
		cpuUsage.Store(cpuPercent)
	}))
	metrics.Events().MemUsage.Attach(events.NewClosure(func(memAllocBytes uint64) {
		memUsageBytes.Store(memAllocBytes)
	}))
	metrics.Events().TangleTimeSynced.Attach(events.NewClosure(func(synced bool) {
		isTangleTimeSynced.Store(synced)
	}))

	deps.GossipMgr.NeighborsEvents(gossip.NeighborsGroupAuto).NeighborRemoved.Attach(onNeighborRemoved)
	deps.GossipMgr.NeighborsEvents(gossip.NeighborsGroupAuto).NeighborAdded.Attach(onNeighborAdded)

	if deps.Selection != nil {
		deps.Selection.Events().IncomingPeering.Attach(onAutopeeringSelection)
		deps.Selection.Events().OutgoingPeering.Attach(onAutopeeringSelection)
	}

	metrics.Events().MessageTips.Attach(events.NewClosure(func(tipsCount uint64) {
		messageTips.Store(tipsCount)
	}))

	// mana pledge events
	mana.Events().Pledged.Attach(events.NewClosure(func(ev *mana.PledgedEvent) {
		addPledge(ev)
	}))
}<|MERGE_RESOLUTION|>--- conflicted
+++ resolved
@@ -78,12 +78,8 @@
 				measureRequestQueueSize()
 				measureGossipTraffic()
 				measurePerComponentCounter()
-<<<<<<< HEAD
 				measureRateSetter()
-			}, 1*time.Second, shutdownSignal)
-=======
 			}, 1*time.Second, ctx)
->>>>>>> 669a1c61
 		}
 
 		if Parameters.Global {
