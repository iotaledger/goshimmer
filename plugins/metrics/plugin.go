--- conflicted
+++ resolved
@@ -78,11 +78,8 @@
 				measureRequestQueueSize()
 				measureGossipTraffic()
 				measurePerComponentCounter()
-<<<<<<< HEAD
 				measureRateSetter()
-=======
 				measureSchedulerMetrics()
->>>>>>> e6743c13
 			}, 1*time.Second, ctx)
 		}
 
