package gossip

import (
	"sync"

	"github.com/iotaledger/hive.go/autopeering/peer"
	"github.com/iotaledger/hive.go/daemon"
	"github.com/iotaledger/hive.go/events"
	"github.com/iotaledger/hive.go/node"

	"github.com/iotaledger/goshimmer/packages/clock"
	"github.com/iotaledger/goshimmer/packages/gossip"
	"github.com/iotaledger/goshimmer/packages/shutdown"
	"github.com/iotaledger/goshimmer/packages/tangle"
	"github.com/iotaledger/goshimmer/plugins/messagelayer"
)

// PluginName is the name of the gossip plugin.
const PluginName = "Gossip"

var (
	// plugin is the plugin instance of the gossip plugin.
	plugin *node.Plugin
	once   sync.Once
<<<<<<< HEAD

	requestedMsgs *requestedMessages
=======
>>>>>>> 4c8e1642
)

// Plugin gets the plugin instance.
func Plugin() *node.Plugin {
	once.Do(func() {
		plugin = node.NewPlugin(PluginName, node.Enabled, configure, run)
	})
	return plugin
}

func configure(*node.Plugin) {
<<<<<<< HEAD
	requestedMsgs = newRequestedMessages()

=======
>>>>>>> 4c8e1642
	configureLogging()
	configureMessageLayer()
}

func run(*node.Plugin) {
	if err := daemon.BackgroundWorker(PluginName, start, shutdown.PriorityGossip); err != nil {
<<<<<<< HEAD
		plugin.Logger().Panicf("Failed to start as daemon: %s", err)
=======
		Plugin().Logger().Panicf("Failed to start as daemon: %s", err)
>>>>>>> 4c8e1642
	}
}

func configureLogging() {
	// assure that the Manager is instantiated
	mgr := Manager()

	// log the gossip events
	mgr.NeighborsEvents(gossip.NeighborsGroupAuto).ConnectionFailed.Attach(events.NewClosure(func(p *peer.Peer, err error) {
<<<<<<< HEAD
		plugin.LogInfof("Connection to neighbor %s / %s failed: %s", gossip.GetAddress(p), p.ID(), err)
	}))
	mgr.NeighborsEvents(gossip.NeighborsGroupAuto).NeighborAdded.Attach(events.NewClosure(func(n *gossip.Neighbor) {
		plugin.LogInfof("Neighbor added: %s / %s", gossip.GetAddress(n.Peer), n.ID())
	}))
	mgr.NeighborsEvents(gossip.NeighborsGroupAuto).NeighborRemoved.Attach(events.NewClosure(func(n *gossip.Neighbor) {
		plugin.LogInfof("Neighbor removed: %s / %s", gossip.GetAddress(n.Peer), n.ID())
=======
		Plugin().LogInfof("Connection to neighbor %s / %s failed: %s", gossip.GetAddress(p), p.ID(), err)
	}))
	mgr.NeighborsEvents(gossip.NeighborsGroupAuto).NeighborAdded.Attach(events.NewClosure(func(n *gossip.Neighbor) {
		Plugin().LogInfof("Neighbor added: %s / %s", gossip.GetAddress(n.Peer), n.ID())
	}))
	mgr.NeighborsEvents(gossip.NeighborsGroupAuto).NeighborRemoved.Attach(events.NewClosure(func(n *gossip.Neighbor) {
		Plugin().LogInfof("Neighbor removed: %s / %s", gossip.GetAddress(n.Peer), n.ID())
>>>>>>> 4c8e1642
	}))
}

func configureMessageLayer() {
	// assure that the Manager is instantiated
	mgr := Manager()

	// configure flow of incoming messages
	mgr.Events().MessageReceived.Attach(events.NewClosure(func(event *gossip.MessageReceivedEvent) {
		messagelayer.Tangle().ProcessGossipMessage(event.Data, event.Peer)
	}))

	// configure flow of outgoing messages (gossip after booking)
	messagelayer.Tangle().Booker.Events.MessageBooked.Attach(events.NewClosure(func(messageID tangle.MessageID) {
		messagelayer.Tangle().Storage.Message(messageID).Consume(func(message *tangle.Message) {
			// avoid gossiping old messages
			if clock.Since(message.IssuingTime()) > oldMessageThreshold {
				return
			}

			mgr.SendMessage(message.Bytes())
		})
	}))

	// request missing messages
	messagelayer.Tangle().Requester.Events.SendRequest.Attach(events.NewClosure(func(sendRequest *tangle.SendRequestEvent) {
		mgr.RequestMessage(sendRequest.ID[:])
	}))
}<|MERGE_RESOLUTION|>--- conflicted
+++ resolved
@@ -22,11 +22,6 @@
 	// plugin is the plugin instance of the gossip plugin.
 	plugin *node.Plugin
 	once   sync.Once
-<<<<<<< HEAD
-
-	requestedMsgs *requestedMessages
-=======
->>>>>>> 4c8e1642
 )
 
 // Plugin gets the plugin instance.
@@ -38,22 +33,13 @@
 }
 
 func configure(*node.Plugin) {
-<<<<<<< HEAD
-	requestedMsgs = newRequestedMessages()
-
-=======
->>>>>>> 4c8e1642
 	configureLogging()
 	configureMessageLayer()
 }
 
 func run(*node.Plugin) {
 	if err := daemon.BackgroundWorker(PluginName, start, shutdown.PriorityGossip); err != nil {
-<<<<<<< HEAD
-		plugin.Logger().Panicf("Failed to start as daemon: %s", err)
-=======
 		Plugin().Logger().Panicf("Failed to start as daemon: %s", err)
->>>>>>> 4c8e1642
 	}
 }
 
@@ -63,15 +49,6 @@
 
 	// log the gossip events
 	mgr.NeighborsEvents(gossip.NeighborsGroupAuto).ConnectionFailed.Attach(events.NewClosure(func(p *peer.Peer, err error) {
-<<<<<<< HEAD
-		plugin.LogInfof("Connection to neighbor %s / %s failed: %s", gossip.GetAddress(p), p.ID(), err)
-	}))
-	mgr.NeighborsEvents(gossip.NeighborsGroupAuto).NeighborAdded.Attach(events.NewClosure(func(n *gossip.Neighbor) {
-		plugin.LogInfof("Neighbor added: %s / %s", gossip.GetAddress(n.Peer), n.ID())
-	}))
-	mgr.NeighborsEvents(gossip.NeighborsGroupAuto).NeighborRemoved.Attach(events.NewClosure(func(n *gossip.Neighbor) {
-		plugin.LogInfof("Neighbor removed: %s / %s", gossip.GetAddress(n.Peer), n.ID())
-=======
 		Plugin().LogInfof("Connection to neighbor %s / %s failed: %s", gossip.GetAddress(p), p.ID(), err)
 	}))
 	mgr.NeighborsEvents(gossip.NeighborsGroupAuto).NeighborAdded.Attach(events.NewClosure(func(n *gossip.Neighbor) {
@@ -79,7 +56,6 @@
 	}))
 	mgr.NeighborsEvents(gossip.NeighborsGroupAuto).NeighborRemoved.Attach(events.NewClosure(func(n *gossip.Neighbor) {
 		Plugin().LogInfof("Neighbor removed: %s / %s", gossip.GetAddress(n.Peer), n.ID())
->>>>>>> 4c8e1642
 	}))
 }
 
