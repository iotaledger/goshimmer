package gossip

import (
	"errors"
	"net"
	"strconv"
	"sync"

	"github.com/iotaledger/goshimmer/packages/binary/messagelayer/message"
	"github.com/iotaledger/goshimmer/packages/gossip"
	"github.com/iotaledger/goshimmer/packages/gossip/server"
	"github.com/iotaledger/goshimmer/plugins/autopeering"
	"github.com/iotaledger/goshimmer/plugins/autopeering/local"
	"github.com/iotaledger/goshimmer/plugins/config"
	"github.com/iotaledger/goshimmer/plugins/messagelayer"
	"github.com/iotaledger/hive.go/autopeering/peer/service"
	"github.com/iotaledger/hive.go/logger"
	"github.com/iotaledger/hive.go/netutil"
)

var (
	// ErrMessageNotFound is returned when a message could not be found in the Tangle.
	ErrMessageNotFound = errors.New("message not found")
)

var (
	mgr     *gossip.Manager
	mgrOnce sync.Once
)

// Manager returns the manager instance of the gossip plugin.
func Manager() *gossip.Manager {
	mgrOnce.Do(createManager)
	return mgr
}

func createManager() {
	// assure that the logger is available
	log := logger.NewLogger(PluginName)

	// announce the gossip service
	gossipPort := config.Node().GetInt(CfgGossipPort)
	if !netutil.IsValidPort(gossipPort) {
		log.Fatalf("Invalid port number (%s): %d", CfgGossipPort, gossipPort)
	}

	lPeer := local.GetInstance()
	if err := lPeer.UpdateService(service.GossipKey, "tcp", gossipPort); err != nil {
		log.Fatalf("could not update services: %s", err)
	}
	mgr = gossip.NewManager(lPeer, loadMessage, log)
}

func start(shutdownSignal <-chan struct{}) {
	defer log.Info("Stopping " + PluginName + " ... done")

	lPeer := local.GetInstance()

	// use the port of the gossip service
	gossipEndpoint := lPeer.Services().Get(service.GossipKey)

	// resolve the bind address
	address := net.JoinHostPort(config.Node().GetString(local.CfgBind), strconv.Itoa(gossipEndpoint.Port()))
	localAddr, err := net.ResolveTCPAddr(gossipEndpoint.Network(), address)
	if err != nil {
		log.Fatalf("Error resolving %s: %v", local.CfgBind, err)
	}

	listener, err := net.ListenTCP(gossipEndpoint.Network(), localAddr)
	if err != nil {
		log.Fatalf("Error listening: %v", err)
	}
	defer listener.Close()

	srv := server.ServeTCP(lPeer, listener, log)
	defer srv.Close()

	mgr.Start(srv)
	defer mgr.Close()

	// trigger start of the autopeering selection
	go func() { autopeering.StartSelection() }()

	log.Infof("%s started, bind-address=%s", PluginName, localAddr.String())

	<-shutdownSignal
	log.Info("Stopping " + PluginName + " ...")

	// assure that the autopeering selection is always stopped before the gossip manager
	autopeering.Selection().Close()
}

// loads the given message from the message layer or an error if not found.
func loadMessage(messageID message.Id) (bytes []byte, err error) {
<<<<<<< HEAD
	log.Debugw("load message from db", "id", messageID.String())
	if !messagelayer.Tangle().Message(messageID).Consume(func(message *message.Message) {
=======
	if !messagelayer.Tangle.Message(messageID).Consume(func(message *message.Message) {
>>>>>>> 865ffd74
		bytes = message.Bytes()
	}) {
		err = ErrMessageNotFound
	}
	return
}<|MERGE_RESOLUTION|>--- conflicted
+++ resolved
@@ -92,12 +92,7 @@
 
 // loads the given message from the message layer or an error if not found.
 func loadMessage(messageID message.Id) (bytes []byte, err error) {
-<<<<<<< HEAD
-	log.Debugw("load message from db", "id", messageID.String())
 	if !messagelayer.Tangle().Message(messageID).Consume(func(message *message.Message) {
-=======
-	if !messagelayer.Tangle.Message(messageID).Consume(func(message *message.Message) {
->>>>>>> 865ffd74
 		bytes = message.Bytes()
 	}) {
 		err = ErrMessageNotFound
