// Package remotelog is a plugin that enables log messages being sent via UDP to a central ELK stack for debugging.
// It is disabled by default and when enabled, additionally, logger.disableEvents=false in config.json needs to be set.
// The destination can be set via logger.remotelog.serverAddress.
// All events according to logger.level in config.json are sent.
package remotelog

import (
	"os"
	"path/filepath"
	"runtime"
	"sync"
	"time"

	"github.com/iotaledger/goshimmer/packages/shutdown"
	"github.com/iotaledger/goshimmer/plugins/autopeering/local"
	"github.com/iotaledger/goshimmer/plugins/banner"
	"github.com/iotaledger/goshimmer/plugins/config"
	"github.com/iotaledger/hive.go/daemon"
	"github.com/iotaledger/hive.go/events"
	"github.com/iotaledger/hive.go/logger"
	"github.com/iotaledger/hive.go/node"
	"github.com/iotaledger/hive.go/workerpool"
	flag "github.com/spf13/pflag"
	"gopkg.in/src-d/go-git.v4"
)

const (
	// CfgLoggerRemotelogServerAddress defines the config flag of the server address.
	CfgLoggerRemotelogServerAddress = "logger.remotelog.serverAddress"
	// CfgDisableEvents defines the config flag for disabling logger events.
	CfgDisableEvents = "logger.disableEvents"
	// PluginName is the name of the remote log plugin.
	PluginName = "RemoteLog"

	remoteLogType = "log"
)

var (
	// plugin is the plugin instance of the remote plugin instance.
	plugin      = node.NewPlugin(PluginName, node.Disabled, configure, run)
	log         *logger.Logger
	myID        string
	myGitHead   string
	myGitBranch string
	workerPool  *workerpool.WorkerPool

	remoteLogger     *RemoteLoggerConn
	remoteLoggerOnce sync.Once
)

// Plugin gets the plugin instance
func Plugin() *node.Plugin {
	return plugin
}

func init() {
	flag.String(CfgLoggerRemotelogServerAddress, "remotelog.goshimmer.iota.cafe:5213", "RemoteLog server address")
}

func configure(plugin *node.Plugin) {
	log = logger.NewLogger(PluginName)

	if config.Node().GetBool(CfgDisableEvents) {
		log.Fatalf("%s in config.json needs to be false so that events can be captured!", CfgDisableEvents)
		return
	}

<<<<<<< HEAD
	c, err := net.Dial("udp", config.Node().GetString(CfgLoggerRemotelogServerAddress))
	if err != nil {
		log.Fatalf("Could not create UDP socket to '%s'. %v", config.Node().GetString(CfgLoggerRemotelogServerAddress), err)
		return
	}
	conn = c
=======
	// initialize remote logger connection
	RemoteLogger()
>>>>>>> e788ca53

	if local.GetInstance() != nil {
		myID = local.GetInstance().ID().String()
	}

	getGitInfo()

	workerPool = workerpool.New(func(task workerpool.Task) {
		sendLogMsg(task.Param(0).(logger.Level), task.Param(1).(string), task.Param(2).(string))

		task.Return(nil)
	}, workerpool.WorkerCount(runtime.NumCPU()), workerpool.QueueSize(1000))
}

func run(plugin *node.Plugin) {
	logEvent := events.NewClosure(func(level logger.Level, name string, msg string) {
		workerPool.TrySubmit(level, name, msg)
	})

	if err := daemon.BackgroundWorker(PluginName, func(shutdownSignal <-chan struct{}) {
		logger.Events.AnyMsg.Attach(logEvent)
		workerPool.Start()
		<-shutdownSignal
		log.Infof("Stopping %s ...", PluginName)
		logger.Events.AnyMsg.Detach(logEvent)
		workerPool.Stop()
		log.Infof("Stopping %s ... done", PluginName)
	}, shutdown.PriorityRemoteLog); err != nil {
		log.Panicf("Failed to start as daemon: %s", err)
	}
}

func sendLogMsg(level logger.Level, name string, msg string) {
	m := logMessage{
		banner.AppVersion,
		myGitHead,
		myGitBranch,
		myID,
		level.CapitalString(),
		name,
		msg,
		time.Now(),
		remoteLogType,
	}

	_ = RemoteLogger().Send(m)
}

func getGitInfo() {
	r, err := git.PlainOpen(getGitDir())
	if err != nil {
		log.Debug("Could not open Git repo.")
		return
	}

	// extract git branch and head
	if h, err := r.Head(); err == nil {
		myGitBranch = h.Name().String()
		myGitHead = h.Hash().String()
	}
}

func getGitDir() string {
	var gitDir string

	// this is valid when running an executable, when using "go run" this is a temp path
	if ex, err := os.Executable(); err == nil {
		temp := filepath.Join(filepath.Dir(ex), ".git")
		if _, err := os.Stat(temp); err == nil {
			gitDir = temp
		}
	}

	// when running "go run" from the same directory
	if gitDir == "" {
		if wd, err := os.Getwd(); err == nil {
			temp := filepath.Join(wd, ".git")
			if _, err := os.Stat(temp); err == nil {
				gitDir = temp
			}
		}
	}

	return gitDir
}

// RemoteLogger represents a connection to our remote log server.
func RemoteLogger() *RemoteLoggerConn {
	remoteLoggerOnce.Do(func() {
		r, err := newRemoteLoggerConn(config.Node.GetString(CfgLoggerRemotelogServerAddress))
		if err != nil {
			log.Fatal(err)
			return
		}

		remoteLogger = r
	})

	return remoteLogger
}

type logMessage struct {
	Version   string    `json:"version"`
	GitHead   string    `json:"gitHead,omitempty"`
	GitBranch string    `json:"gitBranch,omitempty"`
	NodeID    string    `json:"nodeId"`
	Level     string    `json:"level"`
	Name      string    `json:"name"`
	Msg       string    `json:"msg"`
	Timestamp time.Time `json:"timestamp"`
	Type      string    `json:"type"`
}<|MERGE_RESOLUTION|>--- conflicted
+++ resolved
@@ -65,17 +65,8 @@
 		return
 	}
 
-<<<<<<< HEAD
-	c, err := net.Dial("udp", config.Node().GetString(CfgLoggerRemotelogServerAddress))
-	if err != nil {
-		log.Fatalf("Could not create UDP socket to '%s'. %v", config.Node().GetString(CfgLoggerRemotelogServerAddress), err)
-		return
-	}
-	conn = c
-=======
 	// initialize remote logger connection
 	RemoteLogger()
->>>>>>> e788ca53
 
 	if local.GetInstance() != nil {
 		myID = local.GetInstance().ID().String()
@@ -165,7 +156,7 @@
 // RemoteLogger represents a connection to our remote log server.
 func RemoteLogger() *RemoteLoggerConn {
 	remoteLoggerOnce.Do(func() {
-		r, err := newRemoteLoggerConn(config.Node.GetString(CfgLoggerRemotelogServerAddress))
+		r, err := newRemoteLoggerConn(config.Node().GetString(CfgLoggerRemotelogServerAddress))
 		if err != nil {
 			log.Fatal(err)
 			return
