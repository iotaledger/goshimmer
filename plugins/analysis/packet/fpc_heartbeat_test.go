--- conflicted
+++ resolved
@@ -24,20 +24,12 @@
 			RandUsed: 0.5,
 			ActiveVoteContexts: map[string]*vote.Context{
 				"one": {
-<<<<<<< HEAD
-					ID:              "one",
-					ProportionLiked: 1.,
-					Rounds:          3,
-					Opinions:        []opinion.Opinion{opinion.Dislike, opinion.Like, opinion.Dislike},
-				}},
-=======
 					ID:       "one",
-					Liked:    1.,
+					ProportionLiked:    1.,
 					Rounds:   3,
 					Opinions: []opinion.Opinion{opinion.Dislike, opinion.Like, opinion.Dislike},
 				},
 			},
->>>>>>> 602c9823
 			QueriedOpinions: []opinion.QueriedOpinions{{
 				OpinionGiverID: "nodeA",
 				Opinions:       map[string]opinion.Opinion{"one": opinion.Like, "two": opinion.Dislike},
