package client

import (
	"time"

	"github.com/iotaledger/goshimmer/dapps/valuetransfers"
	"github.com/iotaledger/goshimmer/packages/shutdown"
	"github.com/iotaledger/goshimmer/packages/vote"
	"github.com/iotaledger/goshimmer/plugins/config"
	"github.com/iotaledger/hive.go/daemon"
	"github.com/iotaledger/hive.go/events"
	"github.com/iotaledger/hive.go/logger"
	"github.com/iotaledger/hive.go/node"
	flag "github.com/spf13/pflag"
)

const (
	// PluginName is the name of  the analysis client plugin.
	PluginName = "Analysis-Client"
	// CfgServerAddress defines the config flag of the analysis server address.
	CfgServerAddress = "analysis.client.serverAddress"
	// defines the report interval of the reporting in seconds.
	reportIntervalSec = 5
	// voteContextChunkThreshold defines the maximum number of vote context to fit into an FPC update.
	voteContextChunkThreshold = 50
)

func init() {
	flag.String(CfgServerAddress, "ressims.iota.cafe:188", "tcp server for collecting analysis information")
}

var (
<<<<<<< HEAD
	// plugin is the plugin instance of the analysis client plugin.
	plugin *node.Plugin
	once sync.Once
	log      *logger.Logger
	connLock sync.Mutex
=======
	// Plugin is the plugin instance of the analysis client plugin.
	Plugin = node.NewPlugin(PluginName, node.Enabled, run)
	conn   *Connector
	log    *logger.Logger
>>>>>>> 865ffd74
)

// Plugin gets the plugin instance
func Plugin() *node.Plugin {
	once.Do(func() {
		plugin = node.NewPlugin(PluginName, node.Enabled, run)
	})
	return plugin
}

func run(_ *node.Plugin) {
	finalized = make(map[string]vote.Opinion)
	log = logger.NewLogger(PluginName)
	conn = NewConnector("tcp", config.Node.GetString(CfgServerAddress))

	if err := daemon.BackgroundWorker(PluginName, func(shutdownSignal <-chan struct{}) {
		conn.Start()
		defer conn.Stop()

		onFinalizedClosure := events.NewClosure(onFinalized)
		valuetransfers.Voter().Events().Finalized.Attach(onFinalizedClosure)
		defer valuetransfers.Voter().Events().Finalized.Detach(onFinalizedClosure)

		onRoundExecutedClosure := events.NewClosure(onRoundExecuted)
		valuetransfers.Voter().Events().RoundExecuted.Attach(onRoundExecutedClosure)
		defer valuetransfers.Voter().Events().RoundExecuted.Detach(onRoundExecutedClosure)

		ticker := time.NewTicker(reportIntervalSec * time.Second)
		defer ticker.Stop()
		for {
			select {
			case <-shutdownSignal:
				return

			case <-ticker.C:
<<<<<<< HEAD
				conn, err := net.Dial("tcp", config.Node().GetString(CfgServerAddress))
				if err != nil {
					log.Debugf("Could not connect to reporting server: %s", err.Error())
					continue
				}
				managedConn := network.NewManagedConnection(conn)
				eventDispatchers := getEventDispatchers(managedConn)
				reportHeartbeat(eventDispatchers)
=======
				sendHeartbeat(conn, createHeartbeat())
				sendMetricHeartbeat(conn, createMetricHeartbeat())
>>>>>>> 865ffd74
			}
		}
	}, shutdown.PriorityAnalysis); err != nil {
		log.Panicf("Failed to start as daemon: %s", err)
	}
}<|MERGE_RESOLUTION|>--- conflicted
+++ resolved
@@ -1,6 +1,7 @@
 package client
 
 import (
+	"sync"
 	"time"
 
 	"github.com/iotaledger/goshimmer/dapps/valuetransfers"
@@ -30,18 +31,12 @@
 }
 
 var (
-<<<<<<< HEAD
 	// plugin is the plugin instance of the analysis client plugin.
-	plugin *node.Plugin
-	once sync.Once
+	plugin   *node.Plugin
+	once     sync.Once
 	log      *logger.Logger
+	conn     *Connector
 	connLock sync.Mutex
-=======
-	// Plugin is the plugin instance of the analysis client plugin.
-	Plugin = node.NewPlugin(PluginName, node.Enabled, run)
-	conn   *Connector
-	log    *logger.Logger
->>>>>>> 865ffd74
 )
 
 // Plugin gets the plugin instance
@@ -55,7 +50,7 @@
 func run(_ *node.Plugin) {
 	finalized = make(map[string]vote.Opinion)
 	log = logger.NewLogger(PluginName)
-	conn = NewConnector("tcp", config.Node.GetString(CfgServerAddress))
+	conn = NewConnector("tcp", config.Node().GetString(CfgServerAddress))
 
 	if err := daemon.BackgroundWorker(PluginName, func(shutdownSignal <-chan struct{}) {
 		conn.Start()
@@ -77,19 +72,8 @@
 				return
 
 			case <-ticker.C:
-<<<<<<< HEAD
-				conn, err := net.Dial("tcp", config.Node().GetString(CfgServerAddress))
-				if err != nil {
-					log.Debugf("Could not connect to reporting server: %s", err.Error())
-					continue
-				}
-				managedConn := network.NewManagedConnection(conn)
-				eventDispatchers := getEventDispatchers(managedConn)
-				reportHeartbeat(eventDispatchers)
-=======
 				sendHeartbeat(conn, createHeartbeat())
 				sendMetricHeartbeat(conn, createMetricHeartbeat())
->>>>>>> 865ffd74
 			}
 		}
 	}, shutdown.PriorityAnalysis); err != nil {
