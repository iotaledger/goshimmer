<<<<<<< HEAD
import {action, computed, observable, ObservableMap, ObservableSet} from "mobx";
import {connectWebSocket, registerHandler, WSMsgType} from "app/misc/WS";
import {default as Viva} from 'vivagraphjs';

export class AddNodeMessage {
    networkVersion: string;
    id: string;
}

export class RemoveNodeMessage {
    networkVersion: string;
    id: string;
}

export class ConnectNodesMessage {
    networkVersion: string;
    source: string;
    target: string
}

export class DisconnectNodesMessage {
    networkVersion: string;
    source: string;
    target: string
}

export class Neighbors {
    in: Set<string>;
    out: Set<string>;

    constructor() {
        this.in = new Set();
        this.out = new Set();
    }
}
=======
import { action, computed, observable, ObservableMap, ObservableSet } from "mobx";
import Viva from "vivagraphjs";
import { INeighbors } from "../models/INeigbours";
import { IAddNodeMessage } from "../models/messages/IAddNodeMessage";
import { IConnectNodesMessage } from "../models/messages/IConnectNodesMessage";
import { IDisconnectNodesMessage } from "../models/messages/IDisconnectNodesMessage";
import { IRemoveNodeMessage } from "../models/messages/IRemoveNodeMessage";
import { WSMsgType } from "../models/ws/wsMsgType";
import { connectWebSocket, registerHandler } from "../services/WS";
import { buildCircleNodeShader } from "../utils/circleNodeShader";
import { parseColor } from "../utils/colorHelper";
>>>>>>> 0a1c4e71

const EDGE_COLOR_DEFAULT = "#ff7d6cff";
const EDGE_COLOR_HIDE = "#ff7d6c40";
const EDGE_COLOR_OUTGOING = "#336db5ff";
const EDGE_COLOR_INCOMING = "#1c8d7fff";
const VERTEX_COLOR_DEFAULT = "0xa8d0e6";
const VERTEX_COLOR_ACTIVE = "0xcb4b16";
const VERTEX_COLOR_IN_NEIGHBOR = "0x1c8d7f";
const VERTEX_COLOR_OUT_NEIGHBOR = "0x336db5";
const VERTEX_SIZE = 14;
const VERTEX_SIZE_ACTIVE = 24;
const VERTEX_SIZE_CONNECTED = 18;
const statusWebSocketPath = "/ws";

export const shortenedIDCharCount = 8;

export class AutopeeringStore {
    @observable
    public websocketConnected: boolean = false;

    @observable
    public search: string = "";

    @observable
    public previewNode?: string;

    @observable
    public selectedNode?: string;

    @observable
    public selectedNodeInNeighbors?: Set<string>;

    @observable
    public selectedNodeOutNeighbors?: Set<string>;

    @observable
    public readonly nodes: ObservableSet<string> = new ObservableSet<string>();

    @observable
    public readonly connections: ObservableSet = new ObservableSet();

    @observable
    private readonly neighbors: ObservableMap<string, INeighbors> = new ObservableMap<string, INeighbors>();

    @observable
    private selectionActive: boolean = false;

    private graph?: Viva.Graph.IGraph;

    private graphics: Viva.Graph.View.IWebGLGraphics;

    private renderer: Viva.Graph.View.IRenderer;

    constructor() {
        registerHandler(WSMsgType.addNode, msg => this.onAddNode(msg));
        registerHandler(WSMsgType.removeNode, msg => this.onRemoveNode(msg));
        registerHandler(WSMsgType.connectNodes, msg => this.onConnectNodes(msg));
        registerHandler(WSMsgType.disconnectNodes, msg => this.onDisconnectNodes(msg));
    }

    // checks whether selection is already active, then updates selected node
    @action
    public handleNodeSelection(clickedNode: string): void {
        if (this.selectionActive) {
            if (this.selectedNode === clickedNode) {
                // Disable selection on second click when clicked on the same node
                this.clearNodeSelection();
                return;
            } else {
                // we clicked on a different node
                // stop highlighting the other node if clicked
                // note that edge color defaults back to "hide"
                this.resetPreviousColors(true, true);
            }
        }
        this.updateSelectedNode(clickedNode);
    }


    @action
    public updateWebSocketConnected(connected: boolean): void {
        this.websocketConnected = connected;
    }

    @action
    public updateSearch(searchNode: string): void {
        this.search = searchNode.trim();
    }

    @action
    private onAddNode(msg: IAddNodeMessage): void {
        if (this.nodes.has(msg.id)) {
            console.log("Node %s already known.", msg.id);
            return;
        }
        this.nodes.add(msg.id);
        if (this.graph) {
            this.drawNode(msg.id);
        }
        console.log("Node %s added.", msg.id);

        // the more nodes we have, the more spacing we need
        if (this.nodes.size > 30) {
            this.renderer.getLayout().simulator.springLength(this.nodes.size);
        }
    }

    @action
    private onRemoveNode(msg: IRemoveNodeMessage): void {
        if (!this.nodes.has(msg.id)) {
            console.log("Can't delete node %s, not in map.", msg.id);
            return;
        }

        this.nodes.delete(msg.id);
        if (this.graph) {
            this.graph.removeNode(msg.id);
        }
        console.log("Removed node %s", msg.id);

        // the less nodes we have, the less spacing we need
        if (this.nodes.size >= 30) {
            this.renderer.getLayout().simulator.springLength(this.nodes.size);
        }
    }

    @action
    private onConnectNodes(msg: IConnectNodesMessage): void {
        if (!this.nodes.has(msg.source)) {
            console.log("Missing source node %s from node map.", msg.source);
            return;
        }
        if (!this.nodes.has(msg.target)) {
            console.log("Missing target node %s from node map.", msg.target);
            return;
        }

        // both are in the map, draw the connection on screen
        if (this.graph) {
            this.graph.addLink(msg.source, msg.target);
        }

        // update connections
        this.connections.add(msg.source + msg.target);

        // Update neighbors map
        if (this.neighbors.get(msg.source) === undefined) {
            const neighbors: INeighbors = {
                in: new Set<string>(),
                out: new Set<string>()
            };
            neighbors.out.add(msg.target);
            this.neighbors.set(msg.source, neighbors);
        } else {
            const neighbour = this.neighbors.get(msg.source);

            if (neighbour) {
                neighbour.out.add(msg.target);
            }
        }

        if (this.neighbors.get(msg.target) === undefined) {
            const neighbors: INeighbors = {
                in: new Set<string>(),
                out: new Set<string>()
            };
            neighbors.in.add(msg.source);
            this.neighbors.set(msg.target, neighbors);
        } else {
            const neighbour = this.neighbors.get(msg.target);

            if (neighbour) {
                neighbour.in.add(msg.source);
            }
        }

        console.log("Connected nodes %s -> %s", msg.source, msg.target);
    }

    @action
    private onDisconnectNodes(msg: IDisconnectNodesMessage): void {
        if (this.graph) {
            const existingLink = this.graph.getLink(msg.source, msg.target);
            if (!existingLink) {
                console.log("Link %s -> %s is missing from graph", msg.source, msg.target);
                return;
            }
            this.graph.removeLink(existingLink);
        }

        // update connections and neighbors
        this.connections.delete(msg.source + msg.target);

        const source = this.neighbors.get(msg.source);
        if (source) {
            source.out.delete(msg.target);
        }
        const target = this.neighbors.get(msg.target);
        if (target) {
            target.in.delete(msg.source);
        }

        console.log("Disconnected nodes %s -> %s", msg.source, msg.target);
    }

        
    // updates the currently selected node
    @action
    private updateSelectedNode(node: string): void {
        this.selectedNode = node;

        // get node incoming neighbors
        if (!this.nodes.has(this.selectedNode)) {
            console.log("Selected node not found (%s)", this.selectedNode);
        }
        const neighbors = this.neighbors.get(this.selectedNode);
        this.selectedNodeInNeighbors = neighbors ? neighbors.in : new Set();
        this.selectedNodeOutNeighbors = neighbors ? neighbors.out : new Set();
        this.selectionActive = true;
        this.showHighlight();
    }

    // handles clearing the node selection
    @action
    private clearNodeSelection(): void {
        this.resetPreviousColors();
        this.selectedNode = undefined;
        this.selectedNodeInNeighbors = undefined;
        this.selectedNodeOutNeighbors = undefined;
        this.selectionActive = false;
    }
    
    // connect to analysis server via websocket
    public connect(): void {
        connectWebSocket(statusWebSocketPath,
            () => this.updateWebSocketConnected(true),
            () => this.updateWebSocketConnected(false),
            () => this.updateWebSocketConnected(false));
    }

    // create a graph and fill it with data
    public start(): void {
        this.graph = Viva.Graph.graph();

        const graphics = Viva.Graph.View.webglGraphics();

        const layout = Viva.Graph.Layout.forceDirected(this.graph, {
            springLength: 30,
            springCoeff: 0.0001,
            dragCoeff: 0.02,
            stableThreshold: 0.15,
            gravity: -2,
            timeStep: 20,
            theta: 0.8
        });
        graphics.link(() => {
            return Viva.Graph.View.webglLine(EDGE_COLOR_DEFAULT);
        });
        graphics.setNodeProgram(buildCircleNodeShader());

        graphics.node(() => {
            return {
                size: VERTEX_SIZE,
                color: VERTEX_COLOR_DEFAULT
            };
        });
        graphics.link(() => Viva.Graph.View.webglLine(EDGE_COLOR_DEFAULT));
        const ele = document.getElementById("visualizer");
        this.renderer = Viva.Graph.View.renderer(this.graph, {
            container: ele, graphics, layout, renderLinks: true
        });

        const events = Viva.Graph.webglInputEvents(graphics, this.graph);

        events.click((node) => {
            this.handleNodeSelection(node.id);
        });

        events.mouseEnter((node) => {
            this.previewNode = node.id;
        });

        events.mouseLeave(() => {
            this.previewNode = undefined;
        });


        this.graphics = graphics;
        this.renderer.run();
        // draw graph if we have data collected
        this.initialDrawGraph();
    }

    // dispose only graph, but keep the data
    public stop(): void {
        this.renderer.dispose();
        this.graph = undefined;
    }

    @computed
    public get nodeListView(): string[] {
        let results: Set<string>;
        if (this.search.trim().length === 0) {
            results = this.nodes;
        } else {
            results = new Set<string>();
            this.nodes.forEach((node) => {
                if (node.toLowerCase().includes(this.search.toLowerCase())) {
                    results.add(node);
                }
            });
        }
        const ids: string[] = [];
        results.forEach((nodeID) => {
            ids.push(nodeID);
        });
        return ids;
    }

    @computed
    public get inNeighborList(): string[] {
        return this.selectedNodeInNeighbors ? Array.from(this.selectedNodeInNeighbors) : [];
    }

    @computed
    public get outNeighborList(): string[] {
        return this.selectedNodeOutNeighbors ? Array.from(this.selectedNodeOutNeighbors) : [];
    }

    // fill graph with data we have previously collected
    private initialDrawGraph(): void {
        if (this.graph) {
            this.nodes.forEach((node) => {
                this.drawNode(node);
            });
            this.neighbors.forEach((node, key) => {
                // Only do it for one type of neighbors, as it is duplicated
                node.out.forEach((outNeighborID) => {
                    if (this.graph) {
                        this.graph.addLink(key, outNeighborID);
                    }
                });
            });
        }
    }

    // graph related updates //
    private drawNode(node: string): void {
        if (this.graph) {
            const existing = this.graph.getNode(node);

            if (!existing) {
                // add to graph structure
                this.graph.addNode(node);
            }
        }
    }

    // updates color of a node (vertex) in the graph
    private updateNodeUiColor(node: string, color: string, size: number): void {
        const nodeUI = this.graphics.getNodeUI(node);
        if (nodeUI !== undefined) {
            nodeUI.color = color;
            nodeUI.size = size;
        }
    }

    // updates color of a link (edge) in the graph
    private updateLinkUiColor(idA: string, idB: string, color: string): void {
        if (this.graph) {
            const con = this.graph.getLink(idA, idB);

            if (con !== undefined) {
                const linkUI = this.graphics.getLinkUI(con.id);
                if (linkUI !== undefined) {
                    linkUI.color = parseColor(color);
                }
            }
        }
    }

    // highlights selectedNode, its links and neighbors
    private showHighlight(): void {
        if (!this.selectionActive) {
            return;
        }

        if (!this.graph) {
            return;
        }

        this.graph.beginUpdate();

        this.graph.forEachLink((link) => {
            const linkUi = this.graphics.getLinkUI(link.id);
            if (linkUi) {
                linkUi.color = parseColor(EDGE_COLOR_HIDE);
            }
        });

        // Highlight selected node
        if (this.selectedNode) {
            this.updateNodeUiColor(this.selectedNode, VERTEX_COLOR_ACTIVE, VERTEX_SIZE_ACTIVE);

            if (this.selectedNodeInNeighbors) {
                for (const inNeighborID of this.selectedNodeInNeighbors) {
                    this.updateNodeUiColor(inNeighborID, VERTEX_COLOR_IN_NEIGHBOR, VERTEX_SIZE_CONNECTED);
                    this.updateLinkUiColor(inNeighborID, this.selectedNode, EDGE_COLOR_INCOMING);
                }
            }
            if (this.selectedNodeOutNeighbors) {
                for (const outNeighborID of this.selectedNodeOutNeighbors) {
                    this.updateNodeUiColor(outNeighborID, VERTEX_COLOR_OUT_NEIGHBOR, VERTEX_SIZE_CONNECTED);
                    this.updateLinkUiColor(this.selectedNode, outNeighborID, EDGE_COLOR_OUTGOING);
                }
            }
        }

        this.graph.endUpdate();
        this.renderer.rerender();
    }

    // disables highlighting of selectedNode, its links and neighbors
    private resetPreviousColors(skipAllLink: boolean = false, toLinkHide: boolean = false): void {
        if (!this.selectionActive) {
            return;
        }

        if (!this.graph) {
            return;
        }

        this.graph.beginUpdate();

        let edgeColor = EDGE_COLOR_DEFAULT;

        if (toLinkHide) {
            edgeColor = EDGE_COLOR_HIDE;
        }

        // Remove highlighting of selected node
        if (this.selectedNode) {
            this.updateNodeUiColor(this.selectedNode, VERTEX_COLOR_DEFAULT, VERTEX_SIZE);

            if (this.selectedNodeInNeighbors) {
                for (const inNeighborID of this.selectedNodeInNeighbors) {
                    // Remove highlighting of neighbor
                    this.updateNodeUiColor(inNeighborID, VERTEX_COLOR_DEFAULT, VERTEX_SIZE);
                    // Remove highlighting of link
                    this.updateLinkUiColor(inNeighborID, this.selectedNode, edgeColor);
                }
            }
            if (this.selectedNodeOutNeighbors) {
                for (const outNeighborID of this.selectedNodeOutNeighbors) {
                    // Remove highlighting of neighbor
                    this.updateNodeUiColor(outNeighborID, VERTEX_COLOR_DEFAULT, VERTEX_SIZE);
                    // Remove highlighting of link
                    this.updateLinkUiColor(this.selectedNode, outNeighborID, edgeColor);
                }
            }
        }

        if (!skipAllLink) {
            this.graph.forEachLink((link) => {
                const linkUi = this.graphics.getLinkUI(link.id);
                if (linkUi) {
                    linkUi.color = parseColor(EDGE_COLOR_DEFAULT);
                }
            });
        }

        this.graph.endUpdate();
        this.renderer.rerender();
    }
}<|MERGE_RESOLUTION|>--- conflicted
+++ resolved
@@ -1,40 +1,3 @@
-<<<<<<< HEAD
-import {action, computed, observable, ObservableMap, ObservableSet} from "mobx";
-import {connectWebSocket, registerHandler, WSMsgType} from "app/misc/WS";
-import {default as Viva} from 'vivagraphjs';
-
-export class AddNodeMessage {
-    networkVersion: string;
-    id: string;
-}
-
-export class RemoveNodeMessage {
-    networkVersion: string;
-    id: string;
-}
-
-export class ConnectNodesMessage {
-    networkVersion: string;
-    source: string;
-    target: string
-}
-
-export class DisconnectNodesMessage {
-    networkVersion: string;
-    source: string;
-    target: string
-}
-
-export class Neighbors {
-    in: Set<string>;
-    out: Set<string>;
-
-    constructor() {
-        this.in = new Set();
-        this.out = new Set();
-    }
-}
-=======
 import { action, computed, observable, ObservableMap, ObservableSet } from "mobx";
 import Viva from "vivagraphjs";
 import { INeighbors } from "../models/INeigbours";
@@ -46,7 +9,6 @@
 import { connectWebSocket, registerHandler } from "../services/WS";
 import { buildCircleNodeShader } from "../utils/circleNodeShader";
 import { parseColor } from "../utils/colorHelper";
->>>>>>> 0a1c4e71
 
 const EDGE_COLOR_DEFAULT = "#ff7d6cff";
 const EDGE_COLOR_HIDE = "#ff7d6c40";
