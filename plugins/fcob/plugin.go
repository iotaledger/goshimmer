--- conflicted
+++ resolved
@@ -28,25 +28,17 @@
 }
 
 func run(plugin *node.Plugin) {
-<<<<<<< HEAD
 	// subscribe to a new Tx solid event
 	// and start an instance of the FCoB protocol
 	tangle.Events.TransactionSolid.Attach(
 		events.NewClosure(func(transaction *value_transaction.ValueTransaction) {
-			// start as a goroutine so that returns immidiately
+			// start as a goroutine so that immidiately returns
 			go func() {
 				err := runProtocol(transaction.GetHash())
 				if err != nil {
 					plugin.LogFailure(fmt.Sprint(err))
 				}
 			}()
-=======
-	// subscribe to a new solidified Tx received event
-	// and start an instance of the FCoB protocol
-	tangle.Events.TransactionSolid.Attach(
-		events.NewClosure(func(transaction *transaction.Transaction) {
-			runProtocol(transaction.Hash)
->>>>>>> 24d190b1
 		}),
 	)
 
