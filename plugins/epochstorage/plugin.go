--- conflicted
+++ resolved
@@ -193,16 +193,9 @@
 func GetEpochblocks(ei epoch.Index) (blockIDs []tangle.BlockID) {
 	prefix := append([]byte{database.PrefixEpochsStorage, prefixBlockIDs}, ei.Bytes()...)
 
-<<<<<<< HEAD
-	var blkIDs []tangle.BlockID
-	stores.blockIDs.IterateKeys(kvstore.EmptyPrefix, func(key kvstore.Key) bool {
-		var blkID tangle.BlockID
-		if _, err := blkID.FromBytes(key); err != nil {
-=======
 	baseStore.IterateKeys(prefix, func(key kvstore.Key) bool {
 		var blockID tangle.BlockID
-		if _, err := blockID.Decode(key); err != nil {
->>>>>>> 3eb0a626
+		if _, err := blockID.FromBytes(key); err != nil {
 			panic("BlockID could not be parsed!")
 		}
 		blockIDs = append(blockIDs, blockID)
