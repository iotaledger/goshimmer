package test

import (
	"fmt"

	"github.com/iotaledger/goshimmer/packages/daemon"
	"github.com/iotaledger/goshimmer/packages/fpc"
	"github.com/iotaledger/goshimmer/packages/node"

	"time"
)

var INSTANCE *fpc.Instance

func Configure(plugin *node.Plugin) {
	getKnownPeers := func() []int {
		return []int{1, 2, 3, 4, 5}
	}

	queryNode := func(txs []fpc.Hash, node int) []fpc.Opinion {
		output := make([]fpc.Opinion, len(txs))
		for tx := range txs {
			output[tx] = fpc.Like
		}
		return output
	}

	INSTANCE = fpc.New(getKnownPeers, queryNode, fpc.NewParameters())
}

func Run(plugin *node.Plugin) {
	daemon.BackgroundWorker(func() {
		ticker := time.NewTicker(5000 * time.Millisecond)
		round := 0
<<<<<<< HEAD
		INSTANCE.SubmitTxsForVoting(fpc.TxOpinion{1, true})
=======
		INSTANCE.VoteOnTxs(fpc.TxOpinion{1, fpc.Like})
>>>>>>> 02ca3d0e
		for {
			select {
			case <-ticker.C:
				round++
				INSTANCE.Tick(uint64(round), 0.7)
				plugin.LogInfo(fmt.Sprintf("Round %v %v", round, INSTANCE.GetInterimOpinion(1)))
			case finalizedTxs := <-INSTANCE.FinalizedTxsChannel():
				if len(finalizedTxs) > 0 {
					plugin.LogInfo(fmt.Sprintf("Finalized txs %v", finalizedTxs))
				}
			}
		}
	})
}<|MERGE_RESOLUTION|>--- conflicted
+++ resolved
@@ -32,11 +32,7 @@
 	daemon.BackgroundWorker(func() {
 		ticker := time.NewTicker(5000 * time.Millisecond)
 		round := 0
-<<<<<<< HEAD
-		INSTANCE.SubmitTxsForVoting(fpc.TxOpinion{1, true})
-=======
-		INSTANCE.VoteOnTxs(fpc.TxOpinion{1, fpc.Like})
->>>>>>> 02ca3d0e
+		INSTANCE.SubmitTxsForVoting(fpc.TxOpinion{1, fpc.Like})
 		for {
 			select {
 			case <-ticker.C:
