package fpc

import (
	"fmt"

	"github.com/iotaledger/goshimmer/packages/daemon"
	"github.com/iotaledger/goshimmer/packages/events"
	"github.com/iotaledger/goshimmer/packages/fpc"
	"github.com/iotaledger/goshimmer/packages/node"
	"github.com/iotaledger/goshimmer/plugins/fpc/network"
	"github.com/iotaledger/goshimmer/plugins/fpc/network/server"
	"github.com/iotaledger/goshimmer/plugins/fpc/parameters"
	"github.com/iotaledger/goshimmer/plugins/fpc/prng/client"
)

// INSTANCE points to the fpc instance (concrete type)
var INSTANCE *fpc.Instance

// Events exposes fpc events
var Events fpcEvents

func configureFPC(plugin *node.Plugin) {
	INSTANCE = fpc.New(network.GetKnownPeers, network.QueryNode, fpc.NewParameters())
	Events.VotingDone = events.NewEvent(votingDoneCaller)
}

func runFPC(plugin *node.Plugin) {
	server.RunServer(plugin, INSTANCE)

	daemon.BackgroundWorker(func() {
		ticker := client.NewTicker()
		ticker.Connect(*parameters.PRNG_ADDRESS.Value + ":" + *parameters.PRNG_PORT.Value)
		//INSTANCE.SubmitTxsForVoting(fpc.TxOpinion{"1", fpc.Like})
	ticker:
		for {
			select {
			case newRandom := <-ticker.C:
				INSTANCE.Tick(newRandom.Index, newRandom.Value)
				plugin.LogInfo(fmt.Sprintf("Round %v", newRandom.Index))
			case finalizedTxs := <-INSTANCE.FinalizedTxsChannel():
				// if len(finalizedTxs) == 0, an fpc round
				// ended with no new finalized transactions
				if len(finalizedTxs) > 0 {
<<<<<<< HEAD
					Events.NewFinalizedTxs.Trigger(finalizedTxs)
					//plugin.LogInfo(fmt.Sprintf("Finalized txs %v", finalizedTxs))
=======
					Events.VotingDone.Trigger(finalizedTxs)
					plugin.LogInfo(fmt.Sprintf("Finalized txs %v", finalizedTxs))
>>>>>>> 921a62b4
				}
			case <-daemon.ShutdownSignal:
				plugin.LogInfo("Stopping FPC Processor ...")
				break ticker
			}
		}
		plugin.LogSuccess("Stopping FPC Processor ... done")
	})
}<|MERGE_RESOLUTION|>--- conflicted
+++ resolved
@@ -41,13 +41,8 @@
 				// if len(finalizedTxs) == 0, an fpc round
 				// ended with no new finalized transactions
 				if len(finalizedTxs) > 0 {
-<<<<<<< HEAD
-					Events.NewFinalizedTxs.Trigger(finalizedTxs)
+					Events.VotingDone.Trigger(finalizedTxs)
 					//plugin.LogInfo(fmt.Sprintf("Finalized txs %v", finalizedTxs))
-=======
-					Events.VotingDone.Trigger(finalizedTxs)
-					plugin.LogInfo(fmt.Sprintf("Finalized txs %v", finalizedTxs))
->>>>>>> 921a62b4
 				}
 			case <-daemon.ShutdownSignal:
 				plugin.LogInfo("Stopping FPC Processor ...")
