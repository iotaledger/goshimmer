--- conflicted
+++ resolved
@@ -65,12 +65,8 @@
 		registerManaMetrics()
 		registerSchedulerMetrics()
 		registerRateSetterMetrics()
-<<<<<<< HEAD
-		registerEpochCommittmentMetrics()
+		registerEpochCommitmentMetrics()
 		registerWorkerPoolMetrics()
-=======
-		registerEpochCommitmentMetrics()
->>>>>>> 4c157c09
 	}
 
 	if metrics.Parameters.Global {
