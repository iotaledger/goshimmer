--- conflicted
+++ resolved
@@ -375,7 +375,6 @@
 }
 
 // updateState takes a confirmed transaction (splitting tx), and updates the faucet internal state based on its content.
-<<<<<<< HEAD
 func (s *StateManager) updateState(transactionID ledgerstate.TransactionID) (err error) {
 	messagelayer.Tangle().LedgerState.Transaction(transactionID).Consume(func(transaction *ledgerstate.Transaction) {
 		remainingBalance := s.remainderOutput.Balance - s.tokensPerRequest*s.preparedOutputsCount
@@ -385,7 +384,7 @@
 		for _, output := range transaction.Essence().Outputs() {
 			iotaBalance, hasIota := output.Balances().Get(ledgerstate.ColorIOTA)
 			if !hasIota {
-				err = xerrors.Errorf("tx outputs don't have IOTA balance ")
+				err = errors.Errorf("tx outputs don't have IOTA balance ")
 				return
 			}
 			switch iotaBalance {
@@ -404,39 +403,9 @@
 					AddressIndex: s.addressToIndex[output.Address().Base58()],
 				}
 			default:
-				err = xerrors.Errorf("tx %s should not have output with balance %d", transactionID.Base58(), iotaBalance)
+				err = errors.Errorf("tx %s should not have output with balance %d", transactionID.Base58(), iotaBalance)
 				return
 			}
-=======
-func (s *StateManager) updateState(tx *ledgerstate.Transaction) error {
-	remainingBalance := s.remainderOutput.Balance - s.tokensPerRequest*s.preparedOutputsCount
-	fundingOutputs := make([]*FaucetOutput, 0, s.preparedOutputsCount)
-
-	// derive information from outputs
-	for _, output := range tx.Essence().Outputs() {
-		iotaBalance, hasIota := output.Balances().Get(ledgerstate.ColorIOTA)
-		if !hasIota {
-			return errors.Errorf("tx outputs don't have IOTA balance ")
-		}
-		switch iotaBalance {
-		case s.tokensPerRequest:
-			fundingOutputs = append(fundingOutputs, &FaucetOutput{
-				ID:           output.ID(),
-				Balance:      iotaBalance,
-				Address:      output.Address(),
-				AddressIndex: s.addressToIndex[output.Address().Base58()],
-			})
-		case remainingBalance:
-			s.remainderOutput = &FaucetOutput{
-				ID:           output.ID(),
-				Balance:      iotaBalance,
-				Address:      output.Address(),
-				AddressIndex: s.addressToIndex[output.Address().Base58()],
-			}
-		default:
-			err := errors.Errorf("tx %s should not have output with balance %d", tx.ID().Base58(), iotaBalance)
-			return err
->>>>>>> c6773929
 		}
 		// save the info in internal state
 		s.saveFundingOutputs(fundingOutputs)
