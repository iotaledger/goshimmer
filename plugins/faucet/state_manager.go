--- conflicted
+++ resolved
@@ -131,15 +131,9 @@
 	}
 
 	endIndex := (GenesisTokenAmount - s.remainderOutput.Balance) / s.tokensPerRequest
-<<<<<<< HEAD
-	plugin.LogInfof("%d indices have already been used based on found remainder output", endIndex)
-
-	plugin.LogInfof("Looking for prepared outputs in the Tangle...")
-=======
 	Plugin().LogInfof("%d indices have already been used based on found remainder output", endIndex)
 
 	Plugin().LogInfof("Looking for prepared outputs in the Tangle...")
->>>>>>> 4c8e1642
 
 	for i := startIndex; uint64(i) <= endIndex; i++ {
 		messagelayer.Tangle().LedgerState.CachedOutputsOnAddress(s.seed.Address(uint64(i)).Address()).Consume(func(output ledgerstate.Output) {
@@ -170,13 +164,8 @@
 			})
 		})
 	}
-<<<<<<< HEAD
-	plugin.LogInfof("Found %d prepared outputs in the Tangle", len(foundPreparedOutputs))
-	plugin.LogInfof("Looking for prepared outputs in the Tangle... DONE")
-=======
 	Plugin().LogInfof("Found %d prepared outputs in the Tangle", len(foundPreparedOutputs))
 	Plugin().LogInfof("Looking for prepared outputs in the Tangle... DONE")
->>>>>>> 4c8e1642
 
 	if len(foundPreparedOutputs) == 0 {
 		// prepare more funding outputs if we did not find any
@@ -188,11 +177,7 @@
 		// else just save the found outputs into the state
 		s.saveFundingOutputs(foundPreparedOutputs)
 	}
-<<<<<<< HEAD
-	plugin.LogInfof("Remainder output %s had %d funds", s.remainderOutput.ID.Base58(), s.remainderOutput.Balance)
-=======
 	Plugin().LogInfof("Remainder output %s had %d funds", s.remainderOutput.ID.Base58(), s.remainderOutput.Balance)
->>>>>>> 4c8e1642
 	// ignore toBeSweptOutputs
 	return err
 }
@@ -210,21 +195,13 @@
 	// we don't have funding outputs
 	if errors.Is(fErr, ErrNotEnoughFundingOutputs) {
 		// try preparing them
-<<<<<<< HEAD
-		plugin.LogInfof("Preparing more outputs...")
-=======
 		Plugin().LogInfof("Preparing more outputs...")
->>>>>>> 4c8e1642
 		pErr := s.prepareMoreFundingOutputs()
 		if pErr != nil {
 			err = errors.Errorf("failed to prepare more outputs: %w", pErr)
 			return
 		}
-<<<<<<< HEAD
-		plugin.LogInfof("Preparing more outputs... DONE")
-=======
 		Plugin().LogInfof("Preparing more outputs... DONE")
->>>>>>> 4c8e1642
 		// and try getting the output again
 		fundingOutput, fErr = s.getFundingOutput()
 		if fErr != nil {
@@ -305,13 +282,8 @@
 	}
 	s.lastFundingOutputAddressIndex = s.fundingOutputs.Back().Value.(*FaucetOutput).AddressIndex
 
-<<<<<<< HEAD
-	plugin.LogInfof("Added %d new funding outputs, last used address index is %d", len(fundingOutputs), s.lastFundingOutputAddressIndex)
-	plugin.LogInfof("There are currently %d prepared outputs in the faucet", s.fundingOutputs.Len())
-=======
 	Plugin().LogInfof("Added %d new funding outputs, last used address index is %d", len(fundingOutputs), s.lastFundingOutputAddressIndex)
 	Plugin().LogInfof("There are currently %d prepared outputs in the faucet", s.fundingOutputs.Len())
->>>>>>> 4c8e1642
 }
 
 // getFundingOutput returns the first funding output in the list.
