package faucet

import (
	"fmt"

	"github.com/iotaledger/hive.go/core/types/confirmation"
	"github.com/pkg/errors"

	"github.com/iotaledger/goshimmer/client/wallet"
	"github.com/iotaledger/goshimmer/client/wallet/packages/address"
	"github.com/iotaledger/goshimmer/packages/protocol"
	"github.com/iotaledger/goshimmer/packages/protocol/ledger"
	"github.com/iotaledger/goshimmer/packages/protocol/ledger/utxo"
	"github.com/iotaledger/goshimmer/packages/protocol/ledger/vm/devnetvm"
	"github.com/iotaledger/goshimmer/packages/protocol/ledger/vm/devnetvm/indexer"
)

type FaucetConnector struct {
	protocol *protocol.Protocol
	indexer  *indexer.Indexer
}

func NewConnector(p *protocol.Protocol, indexer *indexer.Indexer) *FaucetConnector {
	return &FaucetConnector{
		protocol: p,
		indexer:  indexer,
	}
}

func (f *FaucetConnector) UnspentOutputs(addresses ...address.Address) (unspentOutputs wallet.OutputsByAddressAndOutputID, err error) {
	unspentOutputs = make(map[address.Address]map[utxo.OutputID]*wallet.Output)

	for _, addr := range addresses {
		fmt.Println("> Getting unspent outputs for ", addr.Base58())
		f.indexer.CachedAddressOutputMappings(addr.Address()).Consume(func(mapping *indexer.AddressOutputMapping) {
			f.protocol.Instance().Engine.Ledger.Storage.CachedOutput(mapping.OutputID()).Consume(func(output utxo.Output) {
				fmt.Println("> > Found output ", output.String())
				if typedOutput, ok := output.(devnetvm.Output); ok {
					f.protocol.Instance().Engine.Ledger.Storage.CachedOutputMetadata(typedOutput.ID()).Consume(func(outputMetadata *ledger.OutputMetadata) {
						if !outputMetadata.IsSpent() {
							walletOutput := &wallet.Output{
								Address:                  addr,
								Object:                   typedOutput,
								ConfirmationStateReached: outputMetadata.ConfirmationState().IsAccepted(),
								Spent:                    false,
								Metadata: wallet.OutputMetadata{
									Timestamp: outputMetadata.CreationTime(),
								},
							}

							// store output in result
							if _, addressExists := unspentOutputs[addr]; !addressExists {
								unspentOutputs[addr] = make(map[utxo.OutputID]*wallet.Output)
							}
							unspentOutputs[addr][typedOutput.ID()] = walletOutput
						}
					})
				}
			})
		})
	}
	fmt.Printf("%+v\n", unspentOutputs)
	return
}

func (f *FaucetConnector) SendTransaction(tx *devnetvm.Transaction) (err error) {
	// attach to block layer
<<<<<<< HEAD
	issueTransaction := func() (*models.Block, error) {
		// TODO: finish when issuing blocks if implemented
		//block, e := deps.Tangle.CreateBlock(tx)
		//if e != nil {
		//	return nil, e
		//}
		//return block, nil
		return nil, nil
	}
=======
	// issueTransaction := func() (*models.Block, error) {
	// TODO: finish when issuing blocks if implemented
	// block, e := deps.Tangle.IssuePayload(tx)
	// if e != nil {
	//	return nil, e
	// }
	// return block, nil
	// return nil, nil
	// }
>>>>>>> 16141cd1

	// _, err = blocklayer.AwaitBlockToBeBooked(issueTransaction, tx.ID(), Parameters.MaxTransactionBookedAwaitTime)
	if err != nil {
		return errors.Errorf("%v: tx %s", err, tx.ID().String())
	}
	return nil
}

func (f *FaucetConnector) RequestFaucetFunds(address address.Address, powTarget int) (err error) {
	panic("RequestFaucetFunds is not implemented in faucet connector.")
}

func (f *FaucetConnector) GetTransactionConfirmationState(txID utxo.TransactionID) (confirmationState confirmation.State, err error) {
	f.protocol.Instance().Engine.Ledger.Storage.CachedTransactionMetadata(txID).Consume(func(tm *ledger.TransactionMetadata) {
		confirmationState = tm.ConfirmationState()
	})
	return
}

func (f *FaucetConnector) GetUnspentAliasOutput(address *devnetvm.AliasAddress) (output *devnetvm.AliasOutput, err error) {
	panic("GetUnspentAliasOutput is not implemented in faucet connector.")
}<|MERGE_RESOLUTION|>--- conflicted
+++ resolved
@@ -13,6 +13,7 @@
 	"github.com/iotaledger/goshimmer/packages/protocol/ledger/utxo"
 	"github.com/iotaledger/goshimmer/packages/protocol/ledger/vm/devnetvm"
 	"github.com/iotaledger/goshimmer/packages/protocol/ledger/vm/devnetvm/indexer"
+	"github.com/iotaledger/goshimmer/packages/protocol/models"
 )
 
 type FaucetConnector struct {
@@ -65,7 +66,6 @@
 
 func (f *FaucetConnector) SendTransaction(tx *devnetvm.Transaction) (err error) {
 	// attach to block layer
-<<<<<<< HEAD
 	issueTransaction := func() (*models.Block, error) {
 		// TODO: finish when issuing blocks if implemented
 		//block, e := deps.Tangle.CreateBlock(tx)
@@ -75,19 +75,8 @@
 		//return block, nil
 		return nil, nil
 	}
-=======
-	// issueTransaction := func() (*models.Block, error) {
-	// TODO: finish when issuing blocks if implemented
-	// block, e := deps.Tangle.IssuePayload(tx)
-	// if e != nil {
-	//	return nil, e
-	// }
-	// return block, nil
-	// return nil, nil
-	// }
->>>>>>> 16141cd1
 
-	// _, err = blocklayer.AwaitBlockToBeBooked(issueTransaction, tx.ID(), Parameters.MaxTransactionBookedAwaitTime)
+	_, err = blocklayer.AwaitBlockToBeBooked(issueTransaction, tx.ID(), Parameters.MaxTransactionBookedAwaitTime)
 	if err != nil {
 		return errors.Errorf("%v: tx %s", err, tx.ID().String())
 	}
