--- conflicted
+++ resolved
@@ -63,22 +63,6 @@
 func Faucet() *StateManager {
 	faucetOnce.Do(func() {
 		if Parameters.Seed == "" {
-<<<<<<< HEAD
-			plugin.LogFatal("a seed must be defined when enabling the faucet plugin")
-		}
-		seedBytes, err := base58.Decode(Parameters.Seed)
-		if err != nil {
-			plugin.LogFatalf("configured seed for the faucet is invalid: %s", err)
-		}
-		if Parameters.TokensPerRequest <= 0 {
-			plugin.LogFatalf("the amount of tokens to fulfill per request must be above zero")
-		}
-		if Parameters.MaxTransactionBookedAwaitTimeSeconds <= 0 {
-			plugin.LogFatalf("the max transaction booked await time must be more than 0")
-		}
-		if Parameters.PreparedOutputsCount <= 0 {
-			plugin.LogFatalf("the number of faucet prepared outputs should be more than 0")
-=======
 			Plugin().LogFatal("a seed must be defined when enabling the faucet plugin")
 		}
 		seedBytes, err := base58.Decode(Parameters.Seed)
@@ -93,7 +77,6 @@
 		}
 		if Parameters.PreparedOutputsCount <= 0 {
 			Plugin().LogFatalf("the number of faucet prepared outputs should be more than 0")
->>>>>>> 4c8e1642
 		}
 		_faucet = NewStateManager(
 			uint64(Parameters.TokensPerRequest),
@@ -117,17 +100,10 @@
 		addr := msg.Payload().(*faucet.Request).Address()
 		msg, txID, err := Faucet().FulFillFundingRequest(msg)
 		if err != nil {
-<<<<<<< HEAD
-			plugin.LogWarnf("couldn't fulfill funding request to %s: %s", addr.Base58(), err)
-			return
-		}
-		plugin.LogInfof("sent funds to address %s via tx %s and msg %s", addr.Base58(), txID, msg.ID())
-=======
 			Plugin().LogWarnf("couldn't fulfill funding request to %s: %s", addr.Base58(), err)
 			return
 		}
 		Plugin().LogInfof("sent funds to address %s via tx %s and msg %s", addr.Base58(), txID, msg.ID())
->>>>>>> 4c8e1642
 	}, workerpool.WorkerCount(fundingWorkerCount), workerpool.QueueSize(fundingWorkerQueueSize))
 
 	configureEvents()
@@ -135,30 +111,6 @@
 
 func run(*node.Plugin) {
 	if err := daemon.BackgroundWorker(PluginName, func(shutdownSignal <-chan struct{}) {
-<<<<<<< HEAD
-		defer plugin.LogInfof("Stopping %s ... done", PluginName)
-
-		plugin.LogInfo("Waiting for node to become synced...")
-		if !waitUntilSynced(shutdownSignal) {
-			return
-		}
-		plugin.LogInfo("Waiting for node to become synced... done")
-
-		plugin.LogInfo("Waiting for node to have sufficient access mana")
-		if err := waitForMana(shutdownSignal); err != nil {
-			plugin.LogErrorf("failed to get sufficient access mana: %s", err)
-			return
-		}
-		plugin.LogInfo("Waiting for node to have sufficient access mana... done")
-
-		plugin.LogInfof("Deriving faucet state from the ledger...")
-		// determine state, prepare more outputs if needed
-		if err := Faucet().DeriveStateFromTangle(startIndex); err != nil {
-			plugin.LogErrorf("failed to derive state: %s", err)
-			return
-		}
-		plugin.LogInfo("Deriving faucet state from the ledger... done")
-=======
 		defer Plugin().LogInfof("Stopping %s ... done", PluginName)
 
 		Plugin().LogInfo("Waiting for node to become synced...")
@@ -181,21 +133,14 @@
 			return
 		}
 		Plugin().LogInfo("Deriving faucet state from the ledger... done")
->>>>>>> 4c8e1642
 
 		defer fundingWorkerPool.Stop()
 		initDone.Store(true)
 
 		<-shutdownSignal
-<<<<<<< HEAD
-		plugin.LogInfof("Stopping %s ...", PluginName)
-	}, shutdown.PriorityFaucet); err != nil {
-		plugin.Logger().Panicf("Failed to start daemon: %s", err)
-=======
 		Plugin().LogInfof("Stopping %s ...", PluginName)
 	}, shutdown.PriorityFaucet); err != nil {
 		Plugin().Logger().Panicf("Failed to start daemon: %s", err)
->>>>>>> 4c8e1642
 	}
 }
 
@@ -269,29 +214,17 @@
 			// verify PoW
 			leadingZeroes, err := powVerifier.LeadingZeros(fundingRequest.Bytes())
 			if err != nil {
-<<<<<<< HEAD
-				plugin.LogInfof("couldn't verify PoW of funding request for address %s", addr.Base58())
-=======
 				Plugin().LogInfof("couldn't verify PoW of funding request for address %s", addr.Base58())
->>>>>>> 4c8e1642
 				return
 			}
 
 			if leadingZeroes < targetPoWDifficulty {
-<<<<<<< HEAD
-				plugin.LogInfof("funding request for address %s doesn't fulfill PoW requirement %d vs. %d", addr.Base58(), targetPoWDifficulty, leadingZeroes)
-=======
 				Plugin().LogInfof("funding request for address %s doesn't fulfill PoW requirement %d vs. %d", addr.Base58(), targetPoWDifficulty, leadingZeroes)
->>>>>>> 4c8e1642
 				return
 			}
 
 			if IsAddressBlackListed(addr) {
-<<<<<<< HEAD
-				plugin.LogInfof("can't fund address %s since it is blacklisted", addr.Base58())
-=======
 				Plugin().LogInfof("can't fund address %s since it is blacklisted", addr.Base58())
->>>>>>> 4c8e1642
 				return
 			}
 
@@ -299,17 +232,10 @@
 			_, added := fundingWorkerPool.TrySubmit(message)
 			if !added {
 				RemoveAddressFromBlacklist(addr)
-<<<<<<< HEAD
-				plugin.LogInfo("dropped funding request for address %s as queue is full", addr.Base58())
-				return
-			}
-			plugin.LogInfof("enqueued funding request for address %s", addr.Base58())
-=======
 				Plugin().LogInfo("dropped funding request for address %s as queue is full", addr.Base58())
 				return
 			}
 			Plugin().LogInfof("enqueued funding request for address %s", addr.Base58())
->>>>>>> 4c8e1642
 		})
 	}))
 }
