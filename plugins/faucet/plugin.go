--- conflicted
+++ resolved
@@ -32,12 +32,10 @@
 )
 
 var (
-<<<<<<< HEAD
 	// Plugin is the "plugin" instance of the faucet application.
-	plugin                   *node.Plugin
+	Plugin                   *node.Plugin
 	pluginOnce               sync.Once
 	_faucet                  *StateManager
-	faucetOnce               sync.Once
 	powVerifier              = pow.New()
 	fundingWorkerPool        *workerpool.NonBlockingQueuedWorkerPool
 	fundingWorkerCount       = runtime.GOMAXPROCS(0)
@@ -46,17 +44,6 @@
 	preparingWorkerCount     = runtime.GOMAXPROCS(0)
 	preparingWorkerQueueSize = MaxFaucetOutputsCount + 1
 	targetPoWDifficulty      int
-=======
-	// Plugin is the plugin instance of the faucet application.
-	Plugin                 *node.Plugin
-	_faucet                *StateManager
-	powVerifier            = pow.New()
-	fundingWorkerPool      *workerpool.NonBlockingQueuedWorkerPool
-	fundingWorkerCount     = runtime.GOMAXPROCS(0)
-	fundingWorkerQueueSize = 500
-	targetPoWDifficulty    int
-	startIndex             int
->>>>>>> 66eb2493
 	// blacklist makes sure that an address might only request tokens once.
 	blacklist         *orderedmap.OrderedMap
 	blacklistCapacity int
@@ -75,39 +62,6 @@
 	Tangle *tangle.Tangle
 }
 
-<<<<<<< HEAD
-// Faucet gets the faucet component instance the faucet plugin has initialized.
-func Faucet() *StateManager {
-	faucetOnce.Do(func() {
-		if Parameters.Seed == "" {
-			Plugin().LogFatal("a seed must be defined when enabling the faucet plugin")
-		}
-		seedBytes, err := base58.Decode(Parameters.Seed)
-		if err != nil {
-			Plugin().LogFatalf("configured seed for the faucet is invalid: %s", err)
-		}
-		if Parameters.TokensPerRequest <= 0 {
-			Plugin().LogFatalf("the amount of tokens to fulfill per request must be above zero")
-		}
-		if Parameters.MaxTransactionBookedAwaitTimeSeconds <= 0 {
-			Plugin().LogFatalf("the max transaction booked await time must be more than 0")
-		}
-		if Parameters.PreparedOutputsCount <= 0 {
-			Plugin().LogFatalf("the number of faucet prepared outputs should be more than 0")
-		}
-		if Parameters.SplittingMultiplayer <= 0 {
-			Plugin().LogFatalf("the number of outputs for each supply transaction during funds splitting should be more than 0")
-		}
-		_faucet = NewStateManager(
-			uint64(Parameters.TokensPerRequest),
-			walletseed.NewSeed(seedBytes),
-			uint64(Parameters.PreparedOutputsCount),
-			uint64(Parameters.SplittingMultiplayer),
-			time.Duration(Parameters.MaxTransactionBookedAwaitTimeSeconds)*time.Second,
-		)
-	})
-	return _faucet
-=======
 func init() {
 	Plugin = node.NewPlugin(PluginName, deps, node.Disabled, configure, run)
 }
@@ -130,13 +84,16 @@
 	if Parameters.PreparedOutputsCount <= 0 {
 		Plugin.LogFatalf("the number of faucet prepared outputs should be more than 0")
 	}
+	if Parameters.SplittingMultiplayer <= 0 {
+		Plugin.LogFatalf("the number of outputs for each supply transaction during funds splitting should be more than 0")
+	}
 	return NewStateManager(
 		uint64(Parameters.TokensPerRequest),
 		walletseed.NewSeed(seedBytes),
 		uint64(Parameters.PreparedOutputsCount),
+		uint64(Parameters.SplittingMultiplayer),
 		Parameters.MaxTransactionBookedAwaitTime,
 	)
->>>>>>> 66eb2493
 }
 
 func configure(plugin *node.Plugin) {
@@ -156,7 +113,7 @@
 		plugin.LogInfof("sent funds to address %s via tx %s and msg %s", addr.Base58(), txID, msg.ID())
 	}, workerpool.WorkerCount(fundingWorkerCount), workerpool.QueueSize(fundingWorkerQueueSize))
 
-	preparingWorkerPool = workerpool.NewNonBlockingQueuedWorkerPool(Faucet().prepareTransactionTask,
+	preparingWorkerPool = workerpool.NewNonBlockingQueuedWorkerPool(_faucet.prepareTransactionTask,
 		workerpool.WorkerCount(preparingWorkerCount), workerpool.QueueSize(preparingWorkerQueueSize))
 
 	configureEvents()
@@ -181,13 +138,8 @@
 
 		plugin.LogInfof("Deriving faucet state from the ledger...")
 		// determine state, prepare more outputs if needed
-<<<<<<< HEAD
-		if err := Faucet().DeriveStateFromTangle(shutdownSignal); err != nil {
-			Plugin().LogErrorf("failed to derive state: %s", err)
-=======
-		if err := _faucet.DeriveStateFromTangle(startIndex); err != nil {
+		if err := _faucet.DeriveStateFromTangle(shutdownSignal); err != nil {
 			plugin.LogErrorf("failed to derive state: %s", err)
->>>>>>> 66eb2493
 			return
 		}
 		plugin.LogInfo("Deriving faucet state from the ledger... done")
@@ -292,11 +244,7 @@
 			_, added := fundingWorkerPool.TrySubmit(message)
 			if !added {
 				RemoveAddressFromBlacklist(addr)
-<<<<<<< HEAD
-				Plugin().LogInfof("dropped funding request for address %s as queue is full", addr.Base58())
-=======
-				Plugin.LogInfo("dropped funding request for address %s as queue is full", addr.Base58())
->>>>>>> 66eb2493
+				Plugin.LogInfof("dropped funding request for address %s as queue is full", addr.Base58())
 				return
 			}
 			Plugin.LogInfof("enqueued funding request for address %s", addr.Base58())
