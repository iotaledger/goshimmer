package faucet

import (
	"context"

	"github.com/mr-tron/base58"
	"github.com/pkg/errors"
	"go.uber.org/atomic"
	"go.uber.org/dig"

	walletseed "github.com/iotaledger/goshimmer/client/wallet/packages/seed"
	"github.com/iotaledger/goshimmer/packages/app/blockissuer"
	"github.com/iotaledger/goshimmer/packages/app/faucet"
	"github.com/iotaledger/goshimmer/packages/core/pow"
	"github.com/iotaledger/goshimmer/packages/core/shutdown"
	"github.com/iotaledger/goshimmer/packages/node"
	"github.com/iotaledger/goshimmer/packages/protocol"
	"github.com/iotaledger/goshimmer/packages/protocol/engine/tangle/booker/virtualvoting"
	"github.com/iotaledger/goshimmer/packages/protocol/ledger/vm/devnetvm"
	"github.com/iotaledger/goshimmer/packages/protocol/ledger/vm/devnetvm/indexer"
	"github.com/iotaledger/hive.go/app/daemon"
	"github.com/iotaledger/hive.go/core/identity"
	"github.com/iotaledger/hive.go/runtime/event"
)

const (
	// PluginName is the name of the faucet plugin.
	PluginName = "Faucet"
)

var (
	// Plugin is the "plugin" instance of the faucet application.
	Plugin              *node.Plugin
	_faucet             *Faucet
	powVerifier         = pow.New()
	requestChanSize     = 300
	requestChan         = make(chan *faucet.Payload, requestChanSize)
	targetPoWDifficulty int

	// signals that the faucet has initialized itself and can start funding requests.
	initDone atomic.Bool
	deps     = new(dependencies)
)

type dependencies struct {
	dig.In

	Protocol    *protocol.Protocol
	Indexer     *indexer.Indexer
	BlockIssuer *blockissuer.BlockIssuer
}

func init() {
	Plugin = node.NewPlugin(PluginName, deps, node.Disabled, configure, run)
}

// newFaucet gets the faucet component instance the faucet plugin has initialized.
func newFaucet() *Faucet {
	if Parameters.Seed == "" {
		Plugin.LogFatalAndExit("a seed must be defined when enabling the faucet plugin")
	}
	seedBytes, err := base58.Decode(Parameters.Seed)
	if err != nil {
		Plugin.LogFatalfAndExitf("configured seed for the faucet is invalid: %s", err)
	}
	if Parameters.TokensPerRequest <= 0 {
		Plugin.LogFatalfAndExitf("the amount of tokens to fulfill per request must be above zero")
	}
	if Parameters.MaxTransactionBookedAwaitTime <= 0 {
		Plugin.LogFatalfAndExitf("the max transaction booked await time must be more than 0")
	}

	return NewFaucet(walletseed.NewSeed(seedBytes), deps.Protocol, deps.BlockIssuer, deps.Indexer)
}

func configure(plugin *node.Plugin) {
	targetPoWDifficulty = Parameters.PowDifficulty

	deps.Protocol.Events.Engine.Tangle.VirtualVoting.BlockTracked.Hook(onBlockProcessed, event.WithWorkerPool(plugin.WorkerPool))
}

func run(plugin *node.Plugin) {
	if err := daemon.BackgroundWorker(PluginName, func(ctx context.Context) {
		defer plugin.LogInfof("Stopping %s ... done", PluginName)

		initDone.Store(true)

		_faucet = newFaucet()
		_faucet.Start(ctx, requestChan)

		close(requestChan)
	}, shutdown.PriorityFaucet); err != nil {
		plugin.Logger().Panicf("Failed to start daemon: %s", err)
	}
}

<<<<<<< HEAD
func configureEvents() {
	deps.Protocol.Events.Engine.Tangle.Booker.VirtualVoting.BlockTracked.Attach(event.NewClosure(onBlockProcessed))
}

=======
>>>>>>> 15d17393
func OnWebAPIRequest(fundingRequest *faucet.Payload) error {
	// Do not start picking up request while waiting for initialization.
	// If faucet nodes crashes and you restart with a clean db, all previous faucet req blks will be enqueued
	// and addresses will be funded again. Therefore, do not process any faucet request blocks until we are in
	// sync and initialized.
	if !initDone.Load() {
		return errors.New("faucet plugin is not done initializing")
	}

	if err := handleFaucetRequest(fundingRequest); err != nil {
		return err
	}

	return nil
}

func onBlockProcessed(block *virtualvoting.Block) {
	// Do not start picking up request while waiting for initialization.
	// If faucet nodes crashes, and you restart with a clean db, all previous faucet req blks will be enqueued
	// and addresses will be funded again. Therefore, do not process any faucet request blocks until we are in
	// sync and initialized.
	if !initDone.Load() {
		return
	}
	if !faucet.IsFaucetReq(block.ModelsBlock) {
		return
	}
	fundingRequest := block.Payload().(*faucet.Payload)

	// pledge mana to requester if not specified in the request
	emptyID := identity.ID{}
	var aManaPledge identity.ID
	if fundingRequest.AccessManaPledgeID() == emptyID {
		aManaPledge = identity.NewID(block.IssuerPublicKey())
	}

	var cManaPledge identity.ID
	if fundingRequest.ConsensusManaPledgeID() == emptyID {
		cManaPledge = identity.NewID(block.IssuerPublicKey())
	}

	_ = handleFaucetRequest(fundingRequest, aManaPledge, cManaPledge)
}

func handleFaucetRequest(fundingRequest *faucet.Payload, pledge ...identity.ID) error {
	addr := fundingRequest.Address()

	if !isFaucetRequestPoWValid(fundingRequest, addr) {
		return errors.New("PoW requirement is not satisfied")
	}

	emptyID := identity.ID{}
	if len(pledge) == 2 {
		if fundingRequest.AccessManaPledgeID() == emptyID {
			fundingRequest.SetAccessManaPledgeID(pledge[0])
		}
		if fundingRequest.ConsensusManaPledgeID() == emptyID {
			fundingRequest.SetConsensusManaPledgeID(pledge[1])
		}
	}

	// finally add it to the faucet to be processed
	requestChan <- fundingRequest

	Plugin.LogInfof("enqueued funding request for address %s", addr.Base58())
	return nil
}

func isFaucetRequestPoWValid(fundingRequest *faucet.Payload, addr devnetvm.Address) bool {
	requestBytes, err := fundingRequest.Bytes()
	if err != nil {
		Plugin.LogInfof("couldn't serialize faucet request: %w", err)
		return false
	}
	// verify PoW
	leadingZeroes, err := powVerifier.LeadingZeros(requestBytes)
	if err != nil {
		Plugin.LogInfof("couldn't verify PoW of funding request for address %s: %w", addr.Base58(), err)
		return false
	}
	if leadingZeroes < targetPoWDifficulty {
		Plugin.LogInfof("funding request for address %s doesn't fulfill PoW requirement %d vs. %d", addr.Base58(), targetPoWDifficulty, leadingZeroes)
		return false
	}

	return true
}<|MERGE_RESOLUTION|>--- conflicted
+++ resolved
@@ -94,13 +94,6 @@
 	}
 }
 
-<<<<<<< HEAD
-func configureEvents() {
-	deps.Protocol.Events.Engine.Tangle.Booker.VirtualVoting.BlockTracked.Attach(event.NewClosure(onBlockProcessed))
-}
-
-=======
->>>>>>> 15d17393
 func OnWebAPIRequest(fundingRequest *faucet.Payload) error {
 	// Do not start picking up request while waiting for initialization.
 	// If faucet nodes crashes and you restart with a clean db, all previous faucet req blks will be enqueued
