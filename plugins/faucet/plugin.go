--- conflicted
+++ resolved
@@ -166,24 +166,7 @@
 	}
 }
 
-<<<<<<< HEAD
 func waitUntilBootstrapped(ctx context.Context) bool {
-	synced := make(chan struct{}, 1)
-	closure := events.NewClosure(func(e *tangle.SyncChangedEvent) {
-		if e.Synced {
-			// use non-blocking send to prevent deadlocks in rare cases when the SyncedChanged events is spammed
-			select {
-			case synced <- struct{}{}:
-			default:
-			}
-		}
-	})
-	deps.Tangle.TimeManager.Events.SyncChanged.Attach(closure)
-	defer deps.Tangle.TimeManager.Events.SyncChanged.Detach(closure)
-
-=======
-func waitUntilSynced(ctx context.Context) bool {
->>>>>>> 42f7cf97
 	// if we are already synced, there is no need to wait for the event
 	if deps.Tangle.TimeManager.Bootstrapped() {
 		return true
