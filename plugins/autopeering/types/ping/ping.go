package ping

import (
	"bytes"

	"github.com/iotaledger/goshimmer/packages/identity"
	"github.com/iotaledger/goshimmer/plugins/autopeering/protocol/constants"
	"github.com/iotaledger/goshimmer/plugins/autopeering/saltmanager"
	"github.com/iotaledger/goshimmer/plugins/autopeering/types/peer"
	"github.com/iotaledger/goshimmer/plugins/autopeering/types/peerlist"
)

type Ping struct {
	Issuer    *peer.Peer
	Neighbors peerlist.PeerList
<<<<<<< HEAD
=======
	Signature [MARSHALED_SIGNATURE_SIZE]byte
>>>>>>> 205f30f7
}

func Unmarshal(data []byte) (*Ping, error) {
	if data[0] != MARSHALED_PACKET_HEADER || len(data) != MARSHALED_TOTAL_SIZE {
		return nil, ErrMalformedPing
	}

	// check the signature
	signer, err := identity.FromSignedData(data)
	if err != nil {
		return nil, ErrInvalidSignature
	}

	// unmarshal the actual ping data
	ping := &Ping{
		Neighbors: make(peerlist.PeerList, 0),
	}

<<<<<<< HEAD
	if unmarshalledPeer, err := peer.Unmarshal(data[MARSHALLED_ISSUER_START:MARSHALLED_ISSUER_END]); err != nil {
		return nil, ErrMalformedPing
=======
	if unmarshaledPeer, err := peer.Unmarshal(data[MARSHALED_ISSUER_START:MARSHALED_ISSUER_END]); err != nil {
		return nil, err
>>>>>>> 205f30f7
	} else {
		ping.Issuer = unmarshaledPeer
	}

	// the ping issuer must match the signer
	if !bytes.Equal(signer.Identifier, ping.Issuer.Identity.Identifier) {
		return nil, ErrInvalidSignature
	}

	// store the signer as it also contains the public key
	ping.Issuer.Identity = signer

	if err := saltmanager.CheckSalt(ping.Issuer.Salt); err != nil {
		return nil, err
	}

	offset := MARSHALED_PEERS_START
	for i := 0; i < constants.NEIGHBOR_COUNT; i++ {
		if data[offset] == 1 {
			if unmarshaledPing, err := peer.Unmarshal(data[offset+1 : offset+MARSHALED_PEER_ENTRY_SIZE]); err != nil {
				return nil, err
			} else {
				ping.Neighbors = append(ping.Neighbors, unmarshaledPing)
			}
		}

		offset += MARSHALED_PEER_ENTRY_SIZE
	}

<<<<<<< HEAD
=======
	if issuer, err := identity.FromSignedData(data[:MARSHALED_SIGNATURE_START], data[MARSHALED_SIGNATURE_START:]); err != nil {
		return nil, err
	} else {
		if !bytes.Equal(issuer.Identifier, ping.Issuer.Identity.Identifier) {
			return nil, ErrInvalidSignature
		}
	}
	copy(ping.Signature[:], data[MARSHALED_SIGNATURE_START:MARSHALED_SIGNATURE_END])

>>>>>>> 205f30f7
	return ping, nil
}

func (ping *Ping) Marshal() []byte {
<<<<<<< HEAD
	msg := make([]byte, MARSHALLED_SIGNATURE_START)

	msg[PACKET_HEADER_START] = MARSHALLED_PACKET_HEADER
	copy(msg[MARSHALLED_ISSUER_START:MARSHALLED_ISSUER_END], ping.Issuer.Marshal())

=======
	result := make([]byte, MARSHALED_TOTAL_SIZE)

	result[PACKET_HEADER_START] = MARSHALED_PACKET_HEADER
	copy(result[MARSHALED_ISSUER_START:MARSHALED_ISSUER_END], ping.Issuer.Marshal())
>>>>>>> 205f30f7
	for i, neighbor := range ping.Neighbors {
		entryStartOffset := MARSHALED_PEERS_START + i*MARSHALED_PEER_ENTRY_SIZE

		msg[entryStartOffset] = 1

<<<<<<< HEAD
		copy(msg[entryStartOffset+1:entryStartOffset+MARSHALLED_PEER_ENTRY_SIZE], neighbor.Marshal())
	}

	// return the signed message
	return ping.Issuer.Identity.AddSignature(msg)
=======
		copy(result[entryStartOffset+1:entryStartOffset+MARSHALED_PEER_ENTRY_SIZE], neighbor.Marshal())
	}
	copy(result[MARSHALED_SIGNATURE_START:MARSHALED_SIGNATURE_END], ping.Signature[:MARSHALED_SIGNATURE_SIZE])

	return result
}

func (this *Ping) Sign() {
	if signature, err := this.Issuer.Identity.Sign(this.Marshal()[:MARSHALED_SIGNATURE_START]); err != nil {
		panic(err)
	} else {
		copy(this.Signature[:], signature)
	}
>>>>>>> 205f30f7
}<|MERGE_RESOLUTION|>--- conflicted
+++ resolved
@@ -13,10 +13,6 @@
 type Ping struct {
 	Issuer    *peer.Peer
 	Neighbors peerlist.PeerList
-<<<<<<< HEAD
-=======
-	Signature [MARSHALED_SIGNATURE_SIZE]byte
->>>>>>> 205f30f7
 }
 
 func Unmarshal(data []byte) (*Ping, error) {
@@ -35,13 +31,8 @@
 		Neighbors: make(peerlist.PeerList, 0),
 	}
 
-<<<<<<< HEAD
-	if unmarshalledPeer, err := peer.Unmarshal(data[MARSHALLED_ISSUER_START:MARSHALLED_ISSUER_END]); err != nil {
+	if unmarshaledPeer, err := peer.Unmarshal(data[MARSHALED_ISSUER_START:MARSHALED_ISSUER_END]); err != nil {
 		return nil, ErrMalformedPing
-=======
-	if unmarshaledPeer, err := peer.Unmarshal(data[MARSHALED_ISSUER_START:MARSHALED_ISSUER_END]); err != nil {
-		return nil, err
->>>>>>> 205f30f7
 	} else {
 		ping.Issuer = unmarshaledPeer
 	}
@@ -71,58 +62,23 @@
 		offset += MARSHALED_PEER_ENTRY_SIZE
 	}
 
-<<<<<<< HEAD
-=======
-	if issuer, err := identity.FromSignedData(data[:MARSHALED_SIGNATURE_START], data[MARSHALED_SIGNATURE_START:]); err != nil {
-		return nil, err
-	} else {
-		if !bytes.Equal(issuer.Identifier, ping.Issuer.Identity.Identifier) {
-			return nil, ErrInvalidSignature
-		}
-	}
-	copy(ping.Signature[:], data[MARSHALED_SIGNATURE_START:MARSHALED_SIGNATURE_END])
-
->>>>>>> 205f30f7
 	return ping, nil
 }
 
 func (ping *Ping) Marshal() []byte {
-<<<<<<< HEAD
-	msg := make([]byte, MARSHALLED_SIGNATURE_START)
+	msg := make([]byte, MARSHALED_SIGNATURE_START)
 
-	msg[PACKET_HEADER_START] = MARSHALLED_PACKET_HEADER
-	copy(msg[MARSHALLED_ISSUER_START:MARSHALLED_ISSUER_END], ping.Issuer.Marshal())
+	msg[PACKET_HEADER_START] = MARSHALED_PACKET_HEADER
+	copy(msg[MARSHALED_ISSUER_START:MARSHALED_ISSUER_END], ping.Issuer.Marshal())
 
-=======
-	result := make([]byte, MARSHALED_TOTAL_SIZE)
-
-	result[PACKET_HEADER_START] = MARSHALED_PACKET_HEADER
-	copy(result[MARSHALED_ISSUER_START:MARSHALED_ISSUER_END], ping.Issuer.Marshal())
->>>>>>> 205f30f7
 	for i, neighbor := range ping.Neighbors {
 		entryStartOffset := MARSHALED_PEERS_START + i*MARSHALED_PEER_ENTRY_SIZE
 
 		msg[entryStartOffset] = 1
 
-<<<<<<< HEAD
-		copy(msg[entryStartOffset+1:entryStartOffset+MARSHALLED_PEER_ENTRY_SIZE], neighbor.Marshal())
+		copy(msg[entryStartOffset+1:entryStartOffset+MARSHALED_PEER_ENTRY_SIZE], neighbor.Marshal())
 	}
 
 	// return the signed message
 	return ping.Issuer.Identity.AddSignature(msg)
-=======
-		copy(result[entryStartOffset+1:entryStartOffset+MARSHALED_PEER_ENTRY_SIZE], neighbor.Marshal())
-	}
-	copy(result[MARSHALED_SIGNATURE_START:MARSHALED_SIGNATURE_END], ping.Signature[:MARSHALED_SIGNATURE_SIZE])
-
-	return result
-}
-
-func (this *Ping) Sign() {
-	if signature, err := this.Issuer.Identity.Sign(this.Marshal()[:MARSHALED_SIGNATURE_START]); err != nil {
-		panic(err)
-	} else {
-		copy(this.Signature[:], signature)
-	}
->>>>>>> 205f30f7
 }