--- conflicted
+++ resolved
@@ -34,11 +34,7 @@
 		defer this.Lock()()
 	}
 
-<<<<<<< HEAD
-	if peer.Identity == nil || bytes.Equal(peer.Identity.Identifier, accountability.GetOwnId().Identifier) {
-=======
 	if peer.Identity == nil || bytes.Equal(peer.Identity.Identifier, accountability.OwnId().Identifier) {
->>>>>>> 584569ef
 		return false
 	}
 
@@ -106,7 +102,6 @@
 	}
 
 	return peerList
-<<<<<<< HEAD
 }
 
 func (this *PeerRegister) GetPeer(peerID string) (*peer.Peer, bool) {
@@ -116,6 +111,4 @@
 		return nil, false
 	}
 	return this.Peers[peerID], true
-=======
->>>>>>> 584569ef
 }