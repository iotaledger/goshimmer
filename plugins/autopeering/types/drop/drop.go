package drop

import (
	"bytes"

	"github.com/iotaledger/goshimmer/packages/identity"
	"github.com/iotaledger/goshimmer/plugins/autopeering/saltmanager"
	"github.com/iotaledger/goshimmer/plugins/autopeering/types/peer"
)

type Drop struct {
<<<<<<< HEAD
	Issuer *peer.Peer
=======
	Issuer    *peer.Peer
	Signature [MARSHALED_SIGNATURE_SIZE]byte
>>>>>>> 205f30f7
}

func Unmarshal(data []byte) (*Drop, error) {
	if data[0] != MARSHALED_PACKET_HEADER || len(data) != MARSHALED_TOTAL_SIZE {
		return nil, ErrMalformedDropMessage
	}

	// check the signature
	signer, err := identity.FromSignedData(data)
	if err != nil {
		return nil, ErrInvalidSignature
	}

	ping := &Drop{}

	if unmarshaledPeer, err := peer.Unmarshal(data[MARSHALED_ISSUER_START:MARSHALED_ISSUER_END]); err != nil {
		return nil, err
	} else {
		ping.Issuer = unmarshaledPeer
	}

	// the ping issuer must match the signer
	if !bytes.Equal(signer.Identifier, ping.Issuer.Identity.Identifier) {
		return nil, ErrInvalidSignature
	}

<<<<<<< HEAD
	// store the signer as it also contains the public key
	ping.Issuer.Identity = signer

	if err := saltmanager.CheckSalt(ping.Issuer.Salt); err != nil {
=======
	if issuer, err := identity.FromSignedData(data[:MARSHALED_SIGNATURE_START], data[MARSHALED_SIGNATURE_START:]); err != nil {
>>>>>>> 205f30f7
		return nil, err
	}
<<<<<<< HEAD
=======
	copy(ping.Signature[:], data[MARSHALED_SIGNATURE_START:MARSHALED_SIGNATURE_END])
>>>>>>> 205f30f7

	return ping, nil
}

func (ping *Drop) Marshal() []byte {
<<<<<<< HEAD
	msg := make([]byte, MARSHALLED_SIGNATURE_SIZE)
=======
	result := make([]byte, MARSHALED_TOTAL_SIZE)

	result[PACKET_HEADER_START] = MARSHALED_PACKET_HEADER
	copy(result[MARSHALED_ISSUER_START:MARSHALED_ISSUER_END], ping.Issuer.Marshal())
	copy(result[MARSHALED_SIGNATURE_START:MARSHALED_SIGNATURE_END], ping.Signature[:MARSHALED_SIGNATURE_SIZE])
>>>>>>> 205f30f7

	msg[PACKET_HEADER_START] = MARSHALLED_PACKET_HEADER
	copy(msg[MARSHALLED_ISSUER_START:MARSHALLED_ISSUER_END], ping.Issuer.Marshal())

<<<<<<< HEAD
	return ping.Issuer.Identity.AddSignature(msg)
=======
func (this *Drop) Sign() {
	if signature, err := this.Issuer.Identity.Sign(this.Marshal()[:MARSHALED_SIGNATURE_START]); err != nil {
		panic(err)
	} else {
		copy(this.Signature[:], signature)
	}
>>>>>>> 205f30f7
}<|MERGE_RESOLUTION|>--- conflicted
+++ resolved
@@ -9,12 +9,7 @@
 )
 
 type Drop struct {
-<<<<<<< HEAD
 	Issuer *peer.Peer
-=======
-	Issuer    *peer.Peer
-	Signature [MARSHALED_SIGNATURE_SIZE]byte
->>>>>>> 205f30f7
 }
 
 func Unmarshal(data []byte) (*Drop, error) {
@@ -41,46 +36,21 @@
 		return nil, ErrInvalidSignature
 	}
 
-<<<<<<< HEAD
 	// store the signer as it also contains the public key
 	ping.Issuer.Identity = signer
 
 	if err := saltmanager.CheckSalt(ping.Issuer.Salt); err != nil {
-=======
-	if issuer, err := identity.FromSignedData(data[:MARSHALED_SIGNATURE_START], data[MARSHALED_SIGNATURE_START:]); err != nil {
->>>>>>> 205f30f7
 		return nil, err
 	}
-<<<<<<< HEAD
-=======
-	copy(ping.Signature[:], data[MARSHALED_SIGNATURE_START:MARSHALED_SIGNATURE_END])
->>>>>>> 205f30f7
 
 	return ping, nil
 }
 
 func (ping *Drop) Marshal() []byte {
-<<<<<<< HEAD
-	msg := make([]byte, MARSHALLED_SIGNATURE_SIZE)
-=======
-	result := make([]byte, MARSHALED_TOTAL_SIZE)
+	msg := make([]byte, MARSHALED_SIGNATURE_SIZE)
 
-	result[PACKET_HEADER_START] = MARSHALED_PACKET_HEADER
-	copy(result[MARSHALED_ISSUER_START:MARSHALED_ISSUER_END], ping.Issuer.Marshal())
-	copy(result[MARSHALED_SIGNATURE_START:MARSHALED_SIGNATURE_END], ping.Signature[:MARSHALED_SIGNATURE_SIZE])
->>>>>>> 205f30f7
+	msg[PACKET_HEADER_START] = MARSHALED_PACKET_HEADER
+	copy(msg[MARSHALED_ISSUER_START:MARSHALED_ISSUER_END], ping.Issuer.Marshal())
 
-	msg[PACKET_HEADER_START] = MARSHALLED_PACKET_HEADER
-	copy(msg[MARSHALLED_ISSUER_START:MARSHALLED_ISSUER_END], ping.Issuer.Marshal())
-
-<<<<<<< HEAD
 	return ping.Issuer.Identity.AddSignature(msg)
-=======
-func (this *Drop) Sign() {
-	if signature, err := this.Issuer.Identity.Sign(this.Marshal()[:MARSHALED_SIGNATURE_START]); err != nil {
-		panic(err)
-	} else {
-		copy(this.Signature[:], signature)
-	}
->>>>>>> 205f30f7
 }