--- conflicted
+++ resolved
@@ -10,24 +10,13 @@
 )
 
 type Response struct {
-<<<<<<< HEAD
 	Type   Type
 	Issuer *peer.Peer
 	Peers  []*peer.Peer
 }
 
 func Unmarshal(data []byte) (*Response, error) {
-	if data[0] != MARHSALLED_PACKET_HEADER || len(data) != MARSHALLED_TOTAL_SIZE {
-=======
-	Type      Type
-	Issuer    *peer.Peer
-	Peers     []*peer.Peer
-	Signature [MARSHALED_SIGNATURE_SIZE]byte
-}
-
-func Unmarshal(data []byte) (*Response, error) {
-	if data[0] != MARHSALLED_PACKET_HEADER || len(data) < MARSHALED_TOTAL_SIZE {
->>>>>>> 205f30f7
+	if data[0] != MARSHALED_PACKET_HEADER || len(data) != MARSHALED_TOTAL_SIZE {
 		return nil, errors.New("malformed peering response")
 	}
 
@@ -56,74 +45,34 @@
 		}
 	}
 
-<<<<<<< HEAD
 	if issuer, err := identity.FromSignedData(data); err != nil {
-=======
-	if issuer, err := identity.FromSignedData(data[:MARSHALED_SIGNATURE_START], data[MARSHALED_SIGNATURE_START:]); err != nil {
->>>>>>> 205f30f7
 		return nil, err
 	} else {
 		if !bytes.Equal(issuer.Identifier, peeringResponse.Issuer.Identity.Identifier) {
 			return nil, ErrInvalidSignature
 		}
 	}
-<<<<<<< HEAD
-=======
-	copy(peeringResponse.Signature[:], data[MARSHALED_SIGNATURE_START:MARSHALED_SIGNATURE_END])
->>>>>>> 205f30f7
 
 	return peeringResponse, nil
 }
 
-<<<<<<< HEAD
 func (this *Response) Marshal() []byte {
-	buffer := make([]byte, MARSHALLED_SIGNATURE_START)
+	buffer := make([]byte, MARSHALED_SIGNATURE_START)
 
-	buffer[MARSHALLED_PACKET_HEADER_START] = MARHSALLED_PACKET_HEADER
-	buffer[MARSHALLED_TYPE_START] = this.Type
+	buffer[MARSHALED_PACKET_HEADER_START] = MARSHALED_PACKET_HEADER
+	buffer[MARSHALED_TYPE_START] = this.Type
 
-	copy(buffer[MARSHALLED_ISSUER_START:MARSHALLED_ISSUER_END], this.Issuer.Marshal())
-=======
-func (this *Response) Sign() *Response {
-	dataToSign := this.Marshal()[:MARSHALED_SIGNATURE_START]
-	if signature, err := this.Issuer.Identity.Sign(dataToSign); err != nil {
-		panic(err)
-	} else {
-		copy(this.Signature[:], signature)
-	}
-
-	return this
-}
-
-func (this *Response) Marshal() []byte {
-	result := make([]byte, MARSHALED_TOTAL_SIZE)
-
-	result[MARSHALED_PACKET_HEADER_START] = MARHSALLED_PACKET_HEADER
-	result[MARSHALED_TYPE_START] = this.Type
-
-	copy(result[MARSHALED_ISSUER_START:MARSHALED_ISSUER_END], this.Issuer.Marshal())
->>>>>>> 205f30f7
+	copy(buffer[MARSHALED_ISSUER_START:MARSHALED_ISSUER_END], this.Issuer.Marshal())
 
 	for i, peer := range this.Peers {
 		if i < constants.NEIGHBOR_COUNT {
 			PEERING_RESPONSE_MARSHALED_PEER_START := MARSHALED_PEERS_START + (i * MARSHALED_PEER_SIZE)
 			PEERING_RESPONSE_MARSHALED_PEER_END := PEERING_RESPONSE_MARSHALED_PEER_START + MARSHALED_PEER_SIZE
 
-<<<<<<< HEAD
-			buffer[PEERING_RESPONSE_MARSHALLED_PEER_START] = 1
-			copy(buffer[PEERING_RESPONSE_MARSHALLED_PEER_START+1:PEERING_RESPONSE_MARSHALLED_PEER_END], peer.Marshal()[:MARSHALLED_PEER_SIZE-1])
+			buffer[PEERING_RESPONSE_MARSHALED_PEER_START] = 1
+			copy(buffer[PEERING_RESPONSE_MARSHALED_PEER_START+1:PEERING_RESPONSE_MARSHALED_PEER_END], peer.Marshal()[:MARSHALED_PEER_SIZE-1])
 		}
 	}
 
 	return this.Issuer.Identity.AddSignature(buffer)
-=======
-			result[PEERING_RESPONSE_MARSHALED_PEER_START] = 1
-			copy(result[PEERING_RESPONSE_MARSHALED_PEER_START+1:PEERING_RESPONSE_MARSHALED_PEER_END], peer.Marshal()[:MARSHALED_PEER_SIZE-1])
-		}
-	}
-
-	copy(result[MARSHALED_SIGNATURE_START:MARSHALED_SIGNATURE_END], this.Signature[:MARSHALED_SIGNATURE_SIZE])
-
-	return result
->>>>>>> 205f30f7
 }