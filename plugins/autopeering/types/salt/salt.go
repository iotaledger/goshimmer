package salt

import (
	"crypto/rand"
	"time"

	"github.com/pkg/errors"
)

type Salt struct {
	Bytes          []byte
	ExpirationTime time.Time
}

func New(lifetime time.Duration) *Salt {
	salt := &Salt{
		Bytes:          make([]byte, SALT_BYTES_LEN),
		ExpirationTime: time.Now().Add(lifetime),
	}

	if _, err := rand.Read(salt.Bytes); err != nil {
		panic(err)
	}

	return salt
}

<<<<<<< HEAD
func Unmarshal(data []byte) (*Salt, error) {
	if len(data) != MARSHALLED_TOTAL_SIZE {
		return nil, errors.New("salt: bad data length")
=======
func Unmarshal(marshaledSalt []byte) (*Salt, error) {
	if len(marshaledSalt) < SALT_MARSHALED_SIZE {
		return nil, errors.New("marshaled salt bytes not long enough")
>>>>>>> 205f30f7
	}

	salt := &Salt{
		Bytes: make([]byte, SALT_BYTES_LEN),
	}
<<<<<<< HEAD
	copy(salt.Bytes, data[MARSHALLED_BYTES_START:MARSHALLED_BYTES_END])

	if err := salt.ExpirationTime.UnmarshalBinary(data[MARSHALLED_TIME_START:MARSHALLED_TIME_END]); err != nil {
=======
	copy(salt.Bytes, marshaledSalt[SALT_BYTES_START:SALT_BYTES_END])

	if err := salt.ExpirationTime.UnmarshalBinary(marshaledSalt[SALT_TIME_START:SALT_TIME_END]); err != nil {
>>>>>>> 205f30f7
		return nil, err
	}

	return salt, nil
}

func (s *Salt) Marshal() []byte {
	data := make([]byte, MARSHALLED_TOTAL_SIZE)

	copy(data[MARSHALLED_BYTES_START:MARSHALLED_BYTES_END], s.Bytes)

	if bytes, err := s.ExpirationTime.MarshalBinary(); err != nil {
		panic(err)
	} else {
		copy(data[MARSHALLED_TIME_START:MARSHALLED_TIME_END], bytes)
	}

	return data
}<|MERGE_RESOLUTION|>--- conflicted
+++ resolved
@@ -25,29 +25,17 @@
 	return salt
 }
 
-<<<<<<< HEAD
 func Unmarshal(data []byte) (*Salt, error) {
-	if len(data) != MARSHALLED_TOTAL_SIZE {
+	if len(data) != MARSHALED_TOTAL_SIZE {
 		return nil, errors.New("salt: bad data length")
-=======
-func Unmarshal(marshaledSalt []byte) (*Salt, error) {
-	if len(marshaledSalt) < SALT_MARSHALED_SIZE {
-		return nil, errors.New("marshaled salt bytes not long enough")
->>>>>>> 205f30f7
 	}
 
 	salt := &Salt{
 		Bytes: make([]byte, SALT_BYTES_LEN),
 	}
-<<<<<<< HEAD
-	copy(salt.Bytes, data[MARSHALLED_BYTES_START:MARSHALLED_BYTES_END])
+	copy(salt.Bytes, data[MARSHALED_BYTES_START:MARSHALED_BYTES_END])
 
-	if err := salt.ExpirationTime.UnmarshalBinary(data[MARSHALLED_TIME_START:MARSHALLED_TIME_END]); err != nil {
-=======
-	copy(salt.Bytes, marshaledSalt[SALT_BYTES_START:SALT_BYTES_END])
-
-	if err := salt.ExpirationTime.UnmarshalBinary(marshaledSalt[SALT_TIME_START:SALT_TIME_END]); err != nil {
->>>>>>> 205f30f7
+	if err := salt.ExpirationTime.UnmarshalBinary(data[MARSHALED_TIME_START:MARSHALED_TIME_END]); err != nil {
 		return nil, err
 	}
 
@@ -55,14 +43,14 @@
 }
 
 func (s *Salt) Marshal() []byte {
-	data := make([]byte, MARSHALLED_TOTAL_SIZE)
+	data := make([]byte, MARSHALED_TOTAL_SIZE)
 
-	copy(data[MARSHALLED_BYTES_START:MARSHALLED_BYTES_END], s.Bytes)
+	copy(data[MARSHALED_BYTES_START:MARSHALED_BYTES_END], s.Bytes)
 
 	if bytes, err := s.ExpirationTime.MarshalBinary(); err != nil {
 		panic(err)
 	} else {
-		copy(data[MARSHALLED_TIME_START:MARSHALLED_TIME_END], bytes)
+		copy(data[MARSHALED_TIME_START:MARSHALED_TIME_END], bytes)
 	}
 
 	return data
