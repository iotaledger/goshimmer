package autopeering

import (
	"encoding/base64"
	"errors"
	"fmt"
	"net"
	"strings"

	"github.com/iotaledger/goshimmer/packages/autopeering/discover"
	"github.com/iotaledger/goshimmer/packages/autopeering/peer"
	"github.com/iotaledger/goshimmer/packages/autopeering/peer/service"
	"github.com/iotaledger/goshimmer/packages/autopeering/selection"
	"github.com/iotaledger/goshimmer/packages/autopeering/server"
	"github.com/iotaledger/goshimmer/packages/autopeering/transport"
	"github.com/iotaledger/goshimmer/packages/netutil"
	"github.com/iotaledger/goshimmer/packages/parameter"
	"github.com/iotaledger/goshimmer/plugins/autopeering/local"
	"github.com/iotaledger/goshimmer/plugins/cli"
	"github.com/iotaledger/goshimmer/plugins/gossip"
	"github.com/iotaledger/hive.go/logger"
	"github.com/iotaledger/hive.go/node"
)

var (
	// Discovery is the peer discovery protocol.
	Discovery *discover.Protocol
	// Selection is the peer selection protocol.
	Selection *selection.Protocol

	ErrParsingMasterNode = errors.New("can't parse master node")

	log *logger.Logger
)

func configureAP() {
	masterPeers, err := parseEntryNodes()
	if err != nil {
		log.Errorf("Invalid entry nodes; ignoring: %v", err)
	}
	log.Debugf("Master peers: %v", masterPeers)

	Discovery = discover.New(local.GetInstance(), discover.Config{
		Log:         log.Named("disc"),
		MasterPeers: masterPeers,
	})

	// enable peer selection only when gossip is enabled
	if !node.IsSkipped(gossip.PLUGIN) {
		Selection = selection.New(local.GetInstance(), Discovery, selection.Config{
			Log:               log.Named("sel"),
			NeighborValidator: selection.ValidatorFunc(isValidNeighbor),
		})
	}
}

// isValidNeighbor checks whether a peer is a valid neighbor.
func isValidNeighbor(p *peer.Peer) bool {
	// gossip must be supported
	gossipAddr := p.Services().Get(service.GossipKey)
	if gossipAddr == nil {
		return false
	}
	// the host for the gossip and peering service must be identical
	gossipHost, _, err := net.SplitHostPort(gossipAddr.String())
	if err != nil {
		return false
	}
	peeringAddr := p.Services().Get(service.PeeringKey)
	peeringHost, _, err := net.SplitHostPort(peeringAddr.String())
	if err != nil {
		return false
	}
	return gossipHost == peeringHost
}

func start(shutdownSignal <-chan struct{}) {
	defer log.Infof("Stopping %s ... done", name)

	lPeer := local.GetInstance()
	// use the port of the peering service
	peeringAddr := lPeer.Services().Get(service.PeeringKey)
	_, peeringPort, err := net.SplitHostPort(peeringAddr.String())
	if err != nil {
		panic(err)
	}
	// resolve the bind address
	address := net.JoinHostPort(parameter.NodeConfig.GetString(local.CFG_BIND), peeringPort)
	localAddr, err := net.ResolveUDPAddr(peeringAddr.Network(), address)
	if err != nil {
		log.Fatalf("Error resolving %s: %v", local.CFG_BIND, err)
	}

	// check that discovery is working and the port is open
	log.Info("Testing service ...")
	checkConnection(localAddr, &lPeer.Peer)
	log.Info("Testing service ... done")

	conn, err := net.ListenUDP(peeringAddr.Network(), localAddr)
	if err != nil {
		log.Fatalf("Error listening: %v", err)
	}
	defer conn.Close()

	// use the UDP connection for transport
	trans := transport.Conn(conn, func(network, address string) (net.Addr, error) { return net.ResolveUDPAddr(network, address) })
	defer trans.Close()

	handlers := []server.Handler{Discovery}
	if Selection != nil {
		handlers = append(handlers, Selection)
	}

	// start a server doing discovery and peering
	srv := server.Serve(lPeer, trans, log.Named("srv"), handlers...)
	defer srv.Close()

	// start the discovery on that connection
	Discovery.Start(srv)
	defer Discovery.Close()

	if Selection != nil {
		// start the peering on that connection
		Selection.Start(srv)
		defer Selection.Close()
	}

<<<<<<< HEAD
	log.Infof("%s started: ID=%s Address=%s/%s", name, lPeer.ID(), peeringAddr.String(), peeringAddr.Network())
=======
	log.Infof(name+" started: Address=%s/%s", peeringAddr.String(), peeringAddr.Network())
	log.Infof(name+" started: ID=%s PublicKey=%s", lPeer.ID(), base64.StdEncoding.EncodeToString(lPeer.PublicKey()))
>>>>>>> eb074911

	<-shutdownSignal

	log.Infof("Stopping %s ...", name)

	count := lPeer.Database().PersistSeeds()
	log.Infof("%d peers persisted as seeds", count)
}

func parseEntryNodes() (result []*peer.Peer, err error) {
	for _, entryNodeDefinition := range parameter.NodeConfig.GetStringSlice(CFG_ENTRY_NODES) {
		if entryNodeDefinition == "" {
			continue
		}

		parts := strings.Split(entryNodeDefinition, "@")
		if len(parts) != 2 {
			return nil, fmt.Errorf("%w: master node parts must be 2, is %d", ErrParsingMasterNode, len(parts))
		}
		pubKey, err := base64.StdEncoding.DecodeString(parts[0])
		if err != nil {
			return nil, fmt.Errorf("%w: can't decode public key: %s", ErrParsingMasterNode, err)
		}

		services := service.New()
		services.Update(service.PeeringKey, "udp", parts[1])

		result = append(result, peer.NewPeer(pubKey, services))
	}

	return result, nil
}

func checkConnection(localAddr *net.UDPAddr, self *peer.Peer) {
	peering := self.Services().Get(service.PeeringKey)
	remoteAddr, err := net.ResolveUDPAddr(peering.Network(), peering.String())
	if err != nil {
		panic(err)
	}

	// do not check the address as a NAT may change them for local connections
	err = netutil.CheckUDP(localAddr, remoteAddr, false, true)
	if err != nil {
		log.Errorf("Error testing service: %s", err)
		log.Panicf("Please check that %s is publicly reachable at %s/%s",
			cli.AppName, peering.String(), peering.Network())
	}
}<|MERGE_RESOLUTION|>--- conflicted
+++ resolved
@@ -75,7 +75,7 @@
 }
 
 func start(shutdownSignal <-chan struct{}) {
-	defer log.Infof("Stopping %s ... done", name)
+	defer log.Info("Stopping " + name + " ... done")
 
 	lPeer := local.GetInstance()
 	// use the port of the peering service
@@ -125,12 +125,7 @@
 		defer Selection.Close()
 	}
 
-<<<<<<< HEAD
 	log.Infof("%s started: ID=%s Address=%s/%s", name, lPeer.ID(), peeringAddr.String(), peeringAddr.Network())
-=======
-	log.Infof(name+" started: Address=%s/%s", peeringAddr.String(), peeringAddr.Network())
-	log.Infof(name+" started: ID=%s PublicKey=%s", lPeer.ID(), base64.StdEncoding.EncodeToString(lPeer.PublicKey()))
->>>>>>> eb074911
 
 	<-shutdownSignal
 
