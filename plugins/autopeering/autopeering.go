package autopeering

import (
	"errors"
	"fmt"
	"hash/fnv"
	"net"
	"strconv"
	"strings"
	"sync"

	"github.com/iotaledger/goshimmer/plugins/autopeering/local"
	"github.com/iotaledger/goshimmer/plugins/banner"
	"github.com/iotaledger/goshimmer/plugins/config"
	"github.com/iotaledger/hive.go/autopeering/discover"
	"github.com/iotaledger/hive.go/autopeering/peer"
	"github.com/iotaledger/hive.go/autopeering/peer/service"
	"github.com/iotaledger/hive.go/autopeering/selection"
	"github.com/iotaledger/hive.go/autopeering/server"
	"github.com/iotaledger/hive.go/crypto/ed25519"
	"github.com/iotaledger/hive.go/identity"
	"github.com/iotaledger/hive.go/logger"
	"github.com/mr-tron/base58"
)

// autopeering constants
const (
	ProtocolVersion = 0      // update on protocol changes
	NetworkVersion  = "v0.2" // update on network changes
)

var (
	// ErrParsingMasterNode is returned for an invalid master node.
	ErrParsingMasterNode = errors.New("cannot parse master node")

<<<<<<< HEAD
	// networkID specifies the autopeering network identifier.
	networkID = hash32([]byte(banner.AppVersion + NetworkVersion))
=======
	// NetworkID specifies the autopeering network identifier.
	NetworkID = hash32([]byte(banner.AppVersion + NetworkVersion))

	// Conn contains the network connection.
	Conn *NetConnMetric
>>>>>>> 865ffd74
)

var (
	// the peer discovery protocol
	peerDisc     *discover.Protocol
	peerDiscOnce sync.Once

	// the peer selection protocol
	peerSel     *selection.Protocol
	peerSelOnce sync.Once

	// block until the peering server has been started
	srvBarrier = struct {
		once sync.Once
		c    chan *server.Server
	}{c: make(chan *server.Server, 1)}
)

// NetworkID gets the networkID.
func NetworkID() uint32 {
	return networkID
}

// Discovery returns the peer discovery instance.
func Discovery() *discover.Protocol {
	peerDiscOnce.Do(createPeerDisc)
	return peerDisc
}

// Selection returns the neighbor selection instance.
func Selection() *selection.Protocol {
	peerSelOnce.Do(createPeerSel)
	return peerSel
}

// BindAddress returns the string form of the autopeering bind address.
func BindAddress() string {
	peering := local.GetInstance().Services().Get(service.PeeringKey)
	host := config.Node().GetString(local.CfgBind)
	port := strconv.Itoa(peering.Port())
	return net.JoinHostPort(host, port)
}

// StartSelection starts the neighbor selection process.
// It blocks until the peer discovery has been started. Multiple calls of StartSelection are ignored.
func StartSelection() {
	srvBarrier.once.Do(func() {
		srv := <-srvBarrier.c
		close(srvBarrier.c)

		Selection().Start(srv)
	})
}

func createPeerDisc() {
	// assure that the logger is available
	log := logger.NewLogger(PluginName).Named("disc")

	masterPeers, err := parseEntryNodes()
	if err != nil {
		log.Errorf("Invalid entry nodes; ignoring: %v", err)
	}
	log.Debugf("Master peers: %v", masterPeers)

	peerDisc = discover.New(local.GetInstance(), ProtocolVersion, networkID,
		discover.Logger(log),
		discover.MasterPeers(masterPeers),
	)
}

func createPeerSel() {
	// assure that the logger is available
	log := logger.NewLogger(PluginName).Named("sel")

	peerSel = selection.New(local.GetInstance(), Discovery(),
		selection.Logger(log),
		selection.NeighborValidator(selection.ValidatorFunc(isValidNeighbor)),
	)
}

// isValidNeighbor checks whether a peer is a valid neighbor.
func isValidNeighbor(p *peer.Peer) bool {
	// gossip must be supported
	gossipService := p.Services().Get(service.GossipKey)
	if gossipService == nil {
		return false
	}
	// gossip service must be valid
	if gossipService.Network() != "tcp" || gossipService.Port() < 0 || gossipService.Port() > 65535 {
		return false
	}
	return true
}

func start(shutdownSignal <-chan struct{}) {
	defer log.Info("Stopping " + PluginName + " ... done")

	lPeer := local.GetInstance()
	peering := lPeer.Services().Get(service.PeeringKey)

	// resolve the bind address
	localAddr, err := net.ResolveUDPAddr(peering.Network(), BindAddress())
	if err != nil {
		log.Fatalf("Error resolving %s: %v", local.CfgBind, err)
	}

	conn, err := net.ListenUDP(peering.Network(), localAddr)
	if err != nil {
		log.Fatalf("Error listening: %v", err)
	}
	defer conn.Close()

	Conn = &NetConnMetric{UDPConn: conn}

	// start a server doing peerDisc and peering
	srv := server.Serve(lPeer, Conn, log.Named("srv"), Discovery(), Selection())
	defer srv.Close()

	// start the peer discovery on that connection
	Discovery().Start(srv)
	srvBarrier.c <- srv

	log.Infof("%s started: ID=%s Address=%s/%s", PluginName, lPeer.ID(), localAddr.String(), localAddr.Network())

	<-shutdownSignal

	log.Infof("Stopping %s ...", PluginName)

	Discovery().Close()
	Selection().Close()

	lPeer.Database().Close()
}

func hash32(b []byte) uint32 {
	hash := fnv.New32()
	_, err := hash.Write(b)
	if err != nil {
		panic(err)
	}
	return hash.Sum32()
}

func parseEntryNodes() (result []*peer.Peer, err error) {
	for _, entryNodeDefinition := range config.Node().GetStringSlice(CfgEntryNodes) {
		if entryNodeDefinition == "" {
			continue
		}

		parts := strings.Split(entryNodeDefinition, "@")
		if len(parts) != 2 {
			return nil, fmt.Errorf("%w: master node parts must be 2, is %d", ErrParsingMasterNode, len(parts))
		}
		pubKey, err := base58.Decode(parts[0])
		if err != nil {
			return nil, fmt.Errorf("%w: invalid public key: %s", ErrParsingMasterNode, err)
		}
		addr, err := net.ResolveUDPAddr("udp", parts[1])
		if err != nil {
			return nil, fmt.Errorf("%w: host cannot be resolved: %s", ErrParsingMasterNode, err)
		}
		publicKey, _, err := ed25519.PublicKeyFromBytes(pubKey)
		if err != nil {
			return nil, err
		}

		services := service.New()
		services.Update(service.PeeringKey, addr.Network(), addr.Port)

		result = append(result, peer.NewPeer(identity.New(publicKey), addr.IP, services))
	}

	return result, nil
}<|MERGE_RESOLUTION|>--- conflicted
+++ resolved
@@ -33,16 +33,11 @@
 	// ErrParsingMasterNode is returned for an invalid master node.
 	ErrParsingMasterNode = errors.New("cannot parse master node")
 
-<<<<<<< HEAD
 	// networkID specifies the autopeering network identifier.
 	networkID = hash32([]byte(banner.AppVersion + NetworkVersion))
-=======
-	// NetworkID specifies the autopeering network identifier.
-	NetworkID = hash32([]byte(banner.AppVersion + NetworkVersion))
 
 	// Conn contains the network connection.
 	Conn *NetConnMetric
->>>>>>> 865ffd74
 )
 
 var (
