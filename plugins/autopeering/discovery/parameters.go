--- conflicted
+++ resolved
@@ -12,11 +12,7 @@
 }
 
 // Parameters contains the configuration parameters of the autopeering peer discovery.
-<<<<<<< HEAD
-var Parameters = ParametersDefinitionDiscovery{}
-=======
 var Parameters = &ParametersDefinitionDiscovery{}
->>>>>>> 4c8e1642
 
 func init() {
 	configuration.BindParameters(Parameters, "autopeering")
