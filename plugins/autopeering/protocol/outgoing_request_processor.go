package protocol

import (
	"github.com/iotaledger/goshimmer/plugins/autopeering/instances/outgoingrequest"
	"github.com/iotaledger/goshimmer/plugins/autopeering/protocol/types"
	"github.com/iotaledger/goshimmer/plugins/autopeering/server/tcp"
	"time"

	"github.com/iotaledger/goshimmer/packages/timeutil"

	"github.com/iotaledger/goshimmer/packages/accountability"
	"github.com/iotaledger/goshimmer/packages/daemon"
	"github.com/iotaledger/goshimmer/packages/node"
	"github.com/iotaledger/goshimmer/plugins/autopeering/instances/acceptedneighbors"
	"github.com/iotaledger/goshimmer/plugins/autopeering/instances/chosenneighbors"
	"github.com/iotaledger/goshimmer/plugins/autopeering/protocol/constants"
	"github.com/iotaledger/goshimmer/plugins/autopeering/types/peer"
)

func createOutgoingRequestProcessor(plugin *node.Plugin) func() {
	return func() {
		plugin.LogInfo("Starting Chosen Neighbor Processor ...")
		plugin.LogSuccess("Starting Chosen Neighbor Processor ... done")

		sendOutgoingRequests(plugin)

		ticker := time.NewTicker(constants.FIND_NEIGHBOR_INTERVAL)
	ticker:
		for {
			select {
			case <-daemon.ShutdownSignal:
				plugin.LogInfo("Stopping Chosen Neighbor Processor ...")

				break ticker
			case <-ticker.C:
				sendOutgoingRequests(plugin)
			}
		}

		plugin.LogSuccess("Stopping Chosen Neighbor Processor ... done")
	}
}

func sendOutgoingRequests(plugin *node.Plugin) {
	for _, chosenNeighborCandidate := range chosenneighbors.CANDIDATES.Clone() {
		timeutil.Sleep(5 * time.Second)

		if candidateShouldBeContacted(chosenNeighborCandidate) {
<<<<<<< HEAD
			data := outgoingrequest.INSTANCE.Marshal()

			if dialed, err := chosenNeighborCandidate.Send(data, types.PROTOCOL_TYPE_TCP, true); err != nil {
				plugin.LogDebug("error when sending peering request to " + chosenNeighborCandidate.String() + ": " + err.Error())
			} else {
				plugin.LogDebug("sent peering request to " + chosenNeighborCandidate.String())
=======
			doneChan := make(chan int, 1)

			go func(doneChan chan int) {
				if dialed, err := chosenNeighborCandidate.Send(outgoingrequest.INSTANCE.Marshal(), types.PROTOCOL_TYPE_TCP, true); err != nil {
					plugin.LogDebug(err.Error())
				} else {
					plugin.LogDebug("sent peering request to " + chosenNeighborCandidate.String())
>>>>>>> e98b493e

					if dialed {
						tcp.HandleConnection(chosenNeighborCandidate.Conn)
					}
				}

				close(doneChan)
			}(doneChan)

			select {
				case <-daemon.ShutdownSignal:
					return
				case <-doneChan:
					continue
			}
		}
	}
}

func candidateShouldBeContacted(candidate *peer.Peer) bool {
	nodeId := candidate.Identity.StringIdentifier

	return (!acceptedneighbors.INSTANCE.Contains(nodeId) && !chosenneighbors.INSTANCE.Contains(nodeId) &&
		accountability.OwnId().StringIdentifier != nodeId) && (len(chosenneighbors.INSTANCE.Peers) < constants.NEIGHBOR_COUNT/2 ||
		chosenneighbors.OWN_DISTANCE(candidate) < chosenneighbors.FURTHEST_NEIGHBOR_DISTANCE)
}<|MERGE_RESOLUTION|>--- conflicted
+++ resolved
@@ -1,10 +1,11 @@
 package protocol
 
 import (
+	"time"
+
 	"github.com/iotaledger/goshimmer/plugins/autopeering/instances/outgoingrequest"
 	"github.com/iotaledger/goshimmer/plugins/autopeering/protocol/types"
 	"github.com/iotaledger/goshimmer/plugins/autopeering/server/tcp"
-	"time"
 
 	"github.com/iotaledger/goshimmer/packages/timeutil"
 
@@ -46,22 +47,16 @@
 		timeutil.Sleep(5 * time.Second)
 
 		if candidateShouldBeContacted(chosenNeighborCandidate) {
-<<<<<<< HEAD
-			data := outgoingrequest.INSTANCE.Marshal()
-
-			if dialed, err := chosenNeighborCandidate.Send(data, types.PROTOCOL_TYPE_TCP, true); err != nil {
-				plugin.LogDebug("error when sending peering request to " + chosenNeighborCandidate.String() + ": " + err.Error())
-			} else {
-				plugin.LogDebug("sent peering request to " + chosenNeighborCandidate.String())
-=======
 			doneChan := make(chan int, 1)
 
 			go func(doneChan chan int) {
-				if dialed, err := chosenNeighborCandidate.Send(outgoingrequest.INSTANCE.Marshal(), types.PROTOCOL_TYPE_TCP, true); err != nil {
-					plugin.LogDebug(err.Error())
+
+				data := outgoingrequest.INSTANCE.Marshal()
+
+				if dialed, err := chosenNeighborCandidate.Send(data, types.PROTOCOL_TYPE_TCP, true); err != nil {
+					plugin.LogDebug("error when sending peering request to " + chosenNeighborCandidate.String() + ": " + err.Error())
 				} else {
 					plugin.LogDebug("sent peering request to " + chosenNeighborCandidate.String())
->>>>>>> e98b493e
 
 					if dialed {
 						tcp.HandleConnection(chosenNeighborCandidate.Conn)
@@ -72,10 +67,10 @@
 			}(doneChan)
 
 			select {
-				case <-daemon.ShutdownSignal:
-					return
-				case <-doneChan:
-					continue
+			case <-daemon.ShutdownSignal:
+				return
+			case <-doneChan:
+				continue
 			}
 		}
 	}
