package manarefresher

import "github.com/iotaledger/hive.go/configuration"

// ParametersDefinition contains the definition of the parameters used by the manarefresher plugin.
type ParametersDefinition struct {
	// RefreshInterval defines the interval for refreshing delegated mana.
	RefreshInterval uint `default:"25" usage:"interval for refreshing delegated mana (minutes)"`
}

// Parameters contains the configuration used by the manarefresher plugin.
<<<<<<< HEAD
var Parameters = ParametersDefinition{}
=======
var Parameters = &ParametersDefinition{}
>>>>>>> 4c8e1642

func init() {
	configuration.BindParameters(Parameters, "manarefresher")
}<|MERGE_RESOLUTION|>--- conflicted
+++ resolved
@@ -9,11 +9,7 @@
 }
 
 // Parameters contains the configuration used by the manarefresher plugin.
-<<<<<<< HEAD
-var Parameters = ParametersDefinition{}
-=======
 var Parameters = &ParametersDefinition{}
->>>>>>> 4c8e1642
 
 func init() {
 	configuration.BindParameters(Parameters, "manarefresher")
