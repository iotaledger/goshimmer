package profiling

import (
	"net/http"
	"runtime"

	// import required to profile
	_ "net/http/pprof"

	"github.com/iotaledger/goshimmer/plugins/config"
	"github.com/iotaledger/hive.go/logger"
	"github.com/iotaledger/hive.go/node"
	flag "github.com/spf13/pflag"
)

// PluginName is the name of the profiling plugin.
const PluginName = "Profiling"

var (
	// plugin is the profiling plugin.
	plugin = node.NewPlugin(PluginName, node.Enabled, configure, run)
	log    *logger.Logger
)

// CfgProfilingBindAddress defines the config flag of the profiling binding address.
const CfgProfilingBindAddress = "profiling.bindAddress"

// Plugin gets the plugin instance
func Plugin() *node.Plugin {
	return plugin
}


func init() {
	flag.String(CfgProfilingBindAddress, "127.0.0.1:6061", "bind address for the pprof server")
}

func configure(_ *node.Plugin) {
	log = logger.NewLogger(PluginName)
}

func run(_ *node.Plugin) {
<<<<<<< HEAD
	bindAddr := config.Node().GetString(CfgProfilingBindAddress)
=======
	bindAddr := config.Node.GetString(CfgProfilingBindAddress)

	runtime.SetMutexProfileFraction(5)
	runtime.SetBlockProfileRate(5)

>>>>>>> d237956f
	log.Infof("%s started, bind-address=%s", PluginName, bindAddr)
	go http.ListenAndServe(bindAddr, nil)
}<|MERGE_RESOLUTION|>--- conflicted
+++ resolved
@@ -30,7 +30,6 @@
 	return plugin
 }
 
-
 func init() {
 	flag.String(CfgProfilingBindAddress, "127.0.0.1:6061", "bind address for the pprof server")
 }
@@ -40,15 +39,11 @@
 }
 
 func run(_ *node.Plugin) {
-<<<<<<< HEAD
 	bindAddr := config.Node().GetString(CfgProfilingBindAddress)
-=======
-	bindAddr := config.Node.GetString(CfgProfilingBindAddress)
 
 	runtime.SetMutexProfileFraction(5)
 	runtime.SetBlockProfileRate(5)
 
->>>>>>> d237956f
 	log.Infof("%s started, bind-address=%s", PluginName, bindAddr)
 	go http.ListenAndServe(bindAddr, nil)
 }