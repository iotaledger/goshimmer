--- conflicted
+++ resolved
@@ -53,15 +53,8 @@
 }
 
 // Parameters contains the configuration parameters of the drng plugin.
-<<<<<<< HEAD
-var Parameters = ParametersDefinition{}
-
-func init() {
-	configuration.BindParameters(&Parameters, "drng")
-=======
 var Parameters = &ParametersDefinition{}
 
 func init() {
 	configuration.BindParameters(Parameters, "drng")
->>>>>>> 4c8e1642
 }