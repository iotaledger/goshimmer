package plugins

import (
	"github.com/iotaledger/hive.go/node"

	"github.com/iotaledger/goshimmer/plugins/dagsvisualizer"
	"github.com/iotaledger/goshimmer/plugins/dashboard"
)

// UI contains the user interface plugins of a GoShimmer node.
var UI = node.Plugins(
<<<<<<< HEAD
	dashboard.Plugin(),
	dagsvisualizer.Plugin,
=======
	dashboard.Plugin,
>>>>>>> bd1ebf1f
)<|MERGE_RESOLUTION|>--- conflicted
+++ resolved
@@ -9,10 +9,6 @@
 
 // UI contains the user interface plugins of a GoShimmer node.
 var UI = node.Plugins(
-<<<<<<< HEAD
-	dashboard.Plugin(),
 	dagsvisualizer.Plugin,
-=======
 	dashboard.Plugin,
->>>>>>> bd1ebf1f
 )