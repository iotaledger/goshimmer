--- conflicted
+++ resolved
@@ -129,11 +129,8 @@
 	MsgTypeTPSMetric
 	MsgTypeTx
 	MsgTypeNeighborMetric
-<<<<<<< HEAD
+	MsgTypeDrng
 	MsgTypeTipsMetric
-=======
-	MsgTypeDrng
->>>>>>> 4b34c119
 )
 
 type msg struct {
