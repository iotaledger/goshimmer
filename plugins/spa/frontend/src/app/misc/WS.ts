--- conflicted
+++ resolved
@@ -1,49 +1,46 @@
-export enum WSMsgType {
-    Status,
-    TPSMetrics,
-    Tx,
-    NeighborStats,
-<<<<<<< HEAD
-    TipsMetrics,
-=======
-    Drng,
->>>>>>> 4b34c119
-}
-
-export interface WSMessage {
-    type: number;
-    data: any;
-}
-
-type DataHandler = (data: any) => void;
-
-let handlers = {};
-
-export function registerHandler(msgTypeID: number, handler: DataHandler) {
-    handlers[msgTypeID] = handler;
-}
-
-export function connectWebSocket(path: string, onOpen, onClose, onError) {
-    let loc = window.location;
-    let uri = 'ws:';
-
-    if (loc.protocol === 'https:') {
-        uri = 'wss:';
-    }
-    uri += '//' + loc.host + path;
-
-    let ws = new WebSocket(uri);
-
-    ws.onopen = onOpen;
-    ws.onclose = onClose;
-    ws.onerror = onError;
-
-    ws.onmessage = (e) => {
-        let msg: WSMessage = JSON.parse(e.data);
-        let handler = handlers[msg.type];
-        if (!handler) {
-            return;
-        }
-        handler(msg.data);
-    };
-}
+export enum WSMsgType {
+    Status,
+    TPSMetrics,
+    Tx,
+    NeighborStats,
+    Drng,
+    TipsMetrics,
+}
+
+export interface WSMessage {
+    type: number;
+    data: any;
+}
+
+type DataHandler = (data: any) => void;
+
+let handlers = {};
+
+export function registerHandler(msgTypeID: number, handler: DataHandler) {
+    handlers[msgTypeID] = handler;
+}
+
+export function connectWebSocket(path: string, onOpen, onClose, onError) {
+    let loc = window.location;
+    let uri = 'ws:';
+
+    if (loc.protocol === 'https:') {
+        uri = 'wss:';
+    }
+    uri += '//' + loc.host + path;
+
+    let ws = new WebSocket(uri);
+
+    ws.onopen = onOpen;
+    ws.onclose = onClose;
+    ws.onerror = onError;
+
+    ws.onmessage = (e) => {
+        let msg: WSMessage = JSON.parse(e.data);
+        let handler = handlers[msg.type];
+        if (!handler) {
+            return;
+        }
+        handler(msg.data);
+    };
+}