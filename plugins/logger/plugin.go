--- conflicted
+++ resolved
@@ -37,11 +37,7 @@
 func init() {
 	plugin = Plugin()
 
-<<<<<<< HEAD
-	configuration.BindParameters(&Parameters, "logger")
-=======
 	configuration.BindParameters(Parameters, "logger")
->>>>>>> 4c8e1642
 
 	plugin.Events.Init.Attach(events.NewClosure(func(*node.Plugin) {
 		if err := logger.InitGlobalLogger(config.Node()); err != nil {
