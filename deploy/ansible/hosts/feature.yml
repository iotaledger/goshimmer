--- conflicted
+++ resolved
@@ -43,10 +43,7 @@
     debugPorts: true
     remoteDebugging: true
     snapshotResetTime: true
-<<<<<<< HEAD
-=======
     spammer: true
->>>>>>> 7d473b95
 
 drands:
   hosts:
