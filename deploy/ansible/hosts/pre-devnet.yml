metrics:
  hosts:
    metrics-01.pre-devnet.shimmer.iota.cafe:

supports:
  hosts:
    analysisentry-01.pre-devnet.shimmer.iota.cafe:
      entryNodeSeed: "{{ ANALYSISSENTRY_01_ENTRYNODE_SEED }}"
<<<<<<< HEAD
      manaDashboardHost: "bootstrap-01.pre-devnet.shimmer.iota.cafe"
=======
      manaDashboardHost: "http://bootstrap-01.pre-devnet.shimmer.iota.cafe:8081"
>>>>>>> d3ad3e64
      logLevel: "debug"

goshimmers:
  children:
    internal_nodes:
      hosts:
        bootstrap-01.pre-devnet.shimmer.iota.cafe:
          seed: "{{ BOOTSTRAP_01_SEED }}"
          bootstrap: true
        vanilla-01.pre-devnet.shimmer.iota.cafe:
          seed: "{{ VANILLA_01_SEED }}"
        drng-01.pre-devnet.shimmer.iota.cafe:
          seed: "{{ DRNG_01_SEED }}"
        drng-02.pre-devnet.shimmer.iota.cafe:
          seed: "{{ DRNG_02_SEED }}"
        drng-03.pre-devnet.shimmer.iota.cafe:
          seed: "{{ DRNG_03_SEED }}"
        drng-04.pre-devnet.shimmer.iota.cafe:
          seed: "{{ DRNG_04_SEED }}"
        drng-05.pre-devnet.shimmer.iota.cafe:
          seed: "{{ DRNG_05_SEED }}"
        faucet-01.pre-devnet.shimmer.iota.cafe:
          seed: "{{ FAUCET_01_SEED }}"
          faucet: true
          faucetSeed: "{{ FAUCET_01_FAUCET_SEED }}"
  vars:
    analysisServerHost: "analysisentry-01.pre-devnet.shimmer.iota.cafe"
    entryNodeHost: "analysisentry-01.pre-devnet.shimmer.iota.cafe"
    entryNodePubKey: "2PV5487xMw5rasGBXXWeqSi4hLz7r19YBt8Y1TGAsQbj"
    bootstrapNodePubKey: "Gm7W191NDnqyF7KJycZqK7V6ENLwqxTwoKQN4SmpkB24"
    remoteLoggerHost: "metrics-01.pre-devnet.shimmer.iota.cafe"
    logLevel: "debug"
    debugPorts: true

drands:
  hosts:
    drand-01.pre-devnet.shimmer.iota.cafe:
  vars:
    drngHostTemplate: "drng-0{drandNumber}.pre-devnet.shimmer.iota.cafe"<|MERGE_RESOLUTION|>--- conflicted
+++ resolved
@@ -6,11 +6,7 @@
   hosts:
     analysisentry-01.pre-devnet.shimmer.iota.cafe:
       entryNodeSeed: "{{ ANALYSISSENTRY_01_ENTRYNODE_SEED }}"
-<<<<<<< HEAD
-      manaDashboardHost: "bootstrap-01.pre-devnet.shimmer.iota.cafe"
-=======
       manaDashboardHost: "http://bootstrap-01.pre-devnet.shimmer.iota.cafe:8081"
->>>>>>> d3ad3e64
       logLevel: "debug"
 
 goshimmers:
