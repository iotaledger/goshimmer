--- conflicted
+++ resolved
@@ -68,11 +68,7 @@
       {% else %}
       --blockIssuer.ignoreBootstrappedFlag=true
       {% endif %}
-<<<<<<< HEAD
-      --protocol.bootstrapWindow=20s
-=======
       --protocol.bootstrapWindow=20s
       {% if genesisTime|default(None) %}
       --protocol.genesisTime={{ genesisTime }}
-      {% endif %}
->>>>>>> 7cac6cfb
+      {% endif %}