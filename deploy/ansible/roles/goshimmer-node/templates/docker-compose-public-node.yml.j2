--- conflicted
+++ resolved
@@ -46,13 +46,8 @@
       --autoPeering.networkVersion={{ networkVersion }}
       {% endif %}
       --node.disablePlugins=portcheck,ManaInitializer{% if remoteLogs|default(false) == false  %},RemoteLog,RemoteLogMetrics{% endif %}
-<<<<<<< HEAD
-      --node.enablePlugins=dashboard,networkdelay,metrics{% if faucet|default(false) %},faucet{% endif %}{% if remoteLogs|default(false) %},RemoteLog,RemoteLogMetrics{% endif %}
+      --node.enablePlugins=dashboard,networkdelay,metrics{% if faucet|default(false) %},faucet{% endif %}{% if remoteLogs|default(false) %},RemoteLog,RemoteLogMetrics{% endif %},profilingrecorder
       --metrics.bindAddress=0.0.0.0:9311
-=======
-      --node.enablePlugins=dashboard,networkdelay,prometheus{% if faucet|default(false) %},faucet{% endif %}{% if remoteLogs|default(false) %},RemoteLog,RemoteLogMetrics{% endif %},profilingrecorder
-      --prometheus.bindAddress=0.0.0.0:9311
->>>>>>> 03333e94
       --logger.level={{ logLevel }}
       --logger.outputPaths=stdout
       --logger.disableEvents=false
@@ -61,11 +56,6 @@
       --remotemetrics.metricsLevel=0
       --blockIssuer.ignoreBootstrappedFlag=false
       --protocol.bootstrapWindow=20s
-<<<<<<< HEAD
       --metrics.goMetrics=true
       --metrics.processMetrics=true
-=======
-      --prometheus.goMetrics=true
-      --prometheus.processMetrics=true
-      --profilingRecorder.outputPath=/profiles
->>>>>>> 03333e94
+      --profilingRecorder.outputPath=/profiles