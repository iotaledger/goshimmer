--- conflicted
+++ resolved
@@ -19,11 +19,7 @@
 
       - name: Pull additional Docker images
         run: |
-<<<<<<< HEAD
-          docker pull angelocapossele/drng:payloadfix
-=======
-          docker pull angelocapossele/drand:v1.1.4
->>>>>>> e13f0926
+          docker pull angelocapossele/drand:v1.1.4
           docker pull gaiaadm/pumba:0.7.2
           docker pull gaiadocker/iproute2:latest
 
@@ -58,11 +54,7 @@
 
       - name: Pull additional Docker images
         run: |
-<<<<<<< HEAD
-          docker pull angelocapossele/drng:payloadfix
-=======
-          docker pull angelocapossele/drand:v1.1.4
->>>>>>> e13f0926
+          docker pull angelocapossele/drand:v1.1.4
           docker pull gaiaadm/pumba:0.7.2
           docker pull gaiadocker/iproute2:latest
 
@@ -96,11 +88,7 @@
 
       - name: Pull additional Docker images
         run: |
-<<<<<<< HEAD
-          docker pull angelocapossele/drng:payloadfix
-=======
-          docker pull angelocapossele/drand:v1.1.4
->>>>>>> e13f0926
+          docker pull angelocapossele/drand:v1.1.4
           docker pull gaiaadm/pumba:0.7.2
           docker pull gaiadocker/iproute2:latest
 
@@ -135,11 +123,7 @@
 
       - name: Pull additional Docker images
         run: |
-<<<<<<< HEAD
-          docker pull angelocapossele/drng:payloadfix
-=======
-          docker pull angelocapossele/drand:v1.1.4
->>>>>>> e13f0926
+          docker pull angelocapossele/drand:v1.1.4
           docker pull gaiaadm/pumba:0.7.2
           docker pull gaiadocker/iproute2:latest
 
@@ -175,11 +159,7 @@
 
       - name: Pull additional Docker images
         run: |
-<<<<<<< HEAD
-          docker pull angelocapossele/drng:payloadfix
-=======
-          docker pull angelocapossele/drand:v1.1.4
->>>>>>> e13f0926
+          docker pull angelocapossele/drand:v1.1.4
           docker pull gaiaadm/pumba:0.7.2
           docker pull gaiadocker/iproute2:latest
 
@@ -215,11 +195,7 @@
 
       - name: Pull additional Docker images
         run: |
-<<<<<<< HEAD
-          docker pull angelocapossele/drng:payloadfix
-=======
-          docker pull angelocapossele/drand:v1.1.4
->>>>>>> e13f0926
+          docker pull angelocapossele/drand:v1.1.4
           docker pull gaiaadm/pumba:0.7.2
           docker pull gaiadocker/iproute2:latest
 
@@ -253,11 +229,7 @@
 
       - name: Pull additional Docker images
         run: |
-<<<<<<< HEAD
-          docker pull angelocapossele/drng:payloadfix
-=======
-          docker pull angelocapossele/drand:v1.1.4
->>>>>>> e13f0926
+          docker pull angelocapossele/drand:v1.1.4
           docker pull gaiaadm/pumba:0.7.2
           docker pull gaiadocker/iproute2:latest
 
@@ -291,11 +263,7 @@
 
       - name: Pull additional Docker images
         run: |
-<<<<<<< HEAD
-          docker pull angelocapossele/drng:payloadfix
-=======
-          docker pull angelocapossele/drand:v1.1.4
->>>>>>> e13f0926
+          docker pull angelocapossele/drand:v1.1.4
           docker pull gaiaadm/pumba:0.7.2
           docker pull gaiadocker/iproute2:latest
 
