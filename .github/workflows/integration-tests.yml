name: Integration tests

on: pull_request

jobs:

  autopeering:
    name: autopeering
    env:
      TEST_NAME: autopeering
    runs-on: ubuntu-latest
    steps:

      - name: Check out code
        uses: actions/checkout@v2

      - name: Build GoShimmer image
        run: docker build -t iotaledger/goshimmer .

      - name: Pull additional Docker images
        run: |
          docker pull angelocapossele/drand:latest
          docker pull gaiaadm/pumba:0.7.2
          docker pull gaiadocker/iproute2:latest

      - name: Run integration tests
        run: docker-compose -f tools/integration-tests/tester/docker-compose.yml up --abort-on-container-exit --exit-code-from tester --build

      - name: Create logs from tester
        if: always()
        run: |
          docker logs tester &> tools/integration-tests/logs/tester.log

      - name: Save logs as artifacts
        if: always()
        uses: actions/upload-artifact@v1
        with:
          name: ${{ env.TEST_NAME }}
          path: tools/integration-tests/logs


  common:
    name: common
    env:
      TEST_NAME: common
    runs-on: ubuntu-latest
    steps:

      - name: Check out code
        uses: actions/checkout@v2

      - name: Build GoShimmer image
        run: docker build -t iotaledger/goshimmer .

      - name: Pull additional Docker images
        run: |
          docker pull angelocapossele/drand:latest
          docker pull gaiaadm/pumba:0.7.2
          docker pull gaiadocker/iproute2:latest

      - name: Run integration tests
        run: docker-compose -f tools/integration-tests/tester/docker-compose.yml up --abort-on-container-exit --exit-code-from tester --build

      - name: Create logs from tester
        if: always()
        run: |
          docker logs tester &> tools/integration-tests/logs/tester.log

      - name: Save logs as artifacts
        if: always()
        uses: actions/upload-artifact@v1
        with:
          name: ${{ env.TEST_NAME }}
          path: tools/integration-tests/logs

  consensus:
    name: consensus
    env:
      TEST_NAME: consensus
    runs-on: ubuntu-latest
    steps:

      - name: Check out code
        uses: actions/checkout@v2

      - name: Build GoShimmer image
        run: docker build -t iotaledger/goshimmer .

      - name: Pull additional Docker images
        run: |
          docker pull angelocapossele/drand:latest
          docker pull gaiaadm/pumba:0.7.2
          docker pull gaiadocker/iproute2:latest

      - name: Run integration tests
        run: docker-compose -f tools/integration-tests/tester/docker-compose.yml up --abort-on-container-exit --exit-code-from tester --build

      - name: Create logs from tester
        if: always()
        run: |
          docker logs tester &> tools/integration-tests/logs/tester.log

      - name: Save logs as artifacts
        if: always()
        uses: actions/upload-artifact@v1
        with:
          name: ${{ env.TEST_NAME }}
          path: tools/integration-tests/logs


  drng:
    name: drng
    env:
      TEST_NAME: drng
    runs-on: ubuntu-latest
    steps:

      - name: Check out code
        uses: actions/checkout@v2

      - name: Build GoShimmer image
        run: docker build -t iotaledger/goshimmer .

      - name: Pull additional Docker images
        run: |
          docker pull angelocapossele/drand:latest
          docker pull gaiaadm/pumba:0.7.2
          docker pull gaiadocker/iproute2:latest

      - name: Run integration tests
        run: docker-compose -f tools/integration-tests/tester/docker-compose.yml up --abort-on-container-exit --exit-code-from tester --build

      - name: Create logs from tester
        if: always()
        run: |
          docker logs tester &> tools/integration-tests/logs/tester.log

      - name: Save logs as artifacts
        if: always()
        uses: actions/upload-artifact@v1
        with:
          name: ${{ env.TEST_NAME }}
          path: tools/integration-tests/logs



  message:
    name: message
    env:
      TEST_NAME: message
    runs-on: ubuntu-latest
    steps:

      - name: Check out code
        uses: actions/checkout@v2

      - name: Build GoShimmer image
        run: docker build -t iotaledger/goshimmer .

      - name: Pull additional Docker images
        run: |
          docker pull angelocapossele/drand:latest
          docker pull gaiaadm/pumba:0.7.2
<<<<<<< HEAD
          docker pull gaiadocker/iproute2:latest

      - name: Run integration tests
        run: docker-compose -f tools/integration-tests/tester/docker-compose.yml up --abort-on-container-exit --exit-code-from tester --build

      - name: Create logs from tester
        if: always()
        run: |
          docker logs tester &> tools/integration-tests/logs/tester.log

      - name: Save logs as artifacts
        if: always()
        uses: actions/upload-artifact@v1
        with:
          name: ${{ env.TEST_NAME }}
          path: tools/integration-tests/logs


  value:
    name: value
    env:
      TEST_NAME: value
    runs-on: ubuntu-latest
    steps:

      - name: Check out code
        uses: actions/checkout@v2

      - name: Build GoShimmer image
        run: docker build -t iotaledger/goshimmer .

      - name: Pull additional Docker images
        run: |
          docker pull angelocapossele/drand:latest
          docker pull gaiaadm/pumba:0.7.2
=======
>>>>>>> 76e595e4
          docker pull gaiadocker/iproute2:latest

      - name: Run integration tests
        run: docker-compose -f tools/integration-tests/tester/docker-compose.yml up --abort-on-container-exit --exit-code-from tester --build

      - name: Create logs from tester
        if: always()
        run: |
          docker logs tester &> tools/integration-tests/logs/tester.log

      - name: Save logs as artifacts
        if: always()
        uses: actions/upload-artifact@v1
        with:
          name: ${{ env.TEST_NAME }}
          path: tools/integration-tests/logs



  value:
    name: value
    env:
      TEST_NAME: value
    runs-on: ubuntu-latest
    steps:

      - name: Check out code
        uses: actions/checkout@v2

      - name: Build GoShimmer image
        run: docker build -t iotaledger/goshimmer .

      - name: Pull additional Docker images
        run: |
          docker pull angelocapossele/drand:latest
          docker pull gaiaadm/pumba:latest
          docker pull gaiadocker/iproute2:latest

      - name: Run integration tests
        run: docker-compose -f tools/integration-tests/tester/docker-compose.yml up --abort-on-container-exit --exit-code-from tester --build

      - name: Create logs from tester
        if: always()
        run: |
          docker logs tester &> tools/integration-tests/logs/tester.log

      - name: Save logs as artifacts
        if: always()
        uses: actions/upload-artifact@v1
        with:
          name: ${{ env.TEST_NAME }}
          path: tools/integration-tests/logs<|MERGE_RESOLUTION|>--- conflicted
+++ resolved
@@ -161,23 +161,23 @@
         run: |
           docker pull angelocapossele/drand:latest
           docker pull gaiaadm/pumba:0.7.2
-<<<<<<< HEAD
-          docker pull gaiadocker/iproute2:latest
-
-      - name: Run integration tests
-        run: docker-compose -f tools/integration-tests/tester/docker-compose.yml up --abort-on-container-exit --exit-code-from tester --build
-
-      - name: Create logs from tester
-        if: always()
-        run: |
-          docker logs tester &> tools/integration-tests/logs/tester.log
-
-      - name: Save logs as artifacts
-        if: always()
-        uses: actions/upload-artifact@v1
-        with:
-          name: ${{ env.TEST_NAME }}
-          path: tools/integration-tests/logs
+          docker pull gaiadocker/iproute2:latest
+
+      - name: Run integration tests
+        run: docker-compose -f tools/integration-tests/tester/docker-compose.yml up --abort-on-container-exit --exit-code-from tester --build
+
+      - name: Create logs from tester
+        if: always()
+        run: |
+          docker logs tester &> tools/integration-tests/logs/tester.log
+
+      - name: Save logs as artifacts
+        if: always()
+        uses: actions/upload-artifact@v1
+        with:
+          name: ${{ env.TEST_NAME }}
+          path: tools/integration-tests/logs
+
 
 
   value:
@@ -196,44 +196,6 @@
       - name: Pull additional Docker images
         run: |
           docker pull angelocapossele/drand:latest
-          docker pull gaiaadm/pumba:0.7.2
-=======
->>>>>>> 76e595e4
-          docker pull gaiadocker/iproute2:latest
-
-      - name: Run integration tests
-        run: docker-compose -f tools/integration-tests/tester/docker-compose.yml up --abort-on-container-exit --exit-code-from tester --build
-
-      - name: Create logs from tester
-        if: always()
-        run: |
-          docker logs tester &> tools/integration-tests/logs/tester.log
-
-      - name: Save logs as artifacts
-        if: always()
-        uses: actions/upload-artifact@v1
-        with:
-          name: ${{ env.TEST_NAME }}
-          path: tools/integration-tests/logs
-
-
-
-  value:
-    name: value
-    env:
-      TEST_NAME: value
-    runs-on: ubuntu-latest
-    steps:
-
-      - name: Check out code
-        uses: actions/checkout@v2
-
-      - name: Build GoShimmer image
-        run: docker build -t iotaledger/goshimmer .
-
-      - name: Pull additional Docker images
-        run: |
-          docker pull angelocapossele/drand:latest
           docker pull gaiaadm/pumba:latest
           docker pull gaiadocker/iproute2:latest
 
