package salt

import (
	"crypto/rand"
<<<<<<< HEAD
	"sync"
=======
	"fmt"
>>>>>>> 96fdf5c4
	"time"

	"github.com/golang/protobuf/proto"
	pb "github.com/wollac/autopeering/salt/proto"
)

// SaltByteSize specifies the number of bytes used for the salt.
const SaltByteSize = 20

// Salt encapsulates high level functions around salt management.
type Salt struct {
	bytes          []byte    // value of the salt
	expirationTime time.Time // expiration time of the salt
	mutex          sync.RWMutex
}

// NewSalt generates a new salt given a lifetime duration
func NewSalt(lifetime time.Duration) (salt *Salt, err error) {
	salt = &Salt{
		bytes:          make([]byte, SaltByteSize),
		expirationTime: time.Now().Add(lifetime),
	}

	if _, err = rand.Read(salt.bytes); err != nil {
		return nil, err
	}

	return salt, err
}

func (s *Salt) GetBytes() []byte {
	s.mutex.RLock()
	defer s.mutex.RUnlock()
	return s.bytes
}

func (s *Salt) GetExpiration() time.Time {
	s.mutex.RLock()
	defer s.mutex.RUnlock()
	return s.expirationTime
}

// Expired returns true if the given salt expired
func (s *Salt) Expired() bool {
	return time.Now().After(s.GetExpiration())
}

<<<<<<< HEAD
// ToProto encodes a given Salt (s) into a proto buffer Salt message
func ToProto(s *Salt) (result *pb.Salt, err error) {
	result = &pb.Salt{}
	result.ExpTime = uint64(s.GetExpiration().Unix())
	result.Bytes = s.bytes
	return
=======
// ToProto encodes the Salt into a proto buffer Salt message
func (s *Salt) ToProto() *pb.Salt {
	return &pb.Salt{
		Bytes:   s.Bytes,
		ExpTime: uint64(s.ExpirationTime.Unix()),
	}
>>>>>>> 96fdf5c4
}

// FromProto decodes a given proto buffer Salt message (in) and returns the corresponding Salt.
func FromProto(in *pb.Salt) (*Salt, error) {
	if l := len(in.GetBytes()); l != SaltByteSize {
		return nil, fmt.Errorf("invalid salt length: %d, need %d", l, SaltByteSize)
	}
	out := &Salt{
		Bytes:          in.GetBytes(),
		ExpirationTime: time.Unix(int64(in.GetExpTime()), 0),
	}
<<<<<<< HEAD
	out.expirationTime = time.Unix(int64(in.GetExpTime()), 0)
	out.bytes = in.GetBytes()
	return
=======
	return out, nil
>>>>>>> 96fdf5c4
}

// Marshal serializes a given salt (s) into a slice of bytes (data)
func (s *Salt) Marshal() ([]byte, error) {
	return proto.Marshal(s.ToProto())
}

// Unmarshal deserializes a given slice of bytes (data) into a Salt.
func Unmarshal(data []byte) (*Salt, error) {
	s := &pb.Salt{}
	if err := proto.Unmarshal(data, s); err != nil {
		return nil, err
	}
	return FromProto(s)
}<|MERGE_RESOLUTION|>--- conflicted
+++ resolved
@@ -2,11 +2,8 @@
 
 import (
 	"crypto/rand"
-<<<<<<< HEAD
+	"fmt"
 	"sync"
-=======
-	"fmt"
->>>>>>> 96fdf5c4
 	"time"
 
 	"github.com/golang/protobuf/proto"
@@ -54,21 +51,12 @@
 	return time.Now().After(s.GetExpiration())
 }
 
-<<<<<<< HEAD
-// ToProto encodes a given Salt (s) into a proto buffer Salt message
-func ToProto(s *Salt) (result *pb.Salt, err error) {
-	result = &pb.Salt{}
-	result.ExpTime = uint64(s.GetExpiration().Unix())
-	result.Bytes = s.bytes
-	return
-=======
 // ToProto encodes the Salt into a proto buffer Salt message
 func (s *Salt) ToProto() *pb.Salt {
 	return &pb.Salt{
 		Bytes:   s.Bytes,
 		ExpTime: uint64(s.ExpirationTime.Unix()),
 	}
->>>>>>> 96fdf5c4
 }
 
 // FromProto decodes a given proto buffer Salt message (in) and returns the corresponding Salt.
@@ -80,13 +68,7 @@
 		Bytes:          in.GetBytes(),
 		ExpirationTime: time.Unix(int64(in.GetExpTime()), 0),
 	}
-<<<<<<< HEAD
-	out.expirationTime = time.Unix(int64(in.GetExpTime()), 0)
-	out.bytes = in.GetBytes()
-	return
-=======
 	return out, nil
->>>>>>> 96fdf5c4
 }
 
 // Marshal serializes a given salt (s) into a slice of bytes (data)
